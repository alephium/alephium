--- conflicted
+++ resolved
@@ -864,10 +864,6 @@
     converted(1).asInstanceOf[Bar] is Bar(2)
     converted(2).asInstanceOf[Bar] is Bar(3)
   }
-<<<<<<< HEAD
-}
-//scalastyle:on file.size.limit
-=======
 
   it should "stableSortBy" in {
     val avector = AVector.from((0 until 30).map((_, 1)))
@@ -875,4 +871,4 @@
     avector.sortBy(_._2) isnot avector
   }
 }
->>>>>>> a5a802b3
+//scalastyle:on file.size.limit