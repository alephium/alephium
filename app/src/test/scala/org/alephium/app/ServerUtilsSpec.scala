--- conflicted
+++ resolved
@@ -65,14 +65,9 @@
       askTimeout = Duration.ofMinutesUnsafe(1),
       AVector.empty,
       ALPH.oneAlph,
-<<<<<<< HEAD
-      defaultUtxosLimit,
+      utxosLimitInApiConfig,
       maxFormBufferedBytes = 128,
       maxWebSocketFrameSize = 1024 * 1024
-=======
-      utxosLimitInApiConfig,
-      128
->>>>>>> 2ce2faf8
     )
   }
 
