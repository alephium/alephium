// Copyright 2018 The Alephium Authors
// This file is part of the alephium project.
//
// The library is free software: you can redistribute it and/or modify
// it under the terms of the GNU Lesser General Public License as published by
// the Free Software Foundation, either version 3 of the License, or
// (at your option) any later version.
//
// The library is distributed in the hope that it will be useful,
// but WITHOUT ANY WARRANTY; without even the implied warranty of
// MERCHANTABILITY or FITNESS FOR A PARTICULAR PURPOSE. See the
// GNU Lesser General Public License for more details.
//
// You should have received a copy of the GNU Lesser General Public License
// along with the library. If not, see <http://www.gnu.org/licenses/>.

package org.alephium.app

import scala.util.Random

import akka.util.ByteString
import org.scalacheck.Gen
import org.scalatest.Assertion

import org.alephium.api.{model => api}
import org.alephium.api.{ApiError, Try}
import org.alephium.api.model.{Transaction => _, TransactionTemplate => _, _}
import org.alephium.api.model.BuildDeployContractTx.Code
import org.alephium.crypto.{BIP340Schnorr, SecP256K1}
import org.alephium.flow.FlowFixture
import org.alephium.flow.core.{maxForkDepth, AMMContract, BlockFlow, ExtraUtxosInfo}
import org.alephium.flow.gasestimation._
import org.alephium.flow.setting.NetworkSetting
import org.alephium.flow.validation.TxScriptExeFailed
import org.alephium.protocol._
import org.alephium.protocol.config.{BrokerConfig, GroupConfig}
import org.alephium.protocol.model
<<<<<<< HEAD
import org.alephium.protocol.model.{AssetOutput => _, Balance => _, ContractOutput => _, _}
=======
import org.alephium.protocol.model.{AssetOutput => _, ContractOutput => ModelContractOutput, _}
>>>>>>> b2c786e7
import org.alephium.protocol.model.UnsignedTransaction.TxOutputInfo
import org.alephium.protocol.vm.{GasBox, GasPrice, LockupScript, TokenIssuance, UnlockScript}
import org.alephium.ralph.{Compiler, SourceIndex}
import org.alephium.serde.{avectorSerde, deserialize, serialize}
import org.alephium.util._

// scalastyle:off file.size.limit number.of.methods
class ServerUtilsSpec extends AlephiumSpec {
  implicit val ec: scala.concurrent.ExecutionContext = scala.concurrent.ExecutionContext.global

  def warningString(code: String, sourceIndex: Option[SourceIndex]) = {
    code.substring(sourceIndex.get.index, sourceIndex.get.endIndex)
  }

<<<<<<< HEAD
=======
  trait ApiConfigFixture extends SocketUtil {
    val peerPort             = generatePort()
    val address              = new InetSocketAddress("127.0.0.1", peerPort)
    val blockflowFetchMaxAge = Duration.zero

    def utxosLimitInApiConfig: Int = defaultUtxosLimit
    implicit lazy val apiConfig: ApiConfig = ApiConfig(
      networkInterface = address.getAddress,
      blockflowFetchMaxAge = blockflowFetchMaxAge,
      askTimeout = Duration.ofMinutesUnsafe(1),
      AVector.empty,
      ALPH.oneAlph,
      utxosLimitInApiConfig,
      128,
      enableHttpMetrics = true
    )
  }

>>>>>>> b2c786e7
  trait Fixture extends FlowFixture with ApiConfigFixture {
    implicit def flowImplicit: BlockFlow = blockFlow

    def emptyKey(index: Int): Hash = TxOutputRef.key(TransactionId.zero, index).value
  }

  trait TransferFromOneToManyGroupsFixture extends FlowFixtureWithApi with GetTxFixture {
    override val configValues: Map[String, Any] = Map(("alephium.broker.broker-num", 1))

    implicit val serverUtils: ServerUtils = new ServerUtils

    implicit lazy val bf: BlockFlow = blockFlow

    val (genesisPrivateKey_0, genesisPublicKey_0, _) = genesisKeys(0)
    val (genesisPrivateKey_1, genesisPublicKey_1, _) = genesisKeys(1)
    val (genesisPrivateKey_2, genesisPublicKey_2, _) = genesisKeys(2)

    // scalastyle:off method.length
    def testTransferFromOneToManyGroups(
        fromPrivateKey: PrivateKey,
        fromPublicKey: PublicKey,
        senderInputsCount: Int,
        destinations: AVector[Destination]
    )(
        expectedSenderUtxosCount: Int,
        expectedDestUtxosCount: Int,
        expectedDestBalance: U256,
        expectedTxsCount: Int
    ): Assertion = {
      val (inputs, initialSenderBalance) =
        prepareUtxos(fromPrivateKey, fromPublicKey, Some(senderInputsCount))
      val outputRefs =
        Option(inputs).filter(_.nonEmpty).map(_.map(output => OutputRef.from(output.ref)))
      val transactionResults = serverUtils
        .buildTransferFromOneToManyGroups(
          blockFlow,
          BuildTransferTx(
            fromPublicKey.bytes,
            None,
            destinations,
            outputRefs
          )
        )
        .rightValue

      val confirmedBlocks =
        transactionResults.map { txResult =>
          val chainIndex = txResult.chainIndex().get
          val template =
            signAndAddToMemPool(
              txResult.txId,
              txResult.unsignedTx,
              chainIndex,
              fromPrivateKey
            )
          val block = mineFromMemPool(blockFlow, chainIndex)
          addAndCheck(blockFlow, block)
          if (!chainIndex.isIntraGroup) {
            // To confirm the transaction so its cross-chain output can be used
            addAndCheck(
              blockFlow,
              emptyBlock(blockFlow, ChainIndex(chainIndex.from, chainIndex.from))
            )
          }
          val txStatus =
            serverUtils.getTransactionStatus(blockFlow, template.id, chainIndex).rightValue
          txStatus.isInstanceOf[Confirmed] is true
          block.transactions.foreach(checkTx(blockFlow, _, chainIndex))
          block
        }

      val txs = confirmedBlocks.flatMap(_.nonCoinbase)
      txs.length is expectedTxsCount
      txs.map(_.outputsLength - 1).sum is destinations.length
      val outputs =
        destinations.map(d =>
          TxOutputInfo(
            d.address.lockupScript,
            d.getAttoAlphAmount().value,
            AVector.empty,
            Option.empty
          )
        )

      val (actualUtxoCount, actualBalance) = getTotalUtxoCountsAndBalance(blockFlow, outputs)
      actualUtxoCount is expectedDestUtxosCount
      actualBalance is expectedDestBalance

      val txsFee = txs.map(_.gasFeeUnsafe.v).sum
      val senderHasSpent =
        U256.from(destinations.map(_.getAttoAlphAmount().value.v).sum).get + U256.from(txsFee).get
      val expectedSenderBalanceWithGas = initialSenderBalance - senderHasSpent
      checkAddressBalance(
        Address.p2pkh(fromPublicKey),
        expectedSenderBalanceWithGas,
        expectedSenderUtxosCount
      )
    }
  }
  // scalastyle:on method.length

  trait GetTxFixture {
    def brokerConfig: BrokerConfig
    def serverUtils: ServerUtils

    def check[T](
        blockFlow: BlockFlow,
        tx: Transaction,
        chainIndex: ChainIndex,
        getTx: (BlockFlow, TransactionId, Option[GroupIndex], Option[GroupIndex]) => Try[T],
        result: T
    ) = {
      getTx(blockFlow, tx.id, Some(chainIndex.from), Some(chainIndex.to)) isE result
      getTx(blockFlow, tx.id, Some(chainIndex.from), None) isE result
      getTx(blockFlow, tx.id, None, Some(chainIndex.to)) isE result
      getTx(blockFlow, tx.id, None, None) isE result
      val invalidChainIndex = brokerConfig.chainIndexes.filter(_.from != chainIndex.from).head
      val error             = getTx(blockFlow, tx.id, Some(invalidChainIndex.from), None).leftValue
      error.detail is s"Transaction ${tx.id.toHexString} not found"
    }

    def checkTx(blockFlow: BlockFlow, tx: Transaction, chainIndex: ChainIndex) = {
      check(blockFlow, tx, chainIndex, serverUtils.getTransaction, api.Transaction.fromProtocol(tx))
      check(blockFlow, tx, chainIndex, serverUtils.getRawTransaction, RawTransaction(serialize(tx)))
    }
  }

  trait FlowFixtureWithApi extends FlowFixture with ApiConfigFixture

  it should "send message with tx" in new Fixture {
    implicit val serverUtils: ServerUtils = new ServerUtils

    val (_, fromPublicKey, _) = genesisKeys(0)
    val message               = Hex.unsafe("FFFF")
    val destination           = generateDestination(ChainIndex.unsafe(0, 1), message)
    val buildTransferTransaction = serverUtils
      .buildTransferTransaction(
        blockFlow,
        BuildTransferTx(fromPublicKey.bytes, None, AVector(destination))
      )
      .rightValue
    val unsignedTransaction =
      serverUtils.decodeUnsignedTransaction(buildTransferTransaction.unsignedTx).rightValue

    unsignedTransaction.fixedOutputs.head.additionalData is message
  }

  it should "check tx status for intra group txs" in new Fixture with GetTxFixture {

    override val configValues: Map[String, Any] = Map(("alephium.broker.broker-num", 1))

    implicit val serverUtils: ServerUtils = new ServerUtils

    for {
      targetGroup <- 0 until groups0
    } {
      val chainIndex                         = ChainIndex.unsafe(targetGroup, targetGroup)
      val fromGroup                          = chainIndex.from
      val (fromPrivateKey, fromPublicKey, _) = genesisKeys(fromGroup.value)
      val fromAddress                        = Address.p2pkh(fromPublicKey)
      val destination1                       = generateDestination(chainIndex)
      val destination2                       = generateDestination(chainIndex)

      val destinations = AVector(destination1, destination2)
      val buildTransferTransaction = serverUtils
        .buildTransferTransaction(
          blockFlow,
          BuildTransferTx(fromPublicKey.bytes, None, destinations)
        )
        .rightValue

      val txTemplate = signAndAddToMemPool(
        buildTransferTransaction.txId,
        buildTransferTransaction.unsignedTx,
        chainIndex,
        fromPrivateKey
      )

      val senderBalanceWithGas =
        genesisBalance - destination1.getAttoAlphAmount().value - destination2
          .getAttoAlphAmount()
          .value

      checkAddressBalance(fromAddress, senderBalanceWithGas - txTemplate.gasFeeUnsafe)
      checkDestinationBalance(destination1)
      checkDestinationBalance(destination2)

      val block0 = mineFromMemPool(blockFlow, chainIndex)
      addAndCheck(blockFlow, block0)
      serverUtils.getTransactionStatus(blockFlow, txTemplate.id, chainIndex) isE
        Confirmed(block0.hash, 0, 1, 1, 1)
      checkAddressBalance(fromAddress, senderBalanceWithGas - block0.transactions.head.gasFeeUnsafe)
      checkDestinationBalance(destination1)
      checkDestinationBalance(destination2)

      checkTx(blockFlow, block0.nonCoinbase.head, chainIndex)

      val block1 = emptyBlock(blockFlow, chainIndex)
      addAndCheck(blockFlow, block1)
      serverUtils.getTransactionStatus(blockFlow, txTemplate.id, chainIndex) isE
        Confirmed(block0.hash, 0, 2, 2, 2)
      checkAddressBalance(fromAddress, senderBalanceWithGas - block0.transactions.head.gasFeeUnsafe)
      checkDestinationBalance(destination1)
      checkDestinationBalance(destination2)
    }
  }

  it should "check tx status for inter group txs" in new FlowFixtureWithApi with GetTxFixture {
    override val configValues: Map[String, Any] = Map(("alephium.broker.broker-num", 1))

    implicit val serverUtils: ServerUtils = new ServerUtils

    for {
      from <- 0 until groups0
      to   <- 0 until groups0
      if from != to
    } {
      implicit val blockFlow                 = isolatedBlockFlow()
      val chainIndex                         = ChainIndex.unsafe(from, to)
      val fromGroup                          = chainIndex.from
      val (fromPrivateKey, fromPublicKey, _) = genesisKeys(fromGroup.value)
      val fromAddress                        = Address.p2pkh(fromPublicKey)
      val destination1                       = generateDestination(chainIndex)
      val destination2                       = generateDestination(chainIndex)

      val destinations = AVector(destination1, destination2)
      val buildTransferTransaction = serverUtils
        .buildTransferTransaction(
          blockFlow,
          BuildTransferTx(fromPublicKey.bytes, None, destinations)
        )
        .rightValue

      val txTemplate = signAndAddToMemPool(
        buildTransferTransaction.txId,
        buildTransferTransaction.unsignedTx,
        chainIndex,
        fromPrivateKey
      )

      val senderBalanceWithGas =
        genesisBalance - destination1.getAttoAlphAmount().value - destination2
          .getAttoAlphAmount()
          .value

      checkAddressBalance(fromAddress, senderBalanceWithGas - txTemplate.gasFeeUnsafe)
      checkAddressBalance(destination1.address, ALPH.oneAlph, 1)
      checkAddressBalance(destination2.address, ALPH.oneAlph, 1)

      val block0 = mineFromMemPool(blockFlow, chainIndex)
      addAndCheck(blockFlow, block0)
      serverUtils.getTransactionStatus(blockFlow, txTemplate.id, chainIndex) isE
        Confirmed(block0.hash, 0, 1, 0, 0)
      checkAddressBalance(fromAddress, senderBalanceWithGas - txTemplate.gasFeeUnsafe)
      checkAddressBalance(destination1.address, ALPH.oneAlph, 1)
      checkAddressBalance(destination2.address, ALPH.oneAlph, 1)

      checkTx(blockFlow, block0.nonCoinbase.head, chainIndex)

      val block1 = emptyBlock(blockFlow, ChainIndex(chainIndex.from, chainIndex.from))
      addAndCheck(blockFlow, block1)
      serverUtils.getTransactionStatus(blockFlow, txTemplate.id, chainIndex) isE
        Confirmed(block0.hash, 0, 1, 1, 0)
      checkAddressBalance(fromAddress, senderBalanceWithGas - block0.transactions.head.gasFeeUnsafe)
      checkDestinationBalance(destination1)
      checkDestinationBalance(destination2)

      val block2 = emptyBlock(blockFlow, ChainIndex(chainIndex.to, chainIndex.to))
      addAndCheck(blockFlow, block2)
      serverUtils.getTransactionStatus(blockFlow, txTemplate.id, chainIndex) isE
        Confirmed(block0.hash, 0, 1, 1, 1)
      checkAddressBalance(fromAddress, senderBalanceWithGas - block0.transactions.head.gasFeeUnsafe)
      checkDestinationBalance(destination1)
      checkDestinationBalance(destination2)
    }
  }

  "transfer-from-one-to-many-groups" should "support inputs auto-selection" in new TransferFromOneToManyGroupsFixture {
    val destinations =
      AVector(ChainIndex.unsafe(0, 1), ChainIndex.unsafe(0, 2)).map(generateDestination(_))
    testTransferFromOneToManyGroups(
      genesisPrivateKey_0,
      genesisPublicKey_0,
      senderInputsCount = 0,
      destinations
    )(
      expectedSenderUtxosCount = 1,
      expectedDestUtxosCount = 2,
      expectedDestBalance = ALPH.oneAlph * 2,
      expectedTxsCount = 2
    )
  }

  "transfer-from-one-to-many-groups" should "support providing inputs" in new TransferFromOneToManyGroupsFixture {
    val destinations =
      AVector(ChainIndex.unsafe(0, 1), ChainIndex.unsafe(0, 2)).map(generateDestination(_))
    testTransferFromOneToManyGroups(
      genesisPrivateKey_0,
      genesisPublicKey_0,
      senderInputsCount = 2,
      destinations
    )(
      expectedSenderUtxosCount = 2,
      expectedDestUtxosCount = 2,
      expectedDestBalance = ALPH.oneAlph * 2,
      expectedTxsCount = 2
    )
  }

  "transfer-from-one-to-many-groups" should "support fewer inputs than provided outputs" in new TransferFromOneToManyGroupsFixture {
    val destinations =
      AVector(ChainIndex.unsafe(0, 1), ChainIndex.unsafe(0, 2)).map(generateDestination(_))
    testTransferFromOneToManyGroups(
      genesisPrivateKey_0,
      genesisPublicKey_0,
      senderInputsCount = 1,
      destinations
    )(
      expectedSenderUtxosCount = 1,
      expectedDestUtxosCount = 2,
      expectedDestBalance = ALPH.oneAlph * 2,
      expectedTxsCount = 2
    )
  }

  "transfer-from-one-to-many-groups" should "split too many destinations into more txs" in new TransferFromOneToManyGroupsFixture {
    val destinations_1 = AVector.fill(257)(generateDestination(ChainIndex.unsafe(0, 1)))
    val destinations_2 = AVector.fill(257)(generateDestination(ChainIndex.unsafe(0, 2)))
    testTransferFromOneToManyGroups(
      genesisPrivateKey_0,
      genesisPublicKey_0,
      senderInputsCount = 2,
      destinations_1 ++ destinations_2
    )(
      expectedSenderUtxosCount = 2,
      expectedDestUtxosCount = 514,
      expectedDestBalance = ALPH.oneAlph * 514,
      expectedTxsCount = 4
    )
  }

  "transfer-from-one-to-many-groups" should "fail in case gas amount is passed by user" in new TransferFromOneToManyGroupsFixture {
    serverUtils
      .buildTransferFromOneToManyGroups(
        blockFlow,
        BuildTransferTx(
          genesisPublicKey_0.bytes,
          None,
          AVector(
            generateDestination(ChainIndex.unsafe(0, 0))
          ),
          None,
          Some(GasBox.unsafe(1)),
          Some(GasPrice(1))
        )
      )
      .leftValue
      .detail is "Explicit gas amount is not permitted, transfer-from-one-to-many-groups requires gas estimation."
  }

  "transfer-from-one-to-many-groups" should "work across all groups" in new TransferFromOneToManyGroupsFixture {
    val destinations =
      AVector(0, 1, 2).map { groupIndex =>
        Destination(
          Address.p2pkh(GroupIndex.unsafe(groupIndex).generateKey._2),
          Some(Amount(ALPH.oneAlph))
        )
      }

    testTransferFromOneToManyGroups(
      genesisPrivateKey_0,
      genesisPublicKey_0,
      senderInputsCount = 1,
      destinations
    )(
      expectedSenderUtxosCount = 1,
      expectedDestUtxosCount = 3,
      expectedDestBalance = ALPH.oneAlph * 3,
      expectedTxsCount = 3
    )

    testTransferFromOneToManyGroups(
      genesisPrivateKey_1,
      genesisPublicKey_1,
      senderInputsCount = 1,
      destinations
    )(
      expectedSenderUtxosCount = 1,
      expectedDestUtxosCount = 6,
      expectedDestBalance = ALPH.oneAlph * 6,
      expectedTxsCount = 3
    )

    testTransferFromOneToManyGroups(
      genesisPrivateKey_2,
      genesisPublicKey_2,
      senderInputsCount = 1,
      destinations
    )(
      expectedSenderUtxosCount = 1,
      expectedDestUtxosCount = 9,
      expectedDestBalance = ALPH.oneAlph * 9,
      expectedTxsCount = 3
    )
  }

  it should "support Schnorr address" in new Fixture {
    override val configValues: Map[String, Any] = Map(("alephium.broker.broker-num", 1))

    val chainIndex                        = ChainIndex.unsafe(0, 0)
    val (genesisPriKey, genesisPubKey, _) = genesisKeys(0)

    val (priKey, pubKey) = BIP340Schnorr.generatePriPub()
    val schnorrAddress   = SchnorrAddress(pubKey)

    val block0 = transfer(
      blockFlow,
      genesisPriKey,
      schnorrAddress.lockupScript,
      AVector.empty[(TokenId, U256)],
      ALPH.alph(2)
    )
    addAndCheck(blockFlow, block0)

    // In case, the first transfer is a cross-group transaction
    val confirmBlock = emptyBlock(blockFlow, chainIndex)
    addAndCheck(blockFlow, confirmBlock)

    implicit val serverUtils: ServerUtils = new ServerUtils
    val destination = Destination(Address.p2pkh(genesisPubKey), Some(Amount(ALPH.oneAlph)))
    val buildTransferTransaction = serverUtils
      .buildTransferTransaction(
        blockFlow,
        BuildTransferTx(
          fromPublicKey = pubKey.bytes,
          fromPublicKeyType = Some(BuildTxCommon.BIP340Schnorr),
          AVector(destination)
        )
      )
      .rightValue
    val unsignedTransaction =
      serverUtils.decodeUnsignedTransaction(buildTransferTransaction.unsignedTx).rightValue

    val signature = BIP340Schnorr.sign(unsignedTransaction.id.bytes, priKey)
    val txTemplate =
      serverUtils
        .createTxTemplate(
          SubmitTransaction(buildTransferTransaction.unsignedTx, Signature.unsafe(signature.bytes))
        )
        .rightValue
    blockFlow.getGrandPool().add(txTemplate.chainIndex, AVector(txTemplate), TimeStamp.now())

    val block1 = mineFromMemPool(blockFlow, txTemplate.chainIndex)
    block1.nonCoinbase.map(_.id).contains(txTemplate.id) is true
    addAndCheck(blockFlow, block1)
  }

  it should "check sweep address tx status for intra group txs" in new Fixture with GetTxFixture {
    override val configValues: Map[String, Any] = Map(("alephium.broker.broker-num", 1))

    implicit val serverUtils: ServerUtils = new ServerUtils

    for {
      targetGroup <- 0 until groups0
    } {
      val chainIndex                         = ChainIndex.unsafe(targetGroup, targetGroup)
      val fromGroup                          = chainIndex.from
      val (fromPrivateKey, fromPublicKey, _) = genesisKeys(fromGroup.value)
      val fromAddress                        = Address.p2pkh(fromPublicKey)
      val selfDestination = Destination(fromAddress, Some(Amount(ALPH.oneAlph)), None)

      info("Sending some coins to itself twice, creating 3 UTXOs in total for the same public key")
      val destinations = AVector(selfDestination, selfDestination)
      val buildTransferTransaction = serverUtils
        .buildTransferTransaction(
          blockFlow,
          BuildTransferTx(fromPublicKey.bytes, None, destinations)
        )
        .rightValue

      val txTemplate = signAndAddToMemPool(
        buildTransferTransaction.txId,
        buildTransferTransaction.unsignedTx,
        chainIndex,
        fromPrivateKey
      )

      checkAddressBalance(fromAddress, genesisBalance - txTemplate.gasFeeUnsafe, 3)

      val block0 = mineFromMemPool(blockFlow, chainIndex)
      addAndCheck(blockFlow, block0)
      serverUtils.getTransactionStatus(blockFlow, txTemplate.id, chainIndex) isE
        Confirmed(block0.hash, 0, 1, 1, 1)
      checkAddressBalance(fromAddress, genesisBalance - block0.transactions.head.gasFeeUnsafe, 3)

      checkTx(blockFlow, block0.nonCoinbase.head, chainIndex)

      info("Sweep coins from the 3 UTXOs of this public key to another address")
      val senderBalanceBeforeSweep = genesisBalance - block0.transactions.head.gasFeeUnsafe
      val sweepAddressDestination  = generateAddress(chainIndex)
      val buildSweepAddressTransactionsRes = serverUtils
        .buildSweepAddressTransactions(
          blockFlow,
          BuildSweepAddressTransactions(fromPublicKey, sweepAddressDestination)
        )
        .rightValue
      val sweepAddressTransaction = buildSweepAddressTransactionsRes.unsignedTxs.head

      val sweepAddressTxTemplate = signAndAddToMemPool(
        sweepAddressTransaction.txId,
        sweepAddressTransaction.unsignedTx,
        chainIndex,
        fromPrivateKey
      )

      checkAddressBalance(
        sweepAddressDestination,
        senderBalanceBeforeSweep - sweepAddressTxTemplate.gasFeeUnsafe
      )

      val block1 = mineFromMemPool(blockFlow, chainIndex)
      addAndCheck(blockFlow, block1)
      serverUtils.getTransactionStatus(blockFlow, sweepAddressTxTemplate.id, chainIndex) isE
        Confirmed(block1.hash, 0, 1, 1, 1)
      checkAddressBalance(
        sweepAddressDestination,
        senderBalanceBeforeSweep - sweepAddressTxTemplate.gasFeeUnsafe
      )
      checkAddressBalance(fromAddress, U256.unsafe(0), 0)
    }
  }

  it should "check sweep all tx status for inter group txs" in new FlowFixtureWithApi
    with GetTxFixture {
    override val configValues: Map[String, Any] = Map(("alephium.broker.broker-num", 1))

    implicit val serverUtils: ServerUtils = new ServerUtils

    for {
      from <- 0 until groups0
      to   <- 0 until groups0
      if from != to
    } {
      implicit val blockFlow                 = isolatedBlockFlow()
      val chainIndex                         = ChainIndex.unsafe(from, to)
      val fromGroup                          = chainIndex.from
      val (fromPrivateKey, fromPublicKey, _) = genesisKeys(fromGroup.value)
      val fromAddress                        = Address.p2pkh(fromPublicKey)
      val toGroup                            = chainIndex.to
      val (toPrivateKey, toPublicKey, _)     = genesisKeys(toGroup.value)
      val toAddress                          = Address.p2pkh(toPublicKey)
      val destination                        = Destination(toAddress, Some(Amount(ALPH.oneAlph)))

      info("Sending some coins to an address, resulting 10 UTXOs for its corresponding public key")
      val destinations = AVector.fill(10)(destination)
      val buildTransferTransaction = serverUtils
        .buildTransferTransaction(
          blockFlow,
          BuildTransferTx(fromPublicKey.bytes, None, destinations)
        )
        .rightValue

      val txTemplate = signAndAddToMemPool(
        buildTransferTransaction.txId,
        buildTransferTransaction.unsignedTx,
        chainIndex,
        fromPrivateKey
      )

      val senderBalanceWithGas   = genesisBalance - ALPH.alph(10)
      val receiverInitialBalance = genesisBalance

      checkAddressBalance(fromAddress, senderBalanceWithGas - txTemplate.gasFeeUnsafe)

      val block0 = mineFromMemPool(blockFlow, chainIndex)
      addAndCheck(blockFlow, block0)
      serverUtils.getTransactionStatus(blockFlow, txTemplate.id, chainIndex) isE
        Confirmed(block0.hash, 0, 1, 0, 0)
      checkAddressBalance(fromAddress, senderBalanceWithGas - block0.transactions.head.gasFeeUnsafe)
      checkAddressBalance(toAddress, receiverInitialBalance.addUnsafe(ALPH.alph(10)), 11)

      checkTx(blockFlow, block0.nonCoinbase.head, chainIndex)

      val block1 = emptyBlock(blockFlow, ChainIndex(chainIndex.from, chainIndex.from))
      addAndCheck(blockFlow, block1)
      serverUtils.getTransactionStatus(blockFlow, txTemplate.id, chainIndex) isE
        Confirmed(block0.hash, 0, 1, 1, 0)
      checkAddressBalance(fromAddress, senderBalanceWithGas - block0.transactions.head.gasFeeUnsafe)
      checkAddressBalance(toAddress, receiverInitialBalance + ALPH.alph(10), 11)

      info("Sweep coins from the 3 UTXOs for the same public key to another address")
      val senderBalanceBeforeSweep = receiverInitialBalance + ALPH.alph(10)
      val sweepAddressDestination  = generateAddress(chainIndex)
      val buildSweepAddressTransactionsRes = serverUtils
        .buildSweepAddressTransactions(
          blockFlow,
          BuildSweepAddressTransactions(toPublicKey, sweepAddressDestination)
        )
        .rightValue
      val sweepAddressTransaction = buildSweepAddressTransactionsRes.unsignedTxs.head

      val sweepAddressChainIndex = ChainIndex(chainIndex.to, chainIndex.to)
      val sweepAddressTxTemplate = signAndAddToMemPool(
        sweepAddressTransaction.txId,
        sweepAddressTransaction.unsignedTx,
        sweepAddressChainIndex,
        toPrivateKey
      )

      // Spend 10 UTXOs and generate 1 output
      sweepAddressTxTemplate.unsigned.fixedOutputs.length is 1
      sweepAddressTxTemplate.unsigned.gasAmount > minimalGas is true
      sweepAddressTxTemplate.gasFeeUnsafe is nonCoinbaseMinGasPrice *
        GasEstimation.sweepAddress(11, 1)

      checkAddressBalance(
        sweepAddressDestination,
        senderBalanceBeforeSweep - sweepAddressTxTemplate.gasFeeUnsafe
      )

      val block2 = mineFromMemPool(blockFlow, sweepAddressChainIndex)
      addAndCheck(blockFlow, block2)
      checkAddressBalance(
        sweepAddressDestination,
        senderBalanceBeforeSweep - block2.transactions.head.gasFeeUnsafe
      )
      checkAddressBalance(toAddress, 0, 0)
    }
  }

  it should "sweep only small UTXOs" in new FlowFixtureWithApi with GetTxFixture {
    override val configValues: Map[String, Any] = Map(("alephium.broker.broker-num", 1))

    implicit val serverUtils: ServerUtils = new ServerUtils

    val (_, fromPublicKey, _) = genesisKeys(0)
    val (_, toPublicKey)      = GroupIndex.unsafe(0).generateKey

    val result0 = serverUtils
      .buildSweepAddressTransactions(
        blockFlow,
        BuildSweepAddressTransactions(fromPublicKey, Address.p2pkh(toPublicKey), None)
      )
      .rightValue
    result0.unsignedTxs.length is 1

    val result1 = serverUtils
      .buildSweepAddressTransactions(
        blockFlow,
        BuildSweepAddressTransactions(
          fromPublicKey,
          Address.p2pkh(toPublicKey),
          Some(Amount(U256.One))
        )
      )
      .rightValue
    result1.unsignedTxs.length is 0
  }

  trait PrepareTxWithTargetBlockHash extends FlowFixtureWithApi {
    val serverUtils           = new ServerUtils
    val chainIndex            = ChainIndex.unsafe(0, 0)
    val (_, fromPublicKey, _) = genesisKeys(chainIndex.from.value)
    val block0                = transfer(blockFlow, chainIndex)
    addAndCheck(blockFlow, block0)
    val block1 = transfer(blockFlow, chainIndex)
    addAndCheck(blockFlow, block1)

    val destinations = AVector(generateDestination(chainIndex))

    def generateTx(targetBlockHash: Option[BlockHash]): UnsignedTransaction

    val tx0 = generateTx(Some(block0.hash))
    val tx1 = generateTx(Some(block1.hash))
    val tx2 = generateTx(None)
    tx0.inputs.head is block0.transactions.head.unsigned.inputs.head
    tx1.inputs.head is block1.transactions.head.unsigned.inputs.head
    tx2.inputs.head isnot tx1.inputs.head
  }

  it should "use target block hash to prepare transfer tx" in new PrepareTxWithTargetBlockHash {
    def generateTx(targetBlockHash: Option[BlockHash]) = {
      serverUtils
        .prepareUnsignedTransaction(
          blockFlow,
          LockupScript.p2pkh(fromPublicKey),
          UnlockScript.p2pkh(fromPublicKey),
          None,
          destinations,
          None,
          nonCoinbaseMinGasPrice,
          targetBlockHash,
          ExtraUtxosInfo.empty
        )
        .rightValue
    }
  }

  it should "use target block hash for sweep tx" in new PrepareTxWithTargetBlockHash {
    def generateTx(targetBlockHash: Option[BlockHash]): UnsignedTransaction = {
      val txs = serverUtils
        .prepareSweepAddressTransaction(
          blockFlow,
          fromPublicKey,
          destinations.head.address,
          None,
          None,
          None,
          nonCoinbaseMinGasPrice,
          targetBlockHash,
          None
        )
        .rightValue
      txs.length is 1
      txs.head
    }
  }

  it should "respect the `utxosLimit` config" in new FlowFixtureWithApi {
    override def utxosLimitInApiConfig: Int = 4

    def checkInputSize(rawTx: String, expectedInputSize: Int) = {
      val unsignedTx = deserialize[UnsignedTransaction](Hex.unsafe(rawTx)).rightValue
      unsignedTx.inputs.length is expectedInputSize
    }

    val serverUtils = new ServerUtils
    val groupIndex  = GroupIndex.unsafe(0)
    val genesisKey  = genesisKeys(groupIndex.value)._1
    val pubKey      = groupIndex.generateKey._2
    (0 until 6).foreach { _ =>
      val block = transfer(blockFlow, genesisKey, pubKey, ALPH.oneAlph)
      addAndCheck(blockFlow, block)
    }
    val lockupScript = LockupScript.p2pkh(pubKey)
    blockFlow.getUTXOs(lockupScript, Int.MaxValue, true).rightValue.length is 6

    val params0 =
      BuildSweepAddressTransactions(pubKey, Address.Asset(lockupScript), utxosLimit = Some(2))
    val result0 = serverUtils.buildSweepAddressTransactions(blockFlow, params0).rightValue
    result0.unsignedTxs.length is 1
    checkInputSize(result0.unsignedTxs.head.unsignedTx, 2)

    val params1 =
      BuildSweepAddressTransactions(pubKey, Address.Asset(lockupScript), utxosLimit = None)
    val result1 = serverUtils.buildSweepAddressTransactions(blockFlow, params1).rightValue
    result1.unsignedTxs.length is 1
    checkInputSize(result1.unsignedTxs.head.unsignedTx, utxosLimitInApiConfig)

    val params2 =
      BuildSweepAddressTransactions(pubKey, Address.Asset(lockupScript), utxosLimit = Some(6))
    val result2 = serverUtils.buildSweepAddressTransactions(blockFlow, params2).rightValue
    result2.unsignedTxs.length is 1
    checkInputSize(result2.unsignedTxs.head.unsignedTx, utxosLimitInApiConfig)
  }

  "ServerUtils.decodeUnsignedTransaction" should "decode unsigned transaction" in new FlowFixtureWithApi {
    val serverUtils = new ServerUtils

    val chainIndex            = ChainIndex.unsafe(0, 0)
    val (_, fromPublicKey, _) = genesisKeys(chainIndex.from.value)
    val destination1          = generateDestination(chainIndex)
    val destination2          = generateDestination(chainIndex)
    val destinations          = AVector(destination1, destination2)

    val unsignedTx = serverUtils
      .prepareUnsignedTransaction(
        blockFlow,
        fromPublicKey,
        outputRefsOpt = None,
        destinations,
        gasOpt = None,
        nonCoinbaseMinGasPrice,
        targetBlockHashOpt = None,
        ExtraUtxosInfo.empty
      )
      .rightValue

    val buildTransferTransaction = serverUtils
      .buildTransferTransaction(
        blockFlow,
        BuildTransferTx(fromPublicKey.bytes, None, destinations)
      )
      .rightValue

    val decodedUnsignedTx =
      serverUtils.decodeUnsignedTransaction(buildTransferTransaction.unsignedTx).rightValue

    decodedUnsignedTx is unsignedTx
  }

  trait MultipleUtxos extends FlowFixtureWithApi {
    implicit val serverUtils: ServerUtils = new ServerUtils

    implicit val bf: BlockFlow             = blockFlow
    val chainIndex                         = ChainIndex.unsafe(0, 0)
    val (fromPrivateKey, fromPublicKey, _) = genesisKeys(chainIndex.from.value)
    val fromAddress                        = Address.p2pkh(fromPublicKey)
    val selfDestination                    = Destination(fromAddress, Some(Amount(ALPH.cent(50))))

    info("Sending some coins to itself, creating 2 UTXOs in total for the same public key")
    val selfDestinations = AVector(selfDestination)
    val buildTransferTransaction = serverUtils
      .buildTransferTransaction(
        blockFlow,
        BuildTransferTx(fromPublicKey.bytes, None, selfDestinations)
      )
      .rightValue
    val txTemplate = signAndAddToMemPool(
      buildTransferTransaction.txId,
      buildTransferTransaction.unsignedTx,
      chainIndex,
      fromPrivateKey
    )
    val fromAddressBalance = genesisBalance - txTemplate.gasFeeUnsafe
    checkAddressBalance(fromAddress, fromAddressBalance, 2)

    val utxos =
      serverUtils.getUTXOsIncludePool(blockFlow, fromAddress).rightValue.utxos
    val destination1 = generateDestination(chainIndex)
    val destination2 = generateDestination(chainIndex)
    val destinations = AVector(destination1, destination2)

  }

  "ServerUtils.prepareUnsignedTransaction" should "create transaction with provided UTXOs" in new MultipleUtxos {
    val outputRefs = utxos.map { utxo =>
      OutputRef(utxo.ref.hint, utxo.ref.key)
    }

    noException should be thrownBy {
      serverUtils
        .prepareUnsignedTransaction(
          blockFlow,
          fromPublicKey,
          outputRefsOpt = Some(outputRefs),
          destinations,
          gasOpt = Some(minimalGas),
          nonCoinbaseMinGasPrice,
          targetBlockHashOpt = None,
          ExtraUtxosInfo.empty
        )
        .rightValue
    }
  }

  it should "use default gas if Gas is not provided" in new MultipleUtxos {
    val outputRefs = utxos.map { utxo =>
      OutputRef(utxo.ref.hint, utxo.ref.key)
    }

    // ALPH.oneAlph is transferred to each destination
    val unsignedTx = serverUtils
      .prepareUnsignedTransaction(
        blockFlow,
        fromPublicKey,
        outputRefsOpt = Some(outputRefs),
        destinations,
        gasOpt = None,
        nonCoinbaseMinGasPrice,
        targetBlockHashOpt = None,
        ExtraUtxosInfo.empty
      )
      .rightValue

    val fromAddressBalanceAfterTransfer = {
      val fromLockupScript    = LockupScript.p2pkh(fromPublicKey)
      val outputLockupScripts = fromLockupScript +: destinations.map(_.address.lockupScript)
      val defaultGas =
        GasEstimation.estimateWithSameP2PKHInputs(outputRefs.length, outputLockupScripts.length)
      val defaultGasFee = nonCoinbaseMinGasPrice * defaultGas
      fromAddressBalance - ALPH.oneAlph.mulUnsafe(2) - defaultGasFee
    }

    unsignedTx.fixedOutputs.map(_.amount).toSeq should contain theSameElementsAs Seq(
      ALPH.oneAlph,
      ALPH.oneAlph,
      fromAddressBalanceAfterTransfer
    )
  }

  it should "validate unsigned transactions" in new Fixture with TxInputGenerators {

    val tooMuchGasFee = UnsignedTransaction(
      DefaultTxVersion,
      NetworkId.AlephiumDevNet,
      None,
      minimalGas,
      GasPrice(ALPH.oneAlph),
      AVector(txInputGen.sample.get),
      AVector.empty
    )

    ServerUtils.validateUnsignedTransaction(tooMuchGasFee) is Left(
      ApiError.BadRequest(
        "Gas fee exceeds the limit: maximum allowed is 1.0 ALPH, but got 20,000.0 ALPH. Please lower the gas price or adjust the alephium.api.gas-fee-cap in your user.conf file."
      )
    )

    val noInputs = UnsignedTransaction(
      DefaultTxVersion,
      NetworkId.AlephiumDevNet,
      None,
      minimalGas,
      nonCoinbaseMinGasPrice,
      AVector.empty,
      AVector.empty
    )

    ServerUtils.validateUnsignedTransaction(noInputs) is Left(
      ApiError.BadRequest(
        "Invalid transaction: empty inputs"
      )
    )
  }

  it should "not create transaction with provided UTXOs, if Alph amount isn't enough" in new MultipleUtxos {
    val outputRefs = utxos.collect { utxo =>
      if (utxo.amount.value.equals(ALPH.cent(50))) {
        Some(OutputRef(utxo.ref.hint, utxo.ref.key))
      } else {
        None
      }
    }

    outputRefs.length is 1

    serverUtils
      .prepareUnsignedTransaction(
        blockFlow,
        fromPublicKey,
        outputRefsOpt = Some(outputRefs),
        destinations,
        gasOpt = Some(minimalGas),
        nonCoinbaseMinGasPrice,
        targetBlockHashOpt = None,
        ExtraUtxosInfo.empty
      )
      .leftValue
      .detail is "Not enough balance"
  }

  it should "not create transaction with provided UTXOs, if they are not from the same group" in new MultipleUtxos {
    utxos.length is 2

    val outputRefs = AVector(
      OutputRef(3, utxos(1).ref.key),
      OutputRef(1, utxos(0).ref.key)
    )

    serverUtils
      .prepareUnsignedTransaction(
        blockFlow,
        fromPublicKey,
        outputRefsOpt = Some(outputRefs),
        destinations,
        gasOpt = Some(minimalGas),
        nonCoinbaseMinGasPrice,
        targetBlockHashOpt = None,
        ExtraUtxosInfo.empty
      )
      .leftValue
      .detail is "Selected UTXOs are not from the same group"
  }

  it should "not create transaction with empty provided UTXOs" in new MultipleUtxos {
    serverUtils
      .prepareUnsignedTransaction(
        blockFlow,
        fromPublicKey,
        outputRefsOpt = Some(AVector.empty),
        destinations,
        gasOpt = Some(minimalGas),
        nonCoinbaseMinGasPrice,
        targetBlockHashOpt = None,
        ExtraUtxosInfo.empty
      )
      .leftValue
      .detail is "Empty UTXOs"
  }

  it should "not create transaction with invalid gas amount" in new MultipleUtxos {
    val outputRefs = utxos.map { utxo =>
      OutputRef(utxo.ref.hint, utxo.ref.key)
    }

    info("Gas amount too small")
    serverUtils
      .prepareUnsignedTransaction(
        blockFlow,
        fromPublicKey,
        outputRefsOpt = Some(outputRefs),
        destinations,
        gasOpt = Some(GasBox.unsafe(100)),
        nonCoinbaseMinGasPrice,
        targetBlockHashOpt = None,
        ExtraUtxosInfo.empty
      )
      .leftValue
      .detail is "Provided gas GasBox(100) too small, minimal GasBox(20000)"

    info("Gas amount too large")
    serverUtils
      .prepareUnsignedTransaction(
        blockFlow,
        fromPublicKey,
        outputRefsOpt = Some(outputRefs),
        destinations,
        gasOpt = Some(GasBox.unsafe(5000001)),
        nonCoinbaseMinGasPrice,
        targetBlockHashOpt = None,
        ExtraUtxosInfo.empty
      )
      .leftValue
      .detail is "Provided gas GasBox(5000001) too large, maximal GasBox(5000000)"
  }

  it should "not create transaction with invalid gas price" in new MultipleUtxos {
    val outputRefs = utxos.map { utxo =>
      OutputRef(utxo.ref.hint, utxo.ref.key)
    }

    info("Gas price too small")
    serverUtils
      .prepareUnsignedTransaction(
        blockFlow,
        fromPublicKey,
        outputRefsOpt = Some(outputRefs),
        destinations,
        gasOpt = Some(minimalGas),
        GasPrice(coinbaseGasPrice.value - 1),
        targetBlockHashOpt = None,
        ExtraUtxosInfo.empty
      )
      .leftValue
      .detail is "Gas price GasPrice(999999999) too small, minimal GasPrice(1000000000)"

    info("Gas price too large")
    serverUtils
      .prepareUnsignedTransaction(
        blockFlow,
        fromPublicKey,
        outputRefsOpt = Some(outputRefs),
        destinations,
        gasOpt = Some(minimalGas),
        GasPrice(ALPH.MaxALPHValue),
        targetBlockHashOpt = None,
        ExtraUtxosInfo.empty
      )
      .leftValue
      .detail is "Gas price GasPrice(1000000000000000000000000000) too large, maximal GasPrice(999999999999999999999999999)"
  }

  it should "not create transaction with overflowing ALPH amount" in new MultipleUtxos {
    val attoAlphAmountOverflowDestinations = AVector(
      destination1,
      destination2.copy(attoAlphAmount = Some(Amount(ALPH.MaxALPHValue)))
    )
    serverUtils
      .prepareUnsignedTransaction(
        blockFlow,
        fromPublicKey,
        outputRefsOpt = None,
        attoAlphAmountOverflowDestinations,
        gasOpt = Some(minimalGas),
        nonCoinbaseMinGasPrice,
        targetBlockHashOpt = None,
        ExtraUtxosInfo.empty
      )
      .leftValue
      .detail is "ALPH amount overflow"
  }

  it should "not create transaction when with token amount overflow" in new MultipleUtxos {
    val tokenId = TokenId.hash("token1")
    val tokenAmountOverflowDestinations = AVector(
      destination1.copy(tokens = Some(AVector(Token(tokenId, U256.MaxValue)))),
      destination2.copy(tokens = Some(AVector(Token(tokenId, U256.One))))
    )
    serverUtils
      .prepareUnsignedTransaction(
        blockFlow,
        fromPublicKey,
        outputRefsOpt = None,
        tokenAmountOverflowDestinations,
        gasOpt = Some(minimalGas),
        nonCoinbaseMinGasPrice,
        targetBlockHashOpt = None,
        ExtraUtxosInfo.empty
      )
      .leftValue
      .detail is s"Amount overflow for token $tokenId"
  }

  it should "not create transaction when not all utxos are of asset type" in new MultipleUtxos {
    val outputRefs = utxos.map { utxo =>
      OutputRef(utxo.ref.hint & 10, utxo.ref.key)
    }

    serverUtils
      .prepareUnsignedTransaction(
        blockFlow,
        fromPublicKey,
        outputRefsOpt = Some(outputRefs),
        destinations,
        gasOpt = Some(minimalGas),
        nonCoinbaseMinGasPrice,
        targetBlockHashOpt = None,
        ExtraUtxosInfo.empty
      )
      .leftValue
      .detail is "Selected UTXOs must be of asset type"
  }

  "ServerUtils.buildTransferTransaction" should "fail with invalid number of outputs" in new FlowFixtureWithApi {
    val serverUtils = new ServerUtils

    val chainIndex            = ChainIndex.unsafe(0, 0)
    val (_, fromPublicKey, _) = genesisKeys(chainIndex.from.value)
    val emptyDestinations     = AVector.empty[Destination]

    info("Output number is zero")
    serverUtils
      .buildTransferTransaction(
        blockFlow,
        BuildTransferTx(fromPublicKey.bytes, None, emptyDestinations)
      )
      .leftValue
      .detail is "Zero transaction outputs"

    info("Too many outputs")
    val tooManyDestinations = AVector.fill(ALPH.MaxTxOutputNum + 1)(generateDestination(chainIndex))
    serverUtils
      .buildTransferTransaction(
        blockFlow,
        BuildTransferTx(fromPublicKey.bytes, None, tooManyDestinations)
      )
      .leftValue
      .detail is "Too many transaction outputs, maximal value: 256"
  }

  it should "fail when outputs belong to different groups" in new FlowFixtureWithApi {
    val serverUtils = new ServerUtils

    val chainIndex1           = ChainIndex.unsafe(0, 1)
    val chainIndex2           = ChainIndex.unsafe(0, 2)
    val (_, fromPublicKey, _) = genesisKeys(chainIndex1.from.value)
    val destination1          = generateDestination(chainIndex1)
    val destination2          = generateDestination(chainIndex2)
    val destinations          = AVector(destination1, destination2)

    val buildTransferTransaction = serverUtils
      .buildTransferTransaction(
        blockFlow,
        BuildTransferTx(fromPublicKey.bytes, None, destinations)
      )
      .leftValue

    buildTransferTransaction.detail is "Different groups for transaction outputs"
  }

  it should "return mempool statuses" in new Fixture with Generators {

    override val configValues: Map[String, Any] = Map(("alephium.broker.broker-num", 1))

    implicit val serverUtils: ServerUtils = new ServerUtils()

    val emptyMempool = serverUtils.listMempoolTransactions(blockFlow).rightValue
    emptyMempool is AVector.empty[MempoolTransactions]

    val chainIndex                         = chainIndexGen.sample.get
    val fromGroup                          = chainIndex.from
    val (fromPrivateKey, fromPublicKey, _) = genesisKeys(fromGroup.value)
    val destination                        = generateDestination(chainIndex)

    val buildTransferTransaction = serverUtils
      .buildTransferTransaction(
        blockFlow,
        BuildTransferTx(fromPublicKey.bytes, None, AVector(destination))
      )
      .rightValue

    val txSeenAt = TimeStamp.now()
    val txTemplate = signAndAddToMemPool(
      buildTransferTransaction.txId,
      buildTransferTransaction.unsignedTx,
      chainIndex,
      fromPrivateKey,
      txSeenAt
    )

    val txs = serverUtils.listMempoolTransactions(blockFlow).rightValue

    txs is AVector(
      MempoolTransactions(
        chainIndex.from.value,
        chainIndex.to.value,
        AVector(api.TransactionTemplate.fromProtocol(txTemplate, txSeenAt))
      )
    )
  }

  "ServerUtils.buildMultiInputsTransaction" should "transfer a single input" in new FlowFixtureWithApi {
    val serverUtils = new ServerUtils

    val chainIndex            = ChainIndex.unsafe(0, 0)
    val (_, fromPublicKey, _) = genesisKeys(chainIndex.from.value)
    val amount                = Amount(ALPH.oneAlph)
    val destination           = Destination(generateAddress(chainIndex), Some(amount))

    val source = BuildMultiAddressesTransaction.Source(
      fromPublicKey.bytes,
      AVector(destination)
    )

    val buildTransferTransaction = serverUtils
      .buildMultiInputsTransaction(
        blockFlow,
        BuildMultiAddressesTransaction(AVector(source))
      )
      .rightValue

    val unsignedTransaction =
      serverUtils.decodeUnsignedTransaction(buildTransferTransaction.unsignedTx).rightValue

    unsignedTransaction.inputs.length is 1
    unsignedTransaction.fixedOutputs.length is 2
  }

  it should "transfer a multiple inputs" in new FlowFixtureWithApi {
    val serverUtils = new ServerUtils

    val nbOfInputs             = 10
    val chainIndex             = ChainIndex.unsafe(0, 0)
    val (fromPrivateKey, _, _) = genesisKeys(chainIndex.from.value)
    val amount                 = ALPH.alph(10)
    val destination = Destination(generateAddress(chainIndex), Some(Amount(ALPH.oneAlph)))

    val inputPubKeys = AVector.fill(10)(chainIndex.to.generateKey._2)

    inputPubKeys.foreach { pubKey =>
      val block = transfer(blockFlow, fromPrivateKey, pubKey, amount)
      addAndCheck(blockFlow, block)
    }

    val sources = inputPubKeys.map { pubKey =>
      BuildMultiAddressesTransaction.Source(
        pubKey.bytes,
        AVector(destination)
      )
    }

    val buildTransferTransaction = serverUtils
      .buildMultiInputsTransaction(
        blockFlow,
        BuildMultiAddressesTransaction(sources)
      )
      .rightValue

    val unsignedTransaction =
      serverUtils.decodeUnsignedTransaction(buildTransferTransaction.unsignedTx).rightValue

    unsignedTransaction.inputs.length is nbOfInputs
    unsignedTransaction.fixedOutputs.length is 1 + nbOfInputs
  }

  it should "fail with non unique inputs" in new FlowFixtureWithApi {
    val serverUtils = new ServerUtils

    val chainIndex            = ChainIndex.unsafe(0, 0)
    val (_, fromPublicKey, _) = genesisKeys(chainIndex.from.value)
    val destination           = generateDestination(chainIndex)

    val source = BuildMultiAddressesTransaction.Source(
      fromPublicKey.bytes,
      AVector(destination)
    )

    serverUtils
      .buildMultiInputsTransaction(
        blockFlow,
        BuildMultiAddressesTransaction(AVector(source, source))
      )
      .leftValue
      .detail is "Some addresses defined multiple time"
  }

  "ServerUtils.mergeAndprepareOutputInfos" should "with empty list" in new FlowFixtureWithApi {
    val serverUtils = new ServerUtils
    serverUtils.mergeAndprepareOutputInfos(AVector.empty).rightValue is AVector
      .empty[UnsignedTransaction.TxOutputInfo]
  }

  it should "merge simple destinations" in new FlowFixtureWithApi {
    val serverUtils = new ServerUtils

    val chainIndex = ChainIndex.unsafe(0, 0)

    val destination = Destination(generateAddress(chainIndex), Some(Amount(ALPH.oneAlph)))

    forAll(Gen.choose(1, 20)) { i =>
      val outputs = serverUtils.mergeAndprepareOutputInfos(AVector.fill(i)(destination)).rightValue
      outputs.length is 1
      outputs(0).attoAlphAmount is ALPH.alph(i.toLong)
      outputs(0).tokens is AVector.empty[(TokenId, U256)]
    }

    val destination2 = Destination(generateAddress(chainIndex), Some(Amount(ALPH.alph(2))))

    forAll(Gen.choose(1, 20)) { i =>
      val outputs = serverUtils
        .mergeAndprepareOutputInfos(
          AVector.fill(i)(AVector(destination, destination2)).flatMap(identity)
        )
        .rightValue
      outputs.length is 2
      outputs(0).attoAlphAmount is ALPH.alph(i.toLong)
      outputs(0).tokens is AVector.empty[(TokenId, U256)]
      outputs(1).attoAlphAmount is ALPH.alph(2 * i.toLong)
      outputs(1).tokens is AVector.empty[(TokenId, U256)]
    }
  }

  it should "merge tokens" in new FlowFixtureWithApi {
    val serverUtils = new ServerUtils

    val chainIndex = ChainIndex.unsafe(0, 0)

    val tokenId1 = TokenId.random
    val tokenId2 = TokenId.random

    val tokens = AVector(Token(tokenId1, U256.One), Token(tokenId2, U256.Two))

    val destination =
      Destination(generateAddress(chainIndex), Some(Amount(ALPH.oneAlph)), Some(tokens))

    forAll(Gen.choose(1, 20)) { i =>
      val outputs = serverUtils.mergeAndprepareOutputInfos(AVector.fill(i)(destination)).rightValue
      outputs.length is 1
      outputs(0).attoAlphAmount is ALPH.alph(i.toLong)
      outputs(0).tokens is AVector(
        (tokenId1, U256.unsafe(i)),
        (tokenId2, U256.unsafe(2 * i.toLong))
      )
    }

    val destination2 =
      Destination(generateAddress(chainIndex), Some(Amount(ALPH.alph(2))), Some(tokens))

    forAll(Gen.choose(1, 20)) { i =>
      val outputs = serverUtils
        .mergeAndprepareOutputInfos(
          AVector.fill(i)(AVector(destination, destination2)).flatMap(identity)
        )
        .rightValue
      outputs.length is 2
      outputs(0).attoAlphAmount is ALPH.alph(i.toLong)
      outputs(0).tokens is AVector(
        (tokenId1, U256.unsafe(i)),
        (tokenId2, U256.unsafe(2 * i.toLong))
      )
      outputs(1).attoAlphAmount is ALPH.alph(2 * i.toLong)
      outputs(1).tokens is AVector(
        (tokenId1, U256.unsafe(i)),
        (tokenId2, U256.unsafe(2 * i.toLong))
      )
    }
  }

  it should "separate destinations with lockTime or message" in new FlowFixtureWithApi {
    val serverUtils = new ServerUtils

    val chainIndex = ChainIndex.unsafe(0, 0)

    val destAddress = generateAddress(chainIndex)
    val destination = Destination(destAddress, Some(Amount(ALPH.oneAlph)))
    val destinationLockTime =
      Destination(destAddress, Some(Amount(ALPH.oneAlph)), lockTime = Some(TimeStamp.now()))
    val destinationMessage =
      Destination(destAddress, Some(Amount(ALPH.oneAlph)), message = Some(ByteString.empty))
    val destinationBoth = Destination(
      destAddress,
      Some(Amount(ALPH.oneAlph)),
      lockTime = Some(TimeStamp.now()),
      message = Some(ByteString.empty)
    )

    val destinations = AVector(
      destination,
      destination,
      destinationLockTime,
      destinationMessage,
      destinationBoth
    )

    val outputs = serverUtils.mergeAndprepareOutputInfos(destinations).rightValue
    outputs.length is 4
    outputs(0).attoAlphAmount is ALPH.alph(2)

    outputs(1).attoAlphAmount is ALPH.alph(1)
    outputs(1).lockTime.isDefined is true
    outputs(1).additionalDataOpt.isEmpty is true

    outputs(2).attoAlphAmount is ALPH.alph(1)
    outputs(2).lockTime.isEmpty is true
    outputs(2).additionalDataOpt.isDefined is true

    outputs(3).attoAlphAmount is ALPH.alph(1)
    outputs(3).lockTime.isDefined is true
    outputs(3).additionalDataOpt.isDefined is true
  }

  it should "work with only `complex` destinations" in new FlowFixtureWithApi {
    val serverUtils = new ServerUtils

    val chainIndex = ChainIndex.unsafe(0, 0)

    val destAddress = generateAddress(chainIndex)
    val destinationLockTime =
      Destination(destAddress, Some(Amount(ALPH.oneAlph)), lockTime = Some(TimeStamp.now()))
    val destinationMessage =
      Destination(destAddress, Some(Amount(ALPH.oneAlph)), message = Some(ByteString.empty))
    val destinationBoth = Destination(
      destAddress,
      Some(Amount(ALPH.oneAlph)),
      lockTime = Some(TimeStamp.now()),
      message = Some(ByteString.empty)
    )

    val destinations = AVector(
      destinationLockTime,
      destinationMessage,
      destinationBoth
    )

    val outputs = serverUtils.mergeAndprepareOutputInfos(destinations).rightValue
    outputs.length is 3

    outputs(0).attoAlphAmount is ALPH.alph(1)
    outputs(0).lockTime.isDefined is true
    outputs(0).additionalDataOpt.isEmpty is true

    outputs(1).attoAlphAmount is ALPH.alph(1)
    outputs(1).lockTime.isEmpty is true
    outputs(1).additionalDataOpt.isDefined is true

    outputs(2).attoAlphAmount is ALPH.alph(1)
    outputs(2).lockTime.isDefined is true
    outputs(2).additionalDataOpt.isDefined is true
  }

  trait ContractFixture extends Fixture {
    override val configValues: Map[String, Any] = Map(
      ("alephium.broker.groups", 4),
      ("alephium.broker.broker-num", 1),
      ("alephium.node.indexes.tx-output-ref-index", "true")
    )

    val chainIndex                        = ChainIndex.unsafe(0, 0)
    val lockupScript                      = getGenesisLockupScript(chainIndex)
    implicit val serverUtils: ServerUtils = new ServerUtils()

    def executeScript(
        script: vm.StatefulScript,
        keyPairOpt: Option[(PrivateKey, PublicKey)]
    ): Block = {
      val block = payableCall(blockFlow, chainIndex, script, keyPairOpt = keyPairOpt)
      addAndCheck(blockFlow, block)
      block
    }

    def executeScript(
        code: String,
        keyPairOpt: Option[(PrivateKey, PublicKey)] = None
    ): Block = {
      val script = Compiler.compileTxScript(code).rightValue
      executeScript(script, keyPairOpt)
    }

    def deployContract(
        contract: String,
        initialAttoAlphAmount: Amount,
        keyPair: (PrivateKey, PublicKey),
        issueTokenAmount: Option[Amount]
    ): Address.Contract = {
      val code = Compiler.compileContract(contract).toOption.get

      val deployContractTxResult = serverUtils
        .buildDeployContractTx(
          blockFlow,
          BuildDeployContractTx(
            Hex.unsafe(keyPair._2.toHexString),
            bytecode = serialize(Code(code, AVector.empty, AVector.empty)),
            initialAttoAlphAmount = Some(initialAttoAlphAmount),
            issueTokenAmount = issueTokenAmount
          )
        )
        .rightValue

      val deployContractTx =
        deserialize[UnsignedTransaction](Hex.unsafe(deployContractTxResult.unsignedTx)).rightValue
      deployContractTx.fixedOutputs.length is 1

      val testAddressAlphBalance = getAlphBalance(blockFlow, LockupScript.p2pkh(keyPair._2))
      signAndAddToMemPool(
        deployContractTxResult.txId,
        deployContractTxResult.unsignedTx,
        chainIndex,
        keyPair._1
      )(serverUtils, blockFlow)

      confirmNewBlock(blockFlow, ChainIndex.unsafe(1, 1))
      confirmNewBlock(blockFlow, ChainIndex.unsafe(0, 0))
      serverUtils.getTransaction(blockFlow, deployContractTxResult.txId, None, None).rightValue

      // Check that gas is paid correctly
      getAlphBalance(blockFlow, LockupScript.p2pkh(keyPair._2)) is testAddressAlphBalance.subUnsafe(
        deployContractTx.gasPrice * deployContractTx.gasAmount + initialAttoAlphAmount.value
      )
      deployContractTxResult.contractAddress
    }

    def confirmNewBlock(blockFlow: BlockFlow, chainIndex: ChainIndex) = {
      val block = mineFromMemPool(blockFlow, chainIndex)
      block.nonCoinbase.foreach(_.scriptExecutionOk is true)
      addAndCheck(blockFlow, block)
    }

    def createContract(
        code: String,
        immFields: AVector[vm.Val],
        mutFields: AVector[vm.Val]
    ): (Block, ContractId) = {
      val contract = Compiler.compileContract(code).rightValue
      createContract(contract, immFields, mutFields)
    }

    def createContract(
        contract: vm.StatefulContract,
        immFields: AVector[vm.Val],
        mutFields: AVector[vm.Val]
    ): (Block, ContractId) = {
      val script =
        contractCreation(contract, immFields, mutFields, lockupScript, minimalAlphInContract)
      val block      = executeScript(script, None)
      val contractId = ContractId.from(block.transactions.head.id, 0, chainIndex.from)
      (block, contractId)
    }
  }

  trait CallContractFixture extends ContractFixture {
    val callerAddress = Address.Asset(lockupScript)
    val inputAsset    = TestInputAsset(callerAddress, AssetState(ALPH.oneAlph))

    val barCode =
      s"""
         |Contract Bar(mut value: U256) {
         |  @using(updateFields = true)
         |  pub fn addOne() -> () {
         |    value = value + 1
         |  }
         |  pub fn getContractId() -> ByteVec {
         |    return selfContractId!()
         |  }
         |}
         |""".stripMargin

    val (_, barId) = createContract(barCode, AVector.empty, AVector[vm.Val](vm.Val.U256(U256.Zero)))
    val barAddress = Address.contract(barId)
    val fooCode =
      s"""
         |Contract Foo(mut value: U256) {
         |  @using(preapprovedAssets = true, assetsInContract = true, updateFields = true)
         |  pub fn addOne() -> U256 {
         |    transferTokenToSelf!(@$callerAddress, ALPH, ${ALPH.oneNanoAlph})
         |    value = value + 1
         |    let bar = Bar(#${barId.toHexString})
         |    bar.addOne()
         |    return value
         |  }
         |  pub fn getContractId() -> ByteVec {
         |    return selfContractId!()
         |  }
         |  pub fn getName() -> ByteVec {
         |    return b`Class` ++ b` ` ++ b`Foo`
         |  }
         |}
         |
         |$barCode
         |""".stripMargin

    val (createContractBlock, fooId) =
      createContract(fooCode, AVector.empty, AVector[vm.Val](vm.Val.U256(U256.Zero)))
    val fooAddress = Address.contract(fooId)
    val callScriptCode =
      s"""
         |@using(preapprovedAssets = true)
         |TxScript Main {
         |  let foo = Foo(#${fooId.toHexString})
         |  foo.addOne{@$callerAddress -> ALPH: 1 alph}()
         |}
         |
         |$fooCode
         |""".stripMargin

    def checkContractStates(contractId: ContractId, value: U256, attoAlphAmount: U256) = {
      val worldState    = blockFlow.getBestPersistedWorldState(chainIndex.from).rightValue
      val contractState = worldState.getContractState(contractId).rightValue
      contractState.mutFields is AVector[vm.Val](vm.Val.U256(value))
      val contractOutput = worldState.getContractAsset(contractState.contractOutputRef).rightValue
      contractOutput.amount is attoAlphAmount
    }
  }

  "ServerUtils.callContract" should "call contract" in new CallContractFixture {
    executeScript(callScriptCode, None)
    checkContractStates(barId, U256.unsafe(1), minimalAlphInContract)
    checkContractStates(fooId, U256.unsafe(1), minimalAlphInContract + ALPH.oneNanoAlph)

    info("call contract against the latest world state")
    val params0 = CallContract(
      group = chainIndex.from.value,
      address = fooAddress,
      methodIndex = 0,
      inputAssets = Some(AVector(inputAsset)),
      interestedContracts = Some(AVector(barAddress))
    )
    val callContractResult0 =
      serverUtils.callContract(blockFlow, params0).asInstanceOf[CallContractSucceeded]
    callContractResult0.returns is AVector[Val](ValU256(2))
    callContractResult0.gasUsed is 23206
    callContractResult0.txOutputs.length is 2
    val contractAttoAlphAmount0 = minimalAlphInContract + ALPH.nanoAlph(2)
    callContractResult0.txOutputs(0).attoAlphAmount.value is contractAttoAlphAmount0

    callContractResult0.contracts.length is 2
    val barState0 = callContractResult0.contracts(0)
    barState0.immFields is AVector.empty[Val]
    barState0.mutFields is AVector[Val](ValU256(2))
    barState0.address is barAddress
    barState0.asset is AssetState(minimalAlphInContract, Some(AVector.empty))
    val fooState0 = callContractResult0.contracts(1)
    barState0.immFields is AVector.empty[Val]
    fooState0.mutFields is AVector[Val](ValU256(2))
    fooState0.address is fooAddress
    fooState0.asset is AssetState(contractAttoAlphAmount0, Some(AVector.empty))

    info("call contract against the old world state")
    val params1 = params0.copy(worldStateBlockHash = Some(createContractBlock.hash))
    val callContractResult1 =
      serverUtils.callContract(blockFlow, params1).asInstanceOf[CallContractSucceeded]
    callContractResult1.returns is AVector[Val](ValU256(1))
    callContractResult1.gasUsed is 23206
    callContractResult1.txOutputs.length is 2
    val contractAttoAlphAmount1 = minimalAlphInContract + ALPH.oneNanoAlph
    callContractResult1.txOutputs(0).attoAlphAmount.value is contractAttoAlphAmount1

    callContractResult1.contracts.length is 2
    val barState1 = callContractResult1.contracts(0)
    barState1.immFields is AVector.empty[Val]
    barState1.mutFields is AVector[Val](ValU256(1))
    barState1.address is barAddress
    barState1.asset is AssetState(minimalAlphInContract, Some(AVector.empty))
    val fooState1 = callContractResult1.contracts(1)
    barState1.immFields is AVector.empty[Val]
    fooState1.mutFields is AVector[Val](ValU256(1))
    fooState1.address is fooAddress
    fooState1.asset is AssetState(contractAttoAlphAmount1, Some(AVector.empty))

    info("call getName method successfully")
    val params2 = params0.copy(methodIndex = 2)
    val callContractResult2 =
      serverUtils.callContract(blockFlow, params2).asInstanceOf[CallContractSucceeded]

    callContractResult2.returns is AVector[Val](ValByteVec(ByteString("Class Foo".getBytes())))
    callContractResult2.gasUsed is 5590
  }

  it should "call TxScript" in new ContractFixture {
    val simpleScript =
      s"""
         |TxScript Main {
         |  pub fn main() -> ([U256; 2], Bool) {
         |    return [1, 2], false
         |  }
         |}
         |""".stripMargin
    val simpleScriptByteCode = serialize(Compiler.compileTxScript(simpleScript).rightValue)

    {
      info("Call TxScript")
      val params = CallTxScript(group = 0, bytecode = simpleScriptByteCode)
      val result = serverUtils.callTxScript(blockFlow, params).rightValue
      result.returns is AVector[Val](ValU256(1), ValU256(2), ValBool(false))
    }

    {
      info("Load contract fields")
      val foo =
        s"""
           |Contract Foo(bar: Bar) {
           |  pub fn foo() -> Bar {
           |    return bar
           |  }
           |}
           |struct Bar { a: U256, b: Bool }
           |""".stripMargin

      val fooId =
        createContract(foo, AVector[vm.Val](vm.Val.U256(1), vm.Val.True), AVector.empty)._2
      val script =
        s"""
           |TxScript Main {
           |  pub fn main() -> Bar {
           |    return Foo(#${fooId.toHexString}).foo()
           |  }
           |}
           |$foo
           |""".stripMargin

      val bytecode = serialize(Compiler.compileTxScript(script).rightValue)
      val params = CallTxScript(
        group = 0,
        bytecode = bytecode,
        interestedContracts = Some(AVector(Address.contract(fooId)))
      )
      val result = serverUtils.callTxScript(blockFlow, params).rightValue
      result.returns is AVector[Val](ValU256(1), ValBool(true))
      result.contracts.length is 1
      result.contracts.head.mutFields.isEmpty is true
      result.contracts.head.immFields is AVector[Val](ValU256(1), ValBool(true))
    }

    {
      info("Call TxScript and return the new state")
      val foo =
        s"""
           |Contract Foo(mut value: U256) {
           |  @using(checkExternalCaller = false, updateFields = true, preapprovedAssets = true, assetsInContract = true)
           |  pub fn foo() -> U256 {
           |    transferTokenToSelf!(callerAddress!(), ALPH, minimalContractDeposit!())
           |    value = value + 1
           |    return value
           |  }
           |}
           |""".stripMargin

      val fooId = createContract(foo, AVector.empty, AVector[vm.Val](vm.Val.U256(1)))._2
      def checkFooState(newValue: Int, alphAmount: U256) = {
        val worldState    = blockFlow.getBestPersistedWorldState(chainIndex.from).rightValue
        val contractState = worldState.getContractState(fooId).rightValue
        contractState.mutFields is AVector[vm.Val](vm.Val.U256(newValue))
        contractState.immFields.isEmpty is true
        val contractAsset = worldState.getContractAsset(fooId).rightValue
        contractAsset.amount is alphAmount
      }

      def script(returnValue: Boolean) =
        s"""
           |TxScript Main {
           |  @using(preapprovedAssets = true)
           |  pub fn main() -> ${if (returnValue) "U256" else "()"} {
           |    ${if (returnValue) "return" else ""} Foo(#${fooId.toHexString}).foo{
           |      callerAddress!() -> ALPH: minimalContractDeposit!()
           |    }()
           |  }
           |}
           |$foo
           |""".stripMargin

      val blockHash = blockFlow.getBlockChain(chainIndex).getBestTipUnsafe()
      executeScript(script(false), None)
      checkFooState(2, minimalAlphInContract * 2)

      val callerAddress = Address.p2pkh(chainIndex.from.generateKey._2)
      val fooAddress    = Address.contract(fooId)
      val bytecode      = serialize(Compiler.compileTxScript(script(true)).rightValue)
      val params0 = CallTxScript(
        group = 0,
        bytecode = bytecode,
        callerAddress = Some(callerAddress),
        interestedContracts = Some(AVector(fooAddress)),
        worldStateBlockHash = Some(blockHash),
        inputAssets = Some(AVector(TestInputAsset(callerAddress, AssetState(ALPH.oneAlph))))
      )
      val result0 = serverUtils.callTxScript(blockFlow, params0).rightValue
      result0.returns is AVector[Val](ValU256(2))
      result0.contracts.length is 1
      result0.contracts.head.mutFields is AVector[Val](ValU256(2))
      result0.contracts.head.immFields.isEmpty is true
      result0.contracts.head.asset.attoAlphAmount is minimalAlphInContract * 2
      result0.txOutputs
        .find(_.address == callerAddress)
        .exists(_.attoAlphAmount.value == ALPH.cent(40)) is true
      result0.txOutputs
        .find(_.address == fooAddress)
        .exists(_.attoAlphAmount.value == ALPH.cent(20)) is true

      val params1 = params0.copy(worldStateBlockHash = None)
      val result1 = serverUtils.callTxScript(blockFlow, params1).rightValue
      result1.returns is AVector[Val](ValU256(3))
      result1.contracts.length is 1
      result1.contracts.head.mutFields is AVector[Val](ValU256(3))
      result1.contracts.head.immFields.isEmpty is true
      result1.contracts.head.asset.attoAlphAmount is minimalAlphInContract * 3
      result1.txOutputs
        .find(_.address == callerAddress)
        .exists(_.attoAlphAmount.value == ALPH.cent(40)) is true
      result1.txOutputs
        .find(_.address == fooAddress)
        .exists(_.attoAlphAmount.value == ALPH.cent(30)) is true

      checkFooState(2, minimalAlphInContract * 2)
    }

    {
      info("Invalid group")
      val params = CallTxScript(groupConfig.groups + 1, simpleScriptByteCode)
      serverUtils.callTxScript(blockFlow, params).leftValue.detail is "Invalid group 5"
    }

    {
      info("Invalid caller address")
      val invalidCaller = Address.p2pkh(GroupIndex.unsafe(1).generateKey._2)
      val params        = CallTxScript(0, simpleScriptByteCode, callerAddress = Some(invalidCaller))
      serverUtils.callTxScript(blockFlow, params).leftValue.detail is
        s"Group mismatch: provided group is 0; group for ${invalidCaller.toBase58} is 1"
    }

    {
      info("Invalid world state block hash")
      val invalidBlockHash = randomBlockHash(ChainIndex.unsafe(1, 1))
      val params =
        CallTxScript(0, simpleScriptByteCode, worldStateBlockHash = Some(invalidBlockHash))
      serverUtils.callTxScript(blockFlow, params).leftValue.detail is
        s"Invalid block hash ${invalidBlockHash.toHexString}"
    }
  }

  it should "multiple call contract" in new CallContractFixture {
    val groupIndex         = chainIndex.from.value
    val call0              = CallContract(group = groupIndex, address = barAddress, methodIndex = 1)
    val call1              = CallContract(group = groupIndex, address = fooAddress, methodIndex = 1)
    val invalidMethodIndex = 10
    val call2 =
      CallContract(group = groupIndex, address = fooAddress, methodIndex = invalidMethodIndex)
    val multipleCallContract = MultipleCallContract(AVector(call0, call1, call2))
    val multipleCallContractResult =
      serverUtils.multipleCallContract(blockFlow, multipleCallContract).rightValue
    multipleCallContractResult.results.length is 3

    val result0 = multipleCallContractResult.results(0).asInstanceOf[CallContractSucceeded]
    result0.txOutputs.isEmpty is true
    result0.events.isEmpty is true
    result0.returns is AVector[Val](ValByteVec(barId.bytes))

    val result1 = multipleCallContractResult.results(1).asInstanceOf[CallContractSucceeded]
    result1.txOutputs.isEmpty is true
    result1.events.isEmpty is true
    result1.returns is AVector[Val](ValByteVec(fooId.bytes))

    val result2 = multipleCallContractResult.results(2).asInstanceOf[CallContractFailed]
    result2.error is s"VM execution error: Invalid method index $invalidMethodIndex, method length: 3"
  }

  it should "returns error if the number of contract calls exceeds the maximum limit" in new CallContractFixture {
    override val serverUtils = new ServerUtils() {
      override val maxCallsInMultipleCall = 3
    }
    val groupIndex = chainIndex.from.value
    val call       = CallContract(group = groupIndex, address = barAddress, methodIndex = 1)
    val multipleCallContract = MultipleCallContract(AVector.fill(4)(call))
    serverUtils
      .multipleCallContract(blockFlow, multipleCallContract)
      .leftValue
      .detail is "The number of contract calls exceeds the maximum limit(3)"
  }

  it should "returns error if caller is in different group than contract" in new CallContractFixture {
    val params0 = CallContract(
      group = 1,
      address = fooAddress,
      methodIndex = 0,
      inputAssets = Some(AVector(inputAsset)),
      interestedContracts = Some(AVector(barAddress))
    )
    val callContractResult0 =
      serverUtils.callContract(blockFlow, params0).asInstanceOf[CallContractFailed]
    callContractResult0.error is s"Group mismatch: provided group is 1; group for ${fooAddress.toBase58} is 0"
  }

  "the test contract endpoint" should "handle create and destroy contracts properly" in new Fixture {
    val groupIndex   = brokerConfig.chainIndexes.sample().from
    val (_, pubKey)  = SignatureSchema.generatePriPub()
    val assetAddress = Address.Asset(LockupScript.p2pkh(pubKey))
    val foo =
      s"""
         |Contract Foo() {
         |  @using(assetsInContract = true)
         |  pub fn destroy() -> () {
         |    destroySelf!(@$assetAddress)
         |  }
         |}
         |""".stripMargin

    val fooContract         = Compiler.compileContract(foo).rightValue
    val fooByteCode         = Hex.toHexString(serialize(fooContract))
    val createContractPath  = "00"
    val destroyContractPath = "11"
    val bar =
      s"""
         |Contract Bar() {
         |  @using(assetsInContract = true)
         |  pub fn bar() -> () {
         |    createSubContract!{selfAddress!() -> ALPH: 1 alph}(#$createContractPath, #$fooByteCode, #00, #00)
         |    Foo(subContractId!(#$destroyContractPath)).destroy()
         |  }
         |}
         |
         |$foo
         |""".stripMargin

    val barContract   = Compiler.compileContract(bar).rightValue
    val barContractId = ContractId.random
    val destroyedFooContractId =
      barContractId.subContractId(Hex.unsafe(destroyContractPath), groupIndex)
    val existingContract = ContractState(
      Address.contract(destroyedFooContractId),
      fooContract,
      fooContract.hash,
      None,
      AVector.empty[Val],
      AVector.empty[Val],
      AssetState(ALPH.oneAlph)
    )
    val testContractParams = TestContract(
      group = Some(groupIndex.value),
      address = Some(Address.contract(barContractId)),
      bytecode = barContract,
      initialAsset = Some(AssetState(ALPH.alph(10))),
      existingContracts = Some(AVector(existingContract)),
      inputAssets = Some(AVector(TestInputAsset(assetAddress, AssetState(ALPH.oneAlph))))
    ).toComplete().rightValue

    val testFlow    = BlockFlow.emptyUnsafe(config)
    val serverUtils = new ServerUtils()
    val createdFooContractId =
      barContractId.subContractId(
        Hex.unsafe(createContractPath),
        ChainIndex.unsafe(testContractParams.group, testContractParams.group).from
      )

    val result =
      serverUtils.runTestContract(testFlow, testContractParams).rightValue
    result.contracts.length is 2
    result.contracts(0).address is Address.contract(createdFooContractId)
    result.contracts(1).address is Address.contract(barContractId)
    val assetOutput = result.txOutputs(1)
    assetOutput.address is assetAddress
    assetOutput.attoAlphAmount is Amount(
      ALPH.alph(2).subUnsafe(nonCoinbaseMinGasPrice * maximalGasPerTx)
    )
  }

  it should "test destroying self" in new Fixture {
    val groupIndex   = brokerConfig.chainIndexes.sample().from
    val (_, pubKey)  = SignatureSchema.generatePriPub()
    val assetAddress = Address.Asset(LockupScript.p2pkh(pubKey))
    val foo =
      s"""
         |Contract Foo() {
         |  @using(assetsInContract = true)
         |  pub fn destroy() -> () {
         |    destroySelf!(@$assetAddress)
         |  }
         |}
         |""".stripMargin

    val fooContract        = Compiler.compileContract(foo).rightValue
    val fooContractId      = ContractId.random
    val fooContractAddress = Address.contract(fooContractId)

    val testContractParams = TestContract(
      group = Some(groupIndex.value),
      address = Some(fooContractAddress),
      bytecode = fooContract,
      initialAsset = Some(AssetState(ALPH.alph(10))),
      existingContracts = None,
      inputAssets = None
    ).toComplete().rightValue

    val testFlow    = BlockFlow.emptyUnsafe(config)
    val serverUtils = new ServerUtils()
    val result =
      serverUtils.runTestContract(testFlow, testContractParams).rightValue

    result.contracts.isEmpty is true
    result.txInputs.length is 1
    result.txInputs(0).lockupScript is fooContractAddress.lockupScript
    result.txOutputs.length is 1
    result.txOutputs(0).attoAlphAmount.value is ALPH.alph(10)
    result.txOutputs(0).address is assetAddress
  }

  it should "test with caller address" in new Fixture {
    val child =
      s"""
         |Contract Child(parentId: ByteVec, parentAddress: Address) {
         |  pub fn checkParent() -> () {
         |    assert!(callerContractId!() == parentId, 0)
         |    assert!(callerAddress!() == parentAddress, 1)
         |  }
         |}
         |""".stripMargin
    val childContract = Compiler.compileContract(child).rightValue
    val childAddress  = Address.contract(ContractId.random)

    val parentContractId   = ContractId.random
    val parentAddress      = Address.contract(parentContractId)
    val wrongParentId      = ContractId.random
    val wrongParentAddress = Address.contract(wrongParentId)

    val serverUtils = new ServerUtils()

    def buildTestParam(
        callerContractAddressOpt: Option[Address.Contract]
    ): TestContract.Complete = {
      TestContract(
        bytecode = childContract,
        address = Some(childAddress),
        callerContractAddress = callerContractAddressOpt,
        initialImmFields = Option(
          AVector[Val](
            ValByteVec(parentContractId.bytes),
            ValAddress(parentAddress)
          )
        )
      )
        .toComplete()
        .rightValue
    }
    val testContractParams0 = buildTestParam(Some(parentAddress))
    val testResult0         = serverUtils.runTestContract(blockFlow, testContractParams0)
    testResult0.isRight is true

    val testContractParams1 = buildTestParam(Some(wrongParentAddress))
    val testResult1         = serverUtils.runTestContract(blockFlow, testContractParams1)
    testResult1.leftValue.detail is s"VM execution error: Assertion Failed in Contract @ ${childAddress.toBase58}, Error Code: 0"

    val testContractParams2 = buildTestParam(None)
    val testResult2         = serverUtils.runTestContract(blockFlow, testContractParams2)
    testResult2.leftValue.detail is "VM execution error: ExpectAContract"
  }

  trait DestroyFixture extends Fixture {
    val (_, pubKey)  = SignatureSchema.generatePriPub()
    val assetAddress = Address.Asset(LockupScript.p2pkh(pubKey))

    val fooContractId = ContractId.random
    val foo =
      s"""
         |Contract Foo() {
         |  @using(assetsInContract = true)
         |  pub fn destroy(address: Address) -> () {
         |    destroySelf!(address)
         |  }
         |}
         |""".stripMargin
    val fooContract = Compiler.compileContract(foo).rightValue

    val fooCallerContractId = ContractId.random
    def fooCaller: String
    val fooCallerContract = Compiler.compileContract(fooCaller).rightValue

    val bar =
      s"""
         |Contract Bar() {
         |  pub fn bar() -> () {
         |    FooCaller(#${fooCallerContractId.toHexString}).destroyFoo()
         |  }
         |}
         |
         |$fooCaller
         |""".stripMargin

    val barContract   = Compiler.compileContract(bar).rightValue
    val barContractId = ContractId.random
    val existingContracts = AVector(
      ContractState(
        Address.contract(fooCallerContractId),
        fooCallerContract,
        fooCallerContract.hash,
        None,
        AVector(ValByteVec(fooContractId.bytes)),
        AVector.empty,
        AssetState(ALPH.oneAlph)
      ),
      ContractState(
        Address.contract(fooContractId),
        fooContract,
        fooContract.hash,
        None,
        AVector.empty,
        AVector.empty,
        AssetState(ALPH.oneAlph)
      )
    )
    val testContractParams = TestContract(
      address = Some(Address.contract(barContractId)),
      bytecode = barContract,
      initialAsset = Some(AssetState(ALPH.alph(10))),
      existingContracts = Some(existingContracts),
      inputAssets = Some(AVector(TestInputAsset(assetAddress, AssetState(ALPH.oneAlph))))
    )

    val testFlow    = BlockFlow.emptyUnsafe(config)
    val serverUtils = new ServerUtils()
  }

  it should "successfully destroy contracts and transfer fund to calling address" in new DestroyFixture {
    override def fooCaller: String =
      s"""
         |Contract FooCaller(fooId: ByteVec) {
         |  @using(assetsInContract = true)
         |  pub fn destroyFoo() -> () {
         |    let foo = Foo(fooId)
         |    foo.destroy(selfAddress!())
         |  }
         |}
         |
         |$foo
         |""".stripMargin

    val result = serverUtils
      .runTestContract(
        testFlow,
        testContractParams.toComplete().rightValue
      )
      .rightValue
    result.contracts.length is 2
    result.contracts(0).address is Address.contract(fooCallerContractId)
    result.contracts(1).address is Address.contract(barContractId)
    val assetOutput = result.txOutputs(1)
    assetOutput.address is assetAddress
    val totalGas = nonCoinbaseMinGasPrice * maximalGasPerTx
    assetOutput.attoAlphAmount is Amount(ALPH.oneAlph.subUnsafe(totalGas))
    val contractOutput = result.txOutputs(0)
    contractOutput.address is Address.contract(fooCallerContractId)
    contractOutput.attoAlphAmount.value is ALPH.alph(2)
  }

  it should "fail to destroy contracts and transfer fund to non-calling address" in new DestroyFixture {
    lazy val randomAddress = Address.contract(ContractId.random).toBase58

    override def fooCaller: String =
      s"""
         |Contract FooCaller(fooId: ByteVec) {
         |  pub fn destroyFoo() -> () {
         |    let foo = Foo(fooId)
         |    foo.destroy(@${randomAddress})
         |  }
         |}
         |
         |$foo
         |""".stripMargin

    serverUtils
      .runTestContract(
        testFlow,
        testContractParams.toComplete().rightValue
      )
      .leftValue
      .detail is s"VM execution error: Pay to contract address $randomAddress is not allowed when this contract address is not in the call stack"
  }

  it should "show debug message when contract execution failed" in new Fixture {
    val contract =
      s"""
         |Contract Foo() {
         |  fn foo() -> () {
         |    emit Debug(`Hello, Alephium!`)
         |    assert!(false, 0)
         |  }
         |}
         |""".stripMargin
    val code = Compiler.compileContract(contract).rightValue

    val serverUtils  = new ServerUtils()
    val testContract = TestContract(bytecode = code).toComplete().rightValue
    val testError    = serverUtils.runTestContract(blockFlow, testContract).leftValue.detail
    testError is
      s"> Contract @ ${Address.contract(testContract.contractId).toBase58} - Hello, Alephium!\n" ++
      "VM execution error: Assertion Failed in Contract @ tgx7VNFoP9DJiFMFgXXtafQZkUvyEdDHT9ryamHJYrjq, Error Code: 0"
  }

  ignore should "test blockHash function for Ralph" in new TestContractFixture {
    val blockHash = BlockHash.random
    val contract =
      s"""
         |Contract Foo() {
         |  fn foo() -> (ByteVec) {
         |    assert!(blockHash!() == #${blockHash.toHexString}, 0)
         |    return blockHash!()
         |  }
         |}
         |""".stripMargin

    val code = Compiler.compileContract(contract).rightValue

    val testContract0 = TestContract(bytecode = code).toComplete().rightValue
    val testResult0   = serverUtils.runTestContract(blockFlow, testContract0).leftValue
    testResult0.detail is s"VM execution error: AssertionFailedWithErrorCode(tgx7VNFoP9DJiFMFgXXtafQZkUvyEdDHT9ryamHJYrjq,0)"

    val testContract1 =
      TestContract(bytecode = code, blockHash = Some(blockHash)).toComplete().rightValue
    val testResult1 = serverUtils.runTestContract(blockFlow, testContract1).rightValue
    testResult1.returns.head is api.ValByteVec(blockHash.bytes)
  }

  it should "extract debug message from contract event" in new Fixture {
    val serverUtils     = new ServerUtils()
    val contractAddress = Address.contract(ContractId.random)
    def buildEvent(fields: Val*): ContractEventByTxId = {
      ContractEventByTxId(BlockHash.random, contractAddress, 0, AVector.from(fields))
    }

    serverUtils
      .extractDebugMessage(buildEvent())
      .leftValue
      .detail is "Invalid debug message"

    serverUtils
      .extractDebugMessage(buildEvent(ValBool(true)))
      .leftValue
      .detail is "Invalid debug message"

    serverUtils
      .extractDebugMessage(buildEvent(ValByteVec(ByteString.fromString("Hello, Alephium!")))) isE
      DebugMessage(contractAddress, "Hello, Alephium!")

    serverUtils
      .extractDebugMessage(
        buildEvent(ValByteVec(ByteString.fromString("Hello, Alephium!")), ValBool(true))
      )
      .leftValue
      .detail is "Invalid debug message"
  }

  it should "test debug function for Ralph" in new Fixture {
    val contract: String =
      s"""
         |Contract Foo(name: ByteVec) {
         |  pub fn foo() -> () {
         |    emit Debug(`Hello, $${name}!`)
         |  }
         |}
         |""".stripMargin
    val code = Compiler.compileContract(contract).rightValue

    val testContract = TestContract(
      bytecode = code,
      initialImmFields = Some(AVector(ValByteVec(ByteString.fromString("Alephium"))))
    ).toComplete().rightValue
    val serverUtils = new ServerUtils()
    val testResult  = serverUtils.runTestContract(blockFlow, testContract).rightValue
    testResult.events.isEmpty is true
    testResult.debugMessages is AVector(
      DebugMessage(Address.contract(testContract.contractId), "Hello, 416c65706869756d!")
    )
  }

  it should "test contract asset only function" in new Fixture {
    val contract =
      s"""
         |Contract Foo() {
         |  @using(assetsInContract = true)
         |  pub fn foo() -> () {
         |    assert!(tokenRemaining!(selfAddress!(), ALPH) == 1 alph, 0)
         |  }
         |}
         |""".stripMargin
    val code         = Compiler.compileContract(contract).rightValue
    val testContract = TestContract(bytecode = code).toComplete().rightValue
    val serverUtils  = new ServerUtils()
    val testResult   = serverUtils.runTestContract(blockFlow, testContract).rightValue
    testResult.txInputs.isEmpty is true
    testResult.txOutputs.isEmpty is true
  }

  trait TestContractFixture extends Fixture {
    val tokenId         = TokenId.random
    val (_, pubKey)     = SignatureSchema.generatePriPub()
    val lp              = Address.Asset(LockupScript.p2pkh(pubKey))
    val buyer           = lp
    val contractAddress = Address.contract(ContractId.zero)

    def testContract0: TestContract.Complete

    val serverUtils  = new ServerUtils()
    val testFlow     = BlockFlow.emptyUnsafe(config)
    lazy val result0 = serverUtils.runTestContract(testFlow, testContract0).rightValue

    val testContractId1 = ContractId.random
    def testContract1: TestContract.Complete
    lazy val result1 = serverUtils.runTestContract(testFlow, testContract1).rightValue
  }

  it should "return upgraded contract code hash" in new TestContractFixture {
    val fooV1Code =
      s"""
         |Contract FooV1() {
         |  pub fn foo() -> () {}
         |}
         |""".stripMargin
    val fooV1         = Compiler.compileContract(fooV1Code).rightValue
    val fooV1Bytecode = Hex.toHexString(serialize(fooV1))

    val fooV0Code =
      s"""
         |Contract FooV0() {
         |  pub fn upgrade0() -> () {
         |    migrate!(#$fooV1Bytecode)
         |  }
         |  fn upgrade1() -> () {
         |    migrate!(#$fooV1Bytecode)
         |  }
         |}
         |""".stripMargin
    val fooV0 = Compiler.compileContract(fooV0Code).rightValue

    val testContract0 = TestContract.Complete(
      code = fooV0,
      originalCodeHash = fooV0.hash,
      testMethodIndex = 0
    )
    testContract0.code.hash is testContract0.originalCodeHash
    result0.codeHash is fooV1.hash
    result0.contracts(0).codeHash is fooV1.hash

    val testContract1 =
      TestContract(bytecode = fooV0, methodIndex = Some(1)).toComplete().rightValue
    testContract1.code.hash isnot testContract1.originalCodeHash
    result1.codeHash is fooV1.hash
    result1.contracts(0).codeHash is fooV1.hash
  }

  it should "test AMM contract: add liquidity" in new TestContractFixture {
    val testContract0 = TestContract.Complete(
      code = AMMContract.swapCode,
      originalCodeHash = AMMContract.swapCode.hash,
      initialImmFields = AVector[Val](ValByteVec(tokenId.bytes)),
      initialMutFields = AVector[Val](ValU256(ALPH.alph(10)), ValU256(100)),
      initialAsset = AssetState.from(ALPH.alph(10), tokens = AVector(Token(tokenId, 100))),
      testMethodIndex = 0,
      testArgs = AVector[Val](ValAddress(lp), ValU256(ALPH.alph(100)), ValU256(100)),
      inputAssets = AVector(
        TestInputAsset(
          lp,
          AssetState.from(ALPH.alph(101), AVector(Token(tokenId, 100)))
        )
      )
    )

    result0.returns.isEmpty is true
    result0.gasUsed is 17469
    result0.contracts.length is 1
    val contractState = result0.contracts.head
    contractState.id is ContractId.zero
    contractState.immFields is AVector[Val](ValByteVec(tokenId.bytes))
    contractState.mutFields is AVector[Val](ValU256(ALPH.alph(110)), ValU256(200))
    contractState.asset is AssetState.from(ALPH.alph(110), AVector(Token(tokenId, 200)))
    result0.txInputs is AVector[Address](contractAddress)
    result0.txOutputs.length is 2
    result0.txOutputs(0) is ContractOutput(
      result0.txOutputs(0).hint,
      emptyKey(0),
      Amount(ALPH.alph(110)),
      contractAddress,
      AVector(Token(tokenId, 200))
    )
    result0.txOutputs(1) is AssetOutput(
      result0.txOutputs(1).hint,
      emptyKey(1),
      Amount(500000000000000000L),
      lp,
      AVector.empty,
      TimeStamp.zero,
      ByteString.empty
    )
    result0.events.length is 1
    result0.events(0).eventIndex is 0
    result0.events(0).fields is AVector[Val](
      ValAddress(lp),
      ValU256(ALPH.alph(100)),
      ValU256(100)
    )

    val testContract1 = TestContract.Complete(
      contractId = testContractId1,
      code = AMMContract.swapProxyCode,
      originalCodeHash = AMMContract.swapProxyCode.hash,
      initialImmFields = AVector[Val](
        ValByteVec(testContract0.contractId.bytes),
        ValByteVec(tokenId.bytes)
      ),
      initialAsset = AssetState(ALPH.alph(1)),
      testMethodIndex = 0,
      testArgs = AVector[Val](ValAddress(lp), ValU256(ALPH.alph(100)), ValU256(100)),
      existingContracts = result0.contracts,
      inputAssets = AVector(
        TestInputAsset(
          lp,
          AssetState.from(ALPH.alph(101), AVector(Token(tokenId, 100)))
        )
      )
    )
    result1.returns.isEmpty is true
    result1.gasUsed is 18578
    result1.contracts.length is 2
    val contractState1 = result1.contracts.head
    contractState1.id is ContractId.zero
    contractState1.immFields is AVector[Val](ValByteVec(tokenId.bytes))
    contractState1.mutFields is AVector[Val](ValU256(ALPH.alph(210)), ValU256(300))
    contractState1.asset is AssetState.from(ALPH.alph(210), AVector(Token(tokenId, 300)))
    result1.txInputs is AVector[Address](contractAddress)
    result1.txOutputs.length is 2
    result1.txOutputs(0) is ContractOutput(
      result1.txOutputs(0).hint,
      emptyKey(0),
      Amount(ALPH.alph(210)),
      contractAddress,
      AVector(Token(tokenId, 300))
    )
    result1.txOutputs(1) is AssetOutput(
      result1.txOutputs(1).hint,
      emptyKey(1),
      Amount(500000000000000000L),
      lp,
      AVector.empty,
      TimeStamp.zero,
      ByteString.empty
    )
  }

  it should "test AMM contract: swap token" in new TestContractFixture {
    val testContract0 = TestContract.Complete(
      code = AMMContract.swapCode,
      originalCodeHash = AMMContract.swapCode.hash,
      initialImmFields = AVector[Val](ValByteVec(tokenId.bytes)),
      initialMutFields = AVector[Val](ValU256(ALPH.alph(10)), ValU256(100)),
      initialAsset = AssetState.from(ALPH.alph(10), tokens = AVector(Token(tokenId, 100))),
      testMethodIndex = 1,
      testArgs = AVector[Val](ValAddress(buyer), ValU256(ALPH.alph(10))),
      inputAssets = AVector(
        TestInputAsset(
          lp,
          AssetState.from(ALPH.alph(101), AVector(Token(tokenId, 100)))
        )
      )
    )

    result0.returns.isEmpty is true
    result0.gasUsed is 21978
    result0.contracts.length is 1
    val contractState = result0.contracts.head
    contractState.id is ContractId.zero
    contractState.immFields is AVector[Val](ValByteVec(tokenId.bytes))
    contractState.mutFields is AVector[Val](ValU256(ALPH.alph(20)), ValU256(50))
    contractState.asset is AssetState.from(ALPH.alph(20), AVector(Token(tokenId, 50)))
    result0.txInputs is AVector[Address](contractAddress)
    result0.txOutputs.length is 3
    result0.txOutputs(0) is ContractOutput(
      result0.txOutputs(0).hint,
      emptyKey(0),
      Amount(ALPH.alph(20)),
      contractAddress,
      AVector(Token(tokenId, 50))
    )
    result0.txOutputs(1) is AssetOutput(
      result0.txOutputs(1).hint,
      emptyKey(1),
      Amount(dustUtxoAmount),
      buyer,
      AVector(Token(tokenId, 150)),
      TimeStamp.zero,
      ByteString.empty
    )
    result0.txOutputs(2) is AssetOutput(
      result0.txOutputs(2).hint,
      emptyKey(2),
      Amount(ALPH.nanoAlph(90500000000L) - dustUtxoAmount),
      buyer,
      AVector.empty,
      TimeStamp.zero,
      ByteString.empty
    )
    result0.events.length is 1
    result0.events(0).eventIndex is 1
    result0.events(0).fields is AVector[Val](ValAddress(buyer), ValU256(ALPH.alph(10)))

    val testContract1 = TestContract.Complete(
      contractId = testContractId1,
      code = AMMContract.swapProxyCode,
      originalCodeHash = AMMContract.swapProxyCode.hash,
      initialImmFields = AVector[Val](
        ValByteVec(testContract0.contractId.bytes),
        ValByteVec(tokenId.bytes)
      ),
      initialAsset = AssetState(ALPH.alph(1)),
      testMethodIndex = 2,
      testArgs = AVector[Val](ValAddress(buyer), ValU256(50)),
      existingContracts = result0.contracts,
      inputAssets = AVector(
        TestInputAsset(
          lp,
          AssetState.from(ALPH.alph(101), AVector(Token(tokenId, 50)))
        )
      )
    )
    result1.returns.isEmpty is true
    result1.gasUsed is 18549
    result1.contracts.length is 2
    val contractState1 = result1.contracts.head
    contractState1.id is ContractId.zero
    contractState1.immFields is AVector[Val](ValByteVec(tokenId.bytes))
    contractState1.mutFields is AVector[Val](ValU256(ALPH.alph(10)), ValU256(100))
    contractState1.asset is AssetState.from(ALPH.alph(10), AVector(Token(tokenId, 100)))
    result1.txInputs is AVector[Address](contractAddress)
    result1.txOutputs.length is 2
    result1.txOutputs(0) is ContractOutput(
      result1.txOutputs(0).hint,
      emptyKey(0),
      Amount(ALPH.alph(10)),
      contractAddress,
      AVector(Token(tokenId, 100))
    )
    result1.txOutputs(1) is AssetOutput(
      result1.txOutputs(1).hint,
      emptyKey(1),
      Amount(ALPH.nanoAlph(110500000000L)),
      lp,
      AVector.empty,
      TimeStamp.zero,
      ByteString.empty
    )
  }

  it should "test AMM contract: swap Alph" in new TestContractFixture {
    val testContract0 = TestContract.Complete(
      code = AMMContract.swapCode,
      originalCodeHash = AMMContract.swapCode.hash,
      initialImmFields = AVector[Val](ValByteVec(tokenId.bytes)),
      initialMutFields = AVector[Val](ValU256(ALPH.alph(10)), ValU256(100)),
      initialAsset = AssetState.from(ALPH.alph(10), tokens = AVector(Token(tokenId, 100))),
      testMethodIndex = 2,
      testArgs = AVector[Val](ValAddress(buyer), ValU256(100)),
      inputAssets = AVector(
        TestInputAsset(
          lp,
          AssetState.from(ALPH.alph(101), AVector(Token(tokenId, 100)))
        )
      )
    )

    result0.returns.isEmpty is true
    result0.gasUsed is 17478
    result0.contracts.length is 1
    val contractState = result0.contracts.head
    contractState.id is ContractId.zero
    contractState.immFields is AVector[Val](ValByteVec(tokenId.bytes))
    contractState.mutFields is AVector[Val](ValU256(ALPH.alph(5)), ValU256(200))
    contractState.asset is AssetState.from(ALPH.alph(5), AVector(Token(tokenId, 200)))
    result0.txInputs is AVector[Address](contractAddress)
    result0.txOutputs.length is 2
    result0.txOutputs(0) is ContractOutput(
      result0.txOutputs(0).hint,
      emptyKey(0),
      Amount(ALPH.alph(5)),
      contractAddress,
      AVector(Token(tokenId, 200))
    )
    result0.txOutputs(1) is AssetOutput(
      result0.txOutputs(1).hint,
      emptyKey(1),
      Amount(ALPH.nanoAlph(105500000000L)),
      buyer,
      AVector.empty,
      TimeStamp.zero,
      ByteString.empty
    )
    result0.events.length is 1
    result0.events(0).eventIndex is 2
    result0.events(0).fields is AVector[Val](ValAddress(buyer), ValU256(100))

    val testContract1 = TestContract.Complete(
      contractId = testContractId1,
      code = AMMContract.swapProxyCode,
      originalCodeHash = AMMContract.swapProxyCode.hash,
      initialImmFields = AVector[Val](
        ValByteVec(testContract0.contractId.bytes),
        ValByteVec(tokenId.bytes)
      ),
      initialAsset = AssetState(ALPH.alph(1)),
      testMethodIndex = 1,
      testArgs = AVector[Val](ValAddress(buyer), ValU256(ALPH.alph(5))),
      existingContracts = result0.contracts,
      inputAssets = AVector(
        TestInputAsset(
          lp,
          AssetState(ALPH.alph(101))
        )
      )
    )
    result1.returns.isEmpty is true
    result1.gasUsed is 23010
    result1.contracts.length is 2
    val contractState1 = result1.contracts.head
    contractState1.id is ContractId.zero
    contractState1.immFields is AVector[Val](ValByteVec(tokenId.bytes))
    contractState1.mutFields is AVector[Val](ValU256(ALPH.alph(10)), ValU256(100))
    contractState1.asset is AssetState.from(ALPH.alph(10), AVector(Token(tokenId, 100)))
    result1.txInputs is AVector[Address](contractAddress)
    result1.txOutputs.length is 3
    result1.txOutputs(0) is ContractOutput(
      result1.txOutputs(0).hint,
      emptyKey(0),
      Amount(ALPH.alph(10)),
      contractAddress,
      AVector(Token(tokenId, 100))
    )
    result1.txOutputs(1) is AssetOutput(
      result1.txOutputs(1).hint,
      emptyKey(1),
      Amount(dustUtxoAmount),
      lp,
      AVector(Token(tokenId, 100)),
      TimeStamp.zero,
      ByteString.empty
    )
    result1.txOutputs(2) is AssetOutput(
      result1.txOutputs(2).hint,
      emptyKey(2),
      Amount(ALPH.nanoAlph(95500000000L) - dustUtxoAmount),
      lp,
      AVector.empty,
      TimeStamp.zero,
      ByteString.empty
    )
  }

  it should "test array parameters in contract" in new Fixture {
    val isPublic = if (Random.nextBoolean()) "pub" else ""
    val contract =
      s"""
         |Contract ArrayTest(mut array: [U256; 2]) {
         |  @using(updateFields = true)
         |  ${isPublic} fn swap(input: [U256; 2]) -> ([U256; 2]) {
         |    array[0] = input[1]
         |    array[1] = input[0]
         |    return array
         |  }
         |}
         |""".stripMargin
    val code = Compiler.compileContract(contract).toOption.get

    val testContract = TestContract(
      bytecode = code,
      initialMutFields =
        Some(AVector[Val](ValArray(AVector(ValU256(U256.Zero), ValU256(U256.One))))),
      args = Some(AVector[Val](ValArray(AVector(ValU256(U256.Zero), ValU256(U256.One)))))
    ).toComplete().rightValue

    val serverUtils   = new ServerUtils()
    val compileResult = serverUtils.compileContract(Compile.Contract(contract)).rightValue
    compileResult.fields.types is AVector("[U256;2]")
    val func = compileResult.functions.head
    func.paramNames is AVector("input")
    func.paramTypes is AVector("[U256;2]")
    func.paramIsMutable is AVector(false)
    func.returnTypes is AVector("[U256;2]")

    val testFlow      = BlockFlow.emptyUnsafe(config)
    val result        = serverUtils.runTestContract(testFlow, testContract).rightValue
    val contractState = result.contracts(0)
    result.contracts.length is 1
    contractState.immFields is AVector.empty[Val]
    contractState.mutFields is AVector[Val](ValU256(U256.One), ValU256(U256.Zero))
    result.returns is AVector[Val](ValU256(U256.One), ValU256(U256.Zero))
    compileResult.codeHash is code.hash
    result.codeHash is contractState.codeHash
    contractState.codeHash is compileResult.codeHash // We should return the original code hash even when the method is private
  }

  it should "test the contract by the specified block timestamp" in new Fixture {
    val blockTimeStamp = TimeStamp.now().plusMinutesUnsafe(5)
    val contract =
      s"""
         |Contract Foo() {
         |  pub fn foo() -> U256 {
         |    return blockTimeStamp!()
         |  }
         |}
         |""".stripMargin

    val code = Compiler.compileContract(contract).rightValue
    val testContract0 =
      TestContract(bytecode = code, blockTimeStamp = Some(blockTimeStamp)).toComplete().rightValue
    val serverUtils = new ServerUtils()
    val testResult0 = serverUtils.runTestContract(blockFlow, testContract0).rightValue
    testResult0.returns is AVector[Val](ValU256(U256.unsafe(blockTimeStamp.millis)))

    val testContract1 = TestContract(bytecode = code).toComplete().rightValue
    val testResult1   = serverUtils.runTestContract(blockFlow, testContract1).rightValue
    testResult1.returns isnot AVector[Val](ValU256(U256.unsafe(blockTimeStamp.millis)))
  }

  it should "test with preassigned block hash and tx id" in new Fixture {
    val contract =
      s"""
         |Contract Foo() {
         |  pub fn foo() -> () {
         |    return
         |  }
         |}
         |""".stripMargin
    val code = Compiler.compileContract(contract).toOption.get

    val testContract = TestContract(
      blockHash = Some(BlockHash.random),
      txId = Some(TransactionId.random),
      bytecode = code
    )
    val testContractComplete = testContract.toComplete().rightValue
    testContractComplete.blockHash is testContract.blockHash.get
    testContractComplete.txId is testContract.txId.get
  }

  it should "compile contract" in new Fixture {
    val serverUtils = new ServerUtils()
    val rawCode =
      s"""
         |Contract Foo(x: U256, y: U256) {
         |  pub fn foo() -> () {
         |    let a = 0
         |    assert!(1 != y, 0)
         |  }
         |}
         |""".stripMargin
    val code   = Compiler.compileContract(rawCode).rightValue
    val query  = Compile.Contract(rawCode)
    val result = serverUtils.compileContract(query).rightValue

    val compiledCode = result.bytecode
    compiledCode is Hex.toHexString(serialize(code))
    compiledCode is {
      val bytecode     = "010000010008d38d0b36360c17000dce01300c7b"
      val methodLength = Hex.toHexString(IndexedSeq((bytecode.length / 2).toByte))
      s"0201$methodLength" + bytecode
    }
    result.warnings is AVector(
      "Found unused variable in Foo: foo.a",
      "Found unused field in Foo: x"
    )

    info("Turn off warnings")
    val compilerOptions = CompilerOptions(
      ignoreUnusedVariablesWarnings = Some(true),
      ignoreUnusedFieldsWarnings = Some(true),
      ignoreUpdateFieldsCheckWarnings = Some(true)
    )
    val newResult =
      serverUtils.compileContract(query.copy(compilerOptions = Some(compilerOptions))).rightValue
    newResult.warnings.isEmpty is true
  }

  it should "compile project" in new Fixture {
    val serverUtils = new ServerUtils()
    val rawCode =
      s"""
         |const A = 0
         |enum Error { Err0 = 0 }
         |struct Baz { x: U256 }
         |Interface Foo {
         |  pub fn foo() -> ()
         |}
         |Contract Bar() implements Foo {
         |  pub fn foo() -> () {
         |    checkCaller!(true, 0)
         |  }
         |}
         |TxScript Main(id: ByteVec) {
         |  Bar(id).foo()
         |}
         |""".stripMargin
    val (contracts, scripts, globalState, globalWarnings) =
      Compiler.compileProject(rawCode).rightValue
    val query  = Compile.Project(rawCode)
    val result = serverUtils.compileProject(query).rightValue

    result.contracts.length is 1
    contracts.length is 1
    val contractCode = result.contracts(0).bytecode
    contractCode is Hex.toHexString(serialize(contracts(0).code))

    result.scripts.length is 1
    scripts.length is 1
    val scriptCode = result.scripts(0).bytecodeTemplate
    scriptCode is scripts(0).code.toTemplateString()

    result.structs is Some(AVector(CompileResult.StructSig.from(globalState.structs(0))))
    result.enums is Some(AVector(CompileResult.Enum.from(globalState.enums(0))))
    val constant = globalState.getCalculatedConstants()(0)
    result.constants is Some(AVector(CompileResult.Constant.from(constant._1, constant._2)))

    globalWarnings.length is 2
    globalWarnings(0).message is "Found unused global constant: A"
    warningString(rawCode, globalWarnings(0).sourceIndex) is "const A = 0"
    globalWarnings(1).message is "Found unused global constant: Error.Err0"
    warningString(rawCode, globalWarnings(1).sourceIndex) is "Err0"
  }

  it should "compile script" in new Fixture {
    val expectedByteCode = "01010000000005{0}{1}300c7b"
    val serverUtils      = new ServerUtils()

    {
      val rawCode =
        s"""
           |@using(preapprovedAssets = false)
           |TxScript Main(x: U256, y: U256) {
           |  assert!(x != y, 0)
           |}
           |""".stripMargin

      val query  = Compile.Script(rawCode)
      val result = serverUtils.compileScript(query).rightValue
      result.bytecodeTemplate is expectedByteCode
    }

    {
      val rawCode =
        s"""
           |@using(preapprovedAssets = false)
           |TxScript Main {
           |  assert!(1 != 2, 0)
           |}
           |""".stripMargin
      val code   = Compiler.compileTxScript(rawCode).rightValue
      val query  = Compile.Script(rawCode)
      val result = serverUtils.compileScript(query).rightValue

      result.bytecodeTemplate is Hex.toHexString(serialize(code))
      result.bytecodeTemplate is expectedByteCode
        .replace("{0}", "0d") // bytecode of U256Const1
        .replace("{1}", "0e") // bytecode of U256Const2
    }

    {
      val rawCode =
        s"""
           |@using(preapprovedAssets = false)
           |TxScript Main(a: U256, b: U256) {
           |  let c = 0
           |  assert!(a != 0, 0)
           |}
           |""".stripMargin
      val query  = Compile.Script(rawCode)
      val result = serverUtils.compileScript(query).rightValue
      result.warnings is AVector(
        "Found unused variable in Main: main.c",
        "Found unused field in Main: b"
      )

      info("Turn off warnings")
      val compilerOptions = CompilerOptions(
        ignoreUnusedVariablesWarnings = Some(true),
        ignoreUnusedFieldsWarnings = Some(true)
      )
      val newResult =
        serverUtils.compileScript(query.copy(compilerOptions = Some(compilerOptions))).rightValue
      newResult.warnings.isEmpty is true
    }
  }

  it should "return inline functions" in new Fixture {
    val serverUtils = new ServerUtils()
    val rawCode =
      s"""
         |Contract Foo() {
         |  @inline fn foo() -> U256 {
         |    return 0
         |  }
         |  pub fn bar() -> U256 {
         |    return foo()
         |  }
         |}
         |TxScript Main(foo: Foo) {
         |  baz()
         |  foo.bar()
         |
         |  @inline fn baz() -> () {}
         |}
         |""".stripMargin

    val query  = Compile.Project(rawCode)
    val result = serverUtils.compileProject(query).rightValue
    result.contracts.length is 1
    result.contracts.head.functions.length is 2
    result.scripts.length is 1
    result.scripts.head.functions.length is 2
  }

  it should "compile contract and return the std id field" in new Fixture {
    def code(contractAnnotation: String, interfaceAnnotation: String) =
      s"""
         |$contractAnnotation
         |Contract Bar(@unused a: U256) implements Foo {
         |  pub fn foo() -> () {}
         |}
         |
         |$interfaceAnnotation
         |Interface Foo {
         |  pub fn foo() -> ()
         |}
         |""".stripMargin

    val serverUtils = new ServerUtils()
    val result0     = serverUtils.compileContract(Compile.Contract(code("", ""))).rightValue
    result0.fields is CompileResult.FieldsSig(AVector("a"), AVector("U256"), AVector(false))
    result0.stdInterfaceId is None

    val result1 =
      serverUtils.compileContract(Compile.Contract(code("", "@std(id = #0001)"))).rightValue
    result1.fields is CompileResult.FieldsSig(
      AVector("a", "__stdInterfaceId"),
      AVector("U256", "ByteVec"),
      AVector(false, false)
    )
    result1.stdInterfaceId is Some("0001")

    val result2 = serverUtils
      .compileContract(Compile.Contract(code("@std(enabled = true)", "@std(id = #0001)")))
      .rightValue
    result2.fields is CompileResult.FieldsSig(
      AVector("a", "__stdInterfaceId"),
      AVector("U256", "ByteVec"),
      AVector(false, false)
    )
    result2.stdInterfaceId is Some("0001")

    val result3 = serverUtils
      .compileContract(Compile.Contract(code("@std(enabled = false)", "@std(id = #0001)")))
      .rightValue
    result3.fields is CompileResult.FieldsSig(AVector("a"), AVector("U256"), AVector(false))
    result3.stdInterfaceId is None

    val result4 = serverUtils
      .compileContract(Compile.Contract(code("@std(enabled = true)", "")))
      .rightValue
    result4.fields is CompileResult.FieldsSig(AVector("a"), AVector("U256"), AVector(false))
    result4.stdInterfaceId is None

    val result5 = serverUtils
      .compileContract(Compile.Contract(code("@std(enabled = false)", "")))
      .rightValue
    result5.fields is CompileResult.FieldsSig(AVector("a"), AVector("U256"), AVector(false))
    result5.stdInterfaceId is None
  }

  it should "create build deploy contract script" in new Fixture {
    val rawCode =
      s"""
         |Contract Foo(y: U256) {
         |  pub fn foo() -> () {
         |    assert!(1 != y, 0)
         |  }
         |}
         |""".stripMargin
    val contract              = Compiler.compileContract(rawCode).rightValue
    val (_, fromPublicKey, _) = genesisKeys(0)
    val fromAddress           = Address.p2pkh(fromPublicKey)
    val (_, toPublicKey, _)   = genesisKeys(1)
    val toAddress             = Address.p2pkh(toPublicKey)

    {
      info("Without token issuance")
      val codeRaw                        = Hex.toHexString(serialize(contract))
      val initialFields: AVector[vm.Val] = AVector(vm.Val.U256.unsafe(0))
      val stateRaw                       = Hex.toHexString(serialize(initialFields))

      val expected =
        s"""
           |TxScript Main {
           |  createContract!{@$fromAddress -> ALPH: 10}(#$codeRaw, #$stateRaw, #00)
           |}
           |""".stripMargin
      Compiler.compileTxScript(expected).isRight is true
      ServerUtils
        .buildDeployContractScriptRawWithParsedState(
          codeRaw,
          fromAddress,
          initialImmFields = initialFields,
          initialMutFields = AVector.empty,
          U256.unsafe(10),
          AVector.empty,
          None
        ) is expected
    }

    {
      info("Issue token and transfer to an address")
      val codeRaw                        = Hex.toHexString(serialize(contract))
      val initialFields: AVector[vm.Val] = AVector(vm.Val.U256.unsafe(0))
      val stateRaw                       = Hex.toHexString(serialize(initialFields))

      val expected =
        s"""
           |TxScript Main {
           |  createContractWithToken!{@$fromAddress -> ALPH: 10}(#$codeRaw, #$stateRaw, #00, 50, @$toAddress)
           |  transferToken!{@$fromAddress -> ALPH: dustAmount!()}(@$fromAddress, @$toAddress, ALPH, dustAmount!())
           |}
           |""".stripMargin
      Compiler.compileTxScript(expected).isRight is true
      ServerUtils
        .buildDeployContractScriptRawWithParsedState(
          codeRaw,
          fromAddress,
          initialImmFields = initialFields,
          initialMutFields = AVector.empty,
          U256.unsafe(10),
          AVector.empty,
          Some((U256.unsafe(50), Some(toAddress)))
        ) is expected
    }

    {
      info("With approved tokens")
      val token1                         = TokenId.generate
      val token2                         = TokenId.generate
      val codeRaw                        = Hex.toHexString(serialize(contract))
      val initialFields: AVector[vm.Val] = AVector(vm.Val.U256.unsafe(0))
      val stateRaw                       = Hex.toHexString(serialize(initialFields))

      val expected =
        s"""
           |TxScript Main {
           |  createContractWithToken!{@$fromAddress -> ALPH: 10, #${token1.toHexString}: 10, #${token2.toHexString}: 20}(#$codeRaw, #$stateRaw, #00, 50)
           |}
           |""".stripMargin
      Compiler.compileTxScript(expected).isRight is true
      ServerUtils
        .buildDeployContractScriptRawWithParsedState(
          codeRaw,
          fromAddress,
          initialImmFields = initialFields,
          initialMutFields = AVector.empty,
          U256.unsafe(10),
          AVector((token1, U256.unsafe(10)), (token2, U256.unsafe(20))),
          Some((U256.unsafe(50), None))
        ) is expected
    }

    {
      info("Without approved tokens")
      val codeRaw                        = Hex.toHexString(serialize(contract))
      val initialFields: AVector[vm.Val] = AVector(vm.Val.U256.unsafe(0))
      val stateRaw                       = Hex.toHexString(serialize(initialFields))

      val expected =
        s"""
           |TxScript Main {
           |  createContractWithToken!{@$fromAddress -> ALPH: 10}(#$codeRaw, #$stateRaw, #00, 50)
           |}
           |""".stripMargin
      Compiler.compileTxScript(expected).isRight is true
      ServerUtils
        .buildDeployContractScriptRawWithParsedState(
          codeRaw,
          fromAddress,
          initialImmFields = initialFields,
          initialMutFields = AVector.empty,
          U256.unsafe(10),
          AVector.empty,
          Some((U256.unsafe(50), None))
        ) is expected
    }
  }

  it should "fail when the number of parameters is not as specified by the test method" in new Fixture {
    val contract =
      s"""
         |Contract Foo() {
         |  pub fn foo() -> () {
         |    return
         |  }
         |}
         |""".stripMargin
    val code = Compiler.compileContract(contract).toOption.get

    val testContract =
      TestContract(bytecode = code, args = Some(AVector[Val](Val.True))).toComplete().rightValue
    val serverUtils = new ServerUtils()
    serverUtils
      .runTestContract(blockFlow, testContract)
      .leftValue
      .detail is "The number of parameters is different from the number specified by the target method"
  }

  it should "report error when gas fee is not enough from the asset input" in new Fixture {
    val contract =
      s"""
         |Contract Foo() {
         |  pub fn foo() -> () {
         |    assert!(1 == 1, 0)
         |  }
         |}
         |""".stripMargin
    val code = Compiler.compileContract(contract).toOption.get

    val serverUtils = new ServerUtils()
    val caller      = Address.p2pkh(PublicKey.generate)

    val testContract0 = TestContract(bytecode = code).toComplete().rightValue
    serverUtils.runTestContract(blockFlow, testContract0).rightValue

    val inputAssets1  = AVector(TestInputAsset(caller, AssetState(ALPH.oneAlph / 2)))
    val testContract1 = testContract0.copy(inputAssets = inputAssets1)
    serverUtils.runTestContract(blockFlow, testContract1).rightValue

    val inputAssets2  = AVector(TestInputAsset(caller, AssetState(ALPH.oneAlph / 2 - 1)))
    val testContract2 = testContract0.copy(inputAssets = inputAssets2)
    serverUtils
      .runTestContract(blockFlow, testContract2)
      .leftValue
      .detail is "First input asset should have at least 0.5 ALPH to cover gas"
  }

  it should "test utxo splits for generated outputs" in new Fixture {
    val tokenId = TokenId.random
    val contract =
      s"""
         |Contract Foo() {
         |  @using(assetsInContract = true)
         |  pub fn foo() -> () {
         |    transferTokenFromSelf!(callerAddress!(), #${tokenId.toHexString}, 1)
         |  }
         |}
         |""".stripMargin
    val code = Compiler.compileContract(contract).toOption.get

    val caller = Address.p2pkh(PublicKey.generate)
    val inputAssets = TestInputAsset(
      caller,
      AssetState(
        ALPH.alph(3),
        Some(AVector.fill(2 * maxTokenPerAssetUtxo)(Token(TokenId.random, 1)))
      )
    )
    val testContract = TestContract(
      blockHash = Some(BlockHash.random),
      txId = Some(TransactionId.random),
      bytecode = code,
      initialAsset = Some(AssetState(ALPH.oneAlph, Some(AVector(Token(tokenId, 10))))),
      args = Some(AVector.empty[Val]),
      inputAssets = Some(AVector(inputAssets))
    ).toComplete().rightValue

    val serverUtils  = new ServerUtils()
    val tokensSorted = (inputAssets.asset.tokens.get :+ Token(tokenId, 1)).sortBy(_.id)
    val testResult   = serverUtils.runTestContract(blockFlow, testContract).rightValue
    testResult.txOutputs.length is 5
    testResult.txOutputs(0).address is caller
    testResult.txOutputs(0).tokens.length is maxTokenPerAssetUtxo
    testResult.txOutputs(0).tokens is tokensSorted.slice(0, maxTokenPerAssetUtxo)
    testResult.txOutputs(1).address is caller
    testResult.txOutputs(1).tokens.length is maxTokenPerAssetUtxo
    testResult.txOutputs(1).tokens is tokensSorted
      .slice(maxTokenPerAssetUtxo, 2 * maxTokenPerAssetUtxo)
    testResult.txOutputs(2).address is caller
    testResult.txOutputs(2).tokens.length is 1
    testResult.txOutputs(2).tokens is tokensSorted.slice(
      2 * maxTokenPerAssetUtxo,
      tokensSorted.length
    )
    testResult.txOutputs(4).address is Address.contract(testContract.contractId)
  }

  trait ScriptTxFixture extends Fixture {
    override val configValues: Map[String, Any] = Map(("alephium.broker.broker-num", 1))

    implicit val serverUtils: ServerUtils = new ServerUtils

    val chainIndex                        = ChainIndex.unsafe(0, 0)
    val (testPriKey, testPubKey)          = chainIndex.from.generateKey
    val testAddress                       = Address.p2pkh(testPubKey)
    val (genesisPriKey, genesisPubKey, _) = genesisKeys(0)
    val genesisAddress                    = Address.p2pkh(genesisPubKey)

    val contract =
      s"""
         |Contract Foo() {
         |  pub fn foo() -> () {
         |    return
         |  }
         |}
         |""".stripMargin
    val code = Compiler.compileContract(contract).toOption.get

    lazy val deployContractTxResult = serverUtils
      .buildDeployContractTx(
        blockFlow,
        BuildDeployContractTx(
          Hex.unsafe(testPubKey.toHexString),
          bytecode = serialize(Code(code, AVector.empty, AVector.empty)),
          initialAttoAlphAmount = Some(Amount(ALPH.oneAlph))
        )
      )
      .rightValue

    def deployContract() = {
      val deployContractTx =
        deserialize[UnsignedTransaction](Hex.unsafe(deployContractTxResult.unsignedTx)).rightValue
      deployContractTx.fixedOutputs.length is 1
      val output = deployContractTx.fixedOutputs.head
      output.amount is ALPH.oneAlph.subUnsafe(
        deployContractTx.gasPrice * deployContractTx.gasAmount
      )

      signAndAddToMemPool(
        deployContractTxResult.txId,
        deployContractTxResult.unsignedTx,
        chainIndex,
        testPriKey
      )
    }

    def confirmNewBlock(blockFlow: BlockFlow, chainIndex: ChainIndex) = {
      val block = mineFromMemPool(blockFlow, chainIndex)
      block.nonCoinbase.foreach(_.scriptExecutionOk is true)
      addAndCheck(blockFlow, block)
    }
  }

  trait ExecuteScriptFixture extends Fixture {
    def serverUtils: ServerUtils

    val gasAmount = GasBox.unsafe(30000)
    val gasPrice  = nonCoinbaseMinGasPrice
    val gasFee    = gasPrice * gasAmount

    lazy val script =
      s"""
         |TxScript Foo {
         |  emit Debug(`Hey, I am Foo`)
         |}
         |""".stripMargin
    lazy val scriptCode = Compiler.compileTxScript(script).toOption.get

    def executeTxScript(
        buildExecuteScript: BuildExecuteScriptTx
    ): BuildExecuteScriptTxResult = {
      serverUtils.buildExecuteScriptTx(blockFlow, buildExecuteScript).rightValue
    }

    def failedExecuteTxScript(
        buildExecuteScript: BuildExecuteScriptTx,
        errorDetails: String
    ) = {
      serverUtils
        .buildExecuteScriptTx(blockFlow, buildExecuteScript)
        .leftValue
        .detail is errorDetails
    }
  }

  trait DustAmountFixture extends ExecuteScriptFixture {
    override val configValues: Map[String, Any] = Map(("alephium.broker.broker-num", 1))
    implicit val serverUtils: ServerUtils       = new ServerUtils

    val chainIndex      = ChainIndex.unsafe(0, 0)
    val (_, testPubKey) = chainIndex.from.generateKey
    val testAddress     = Address.p2pkh(testPubKey)

    def attoAlphAmount: Option[Amount]

    val alphPerUTXO = dustUtxoAmount + gasFee + attoAlphAmount.getOrElse(Amount.Zero).value - 1
    val block1      = transfer(blockFlow, genesisKeys(1)._1, testPubKey, alphPerUTXO)
    addAndCheck(blockFlow, block1)
    checkAddressBalance(testAddress, alphPerUTXO, utxoNum = 1)

    val block2 = transfer(blockFlow, genesisKeys(1)._1, testPubKey, alphPerUTXO)
    addAndCheck(blockFlow, block2)
    checkAddressBalance(testAddress, alphPerUTXO * 2, utxoNum = 2)

    def executeTxScript(): BuildExecuteScriptTxResult = {
      executeTxScript(
        BuildExecuteScriptTx(
          fromPublicKey = Hex.unsafe(testPubKey.toHexString),
          bytecode = serialize(scriptCode),
          gasAmount = Some(gasAmount),
          gasPrice = Some(gasPrice),
          attoAlphAmount = attoAlphAmount
        )
      )
    }
  }

  trait GasFeeFixture extends ContractFixture {
    val (testPriKey, testPubKey)          = chainIndex.from.generateKey
    val testAddress                       = Address.p2pkh(testPubKey)
    val (genesisPriKey, genesisPubKey, _) = genesisKeys(0)
    val genesisAddress                    = Address.p2pkh(genesisPubKey)

    def deployContract(
        contract: String,
        initialAttoAlphAmount: Amount = Amount(ALPH.alph(3))
    ): Address.Contract = {
      deployContract(contract, initialAttoAlphAmount, (testPriKey, testPubKey), None)
    }

    val testAddressBalance = ALPH.alph(1000)
    val block              = transfer(blockFlow, genesisKeys(1)._1, testPubKey, testAddressBalance)
    addAndCheck(blockFlow, block)
    checkAddressBalance(testAddress, testAddressBalance)

    def scriptCaller = genesisAddress

    def fooContract: String =
      s"""
         |Contract Foo() {
         |  @using(assetsInContract = true)
         |  pub fn foo() -> () {
         |    payGasFee!(selfAddress!(), txGasFee!())
         |  }
         |}
         |""".stripMargin

    def fooContractConditional: String =
      s"""
         |Contract Foo() {
         |  @using(assetsInContract = true)
         |  pub fn foo(contractPay: Bool) -> () {
         |    if (contractPay) {
         |      payGasFee!(selfAddress!(), txGasFee!())
         |    }
         |  }
         |}
         |""".stripMargin
  }

  // Inactive instrs check will be enabled in future upgrades
  ignore should "should throw exception for payGasFee instr before Rhone hardfork" in new GasFeeFixture {
    implicit override lazy val networkConfig: NetworkSetting = config.network.copy(
      rhoneHardForkTimestamp = TimeStamp.unsafe(Long.MaxValue)
    )

    intercept[AssertionError](deployContract(fooContract, Amount(ALPH.alph(3)))).getMessage is
      "BadRequest(Execution error when emulating tx script or contract: InactiveInstr(MethodSelector(Selector(-1928645066))))"
  }

  it should "not charge caller gas fee when contract is paying gas" in new GasFeeFixture {
    val contractAddress = deployContract(fooContract)

    def script =
      s"""
         |TxScript Main {
         |  Foo(#${contractAddress.toBase58}).foo()
         |}
         |
         |$fooContract
         |""".stripMargin

    checkAddressBalance(scriptCaller, ALPH.alph(1000000))
    checkAddressBalance(contractAddress, ALPH.alph(3))

    val scriptBlock    = executeScript(script)
    val scriptTxGasFee = scriptBlock.nonCoinbase.head.gasFeeUnsafe

    checkAddressBalance(scriptCaller, ALPH.alph(1000000))
    checkAddressBalance(contractAddress, ALPH.alph(3).subUnsafe(scriptTxGasFee))
  }

  it should "charge caller gas fee when contract is not paying gas fee" in new GasFeeFixture {
    def contract: String =
      s"""
         |Contract Foo() {
         |  @using(assetsInContract = true)
         |  pub fn foo() -> () {
         |    transferTokenFromSelf!(callerAddress!(), ALPH, 1 alph)
         |  }
         |}
         |""".stripMargin

    val contractAddress = deployContract(contract)

    def script =
      s"""
         |TxScript Main {
         |  Foo(#${contractAddress.toBase58}).foo()
         |}
         |
         |$contract
         |""".stripMargin

    checkAddressBalance(scriptCaller, ALPH.alph(1000000))
    checkAddressBalance(contractAddress, ALPH.alph(3))

    val scriptBlock    = executeScript(script)
    val scriptTxGasFee = scriptBlock.nonCoinbase.head.gasFeeUnsafe

    checkAddressBalance(
      scriptCaller,
      ALPH.alph(1000000).addUnsafe(ALPH.oneAlph).subUnsafe(scriptTxGasFee)
    )
    checkAddressBalance(contractAddress, ALPH.alph(2))
  }

  it should "charge caller gas fee when paying full gas fee in the TxScript" in new GasFeeFixture {
    def script =
      s"""
         |TxScript Main {
         |  payGasFee!(callerAddress!(), txGasFee!())
         |}
         |
         |""".stripMargin

    checkAddressBalance(scriptCaller, ALPH.alph(1000000))

    val scriptBlock    = executeScript(script)
    val scriptTxGasFee = scriptBlock.nonCoinbase.head.gasFeeUnsafe

    checkAddressBalance(
      scriptCaller,
      ALPH.alph(1000000).subUnsafe(scriptTxGasFee)
    )
  }

  it should "charge caller gas fee when paying partial gas fee in the TxScript" in new GasFeeFixture {
    val halfGasFee = nonCoinbaseMinGasFee.divUnsafe(2)
    def script =
      s"""
         |TxScript Main {
         |  payGasFee!(callerAddress!(), ${halfGasFee})
         |}
         |
         |""".stripMargin

    checkAddressBalance(scriptCaller, ALPH.alph(1000000))

    val scriptBlock    = executeScript(script)
    val scriptTxGasFee = scriptBlock.nonCoinbase.head.gasFeeUnsafe

    checkAddressBalance(
      scriptCaller,
      ALPH.alph(1000000).subUnsafe(scriptTxGasFee)
    )
  }

  it should "charge caller gas fee when paying gas fee using multiple payGasFee function the TxScript" in new GasFeeFixture {
    val halfGasFee = nonCoinbaseMinGasFee.divUnsafe(2)
    def script =
      s"""
         |TxScript Main {
         |  payGasFee!(callerAddress!(), ${halfGasFee})
         |  payGasFee!(callerAddress!(), ${halfGasFee})
         |  payGasFee!(callerAddress!(), ${halfGasFee})
         |}
         |
         |""".stripMargin

    checkAddressBalance(scriptCaller, ALPH.alph(1000000))

    val scriptBlock    = executeScript(script)
    val scriptTxGasFee = scriptBlock.nonCoinbase.head.gasFeeUnsafe

    checkAddressBalance(
      scriptCaller,
      ALPH.alph(1000000).subUnsafe(scriptTxGasFee)
    )
  }

  it should "not charge caller gas fee when contract is paying gas conditionally" in new GasFeeFixture {
    val contractAddress = deployContract(fooContractConditional)

    def script =
      s"""
         |TxScript Main {
         |  Foo(#${contractAddress.toBase58}).foo(true)
         |}
         |
         |$fooContractConditional
         |""".stripMargin

    checkAddressBalance(scriptCaller, ALPH.alph(1000000))
    checkAddressBalance(contractAddress, ALPH.alph(3))

    val scriptBlock    = executeScript(script)
    val scriptTxGasFee = scriptBlock.nonCoinbase.head.gasFeeUnsafe

    checkAddressBalance(scriptCaller, ALPH.alph(1000000))
    checkAddressBalance(contractAddress, ALPH.alph(3).subUnsafe(scriptTxGasFee))
  }

  it should "charge caller gas fee when contract is not paying gas conditionally" in new GasFeeFixture {
    val contractAddress = deployContract(fooContractConditional)

    def script =
      s"""
         |TxScript Main {
         |  Foo(#${contractAddress.toBase58}).foo(false)
         |}
         |
         |$fooContractConditional
         |""".stripMargin

    checkAddressBalance(scriptCaller, ALPH.alph(1000000))
    checkAddressBalance(contractAddress, ALPH.alph(3))

    val scriptBlock    = executeScript(script)
    val scriptTxGasFee = scriptBlock.nonCoinbase.head.gasFeeUnsafe

    checkAddressBalance(scriptCaller, ALPH.alph(1000000).subUnsafe(scriptTxGasFee))
    checkAddressBalance(contractAddress, ALPH.alph(3))
  }

  it should "charge caller gas fee when contract doen't have enough to pay gas fee" in new GasFeeFixture {
    def contract: String =
      s"""
         |Contract Foo() {
         |  @using(assetsInContract = true)
         |  pub fn foo(contractPay: Bool) -> () {
         |    if (contractPay) {
         |      payGasFee!(selfAddress!(), 0)
         |    }
         |  }
         |}
         |""".stripMargin

    val contractAddress = deployContract(contract, Amount(ALPH.alph(1)))

    def script =
      s"""
         |TxScript Main {
         |  Foo(#${contractAddress.toBase58}).foo(true)
         |}
         |
         |$contract
         |""".stripMargin

    checkAddressBalance(scriptCaller, ALPH.alph(1000000))
    checkAddressBalance(contractAddress, ALPH.alph(1))

    val scriptBlock    = executeScript(script)
    val scriptTxGasFee = scriptBlock.nonCoinbase.head.gasFeeUnsafe

    checkAddressBalance(
      scriptCaller,
      ALPH.alph(1000000) subUnsafe scriptTxGasFee
    )
    checkAddressBalance(contractAddress, ALPH.alph(1))
  }

  it should "charge caller partial gas fee when contract can also pay partial gas fee" in new GasFeeFixture {
    val partialGasFee = nonCoinbaseMinGasFee.divUnsafe(2)

    def contract: String =
      s"""
         |Contract Foo() {
         |  @using(assetsInContract = true)
         |  pub fn foo(contractPay: Bool) -> () {
         |    transferTokenFromSelf!(callerAddress!(), ALPH, 1 alph)
         |    if (contractPay) {
         |      payGasFee!(selfAddress!(), 2)
         |    }
         |  }
         |}
         |""".stripMargin

    val contractAddress = deployContract(contract, Amount(ALPH.alph(2).addUnsafe(partialGasFee)))

    def script =
      s"""
         |TxScript Main {
         |  payGasFee!(callerAddress!(), 100)
         |  Foo(#${contractAddress.toBase58}).foo(true)
         |}
         |
         |$contract
         |""".stripMargin

    checkAddressBalance(scriptCaller, ALPH.alph(1000000))
    checkAddressBalance(contractAddress, ALPH.alph(2).addUnsafe(partialGasFee))

    val scriptBlock    = executeScript(script)
    val scriptTxGasFee = scriptBlock.nonCoinbase.head.gasFeeUnsafe

    checkAddressBalance(
      scriptCaller,
      ALPH.alph(1000000).addUnsafe(ALPH.oneAlph).subUnsafe(scriptTxGasFee.subUnsafe(U256.Two))
    )
    checkAddressBalance(contractAddress, ALPH.alph(1).addUnsafe(partialGasFee).subUnsafe(2))
  }

  it should "charge the contract that has enough balance for gas" in new GasFeeFixture {
    val partialGasFee = nonCoinbaseMinGasFee.divUnsafe(2)

    def barContract: String =
      s"""
         |Contract Bar() {
         |  @using(assetsInContract = true)
         |  pub fn bar() -> () {
         |    payGasFee!(selfAddress!(), ${partialGasFee})
         |  }
         |}
         |""".stripMargin

    val barContractAddress =
      deployContract(barContract, Amount(ALPH.alph(1).addUnsafe(partialGasFee)))

    override def fooContract: String =
      s"""
         |Contract Foo() {
         |  @using(assetsInContract = true)
         |  pub fn foo() -> () {
         |    transferTokenFromSelf!(callerAddress!(), ALPH, 1 alph)
         |    payGasFee!(selfAddress!(), 0)
         |    Bar(#${barContractAddress.toBase58}).bar()
         |  }
         |}
         |
         |$barContract
         |""".stripMargin

    val fooContractAddress = deployContract(fooContract, Amount(ALPH.alph(2)))

    def script =
      s"""
         |TxScript Main {
         |  Foo(#${fooContractAddress.toBase58}).foo()
         |}
         |
         |$fooContract
         |""".stripMargin

    checkAddressBalance(scriptCaller, ALPH.alph(1000000))
    checkAddressBalance(fooContractAddress, ALPH.alph(2))
    checkAddressBalance(barContractAddress, ALPH.alph(1).addUnsafe(partialGasFee))

    val scriptBlock    = executeScript(script)
    val scriptTxGasFee = scriptBlock.nonCoinbase.head.gasFeeUnsafe

    checkAddressBalance(
      scriptCaller,
      ALPH.alph(1000000).addUnsafe(ALPH.alph(1)).subUnsafe(scriptTxGasFee.subUnsafe(partialGasFee))
    )
    checkAddressBalance(fooContractAddress, ALPH.alph(1))
    checkAddressBalance(barContractAddress, ALPH.alph(1))
  }

  it should "split gas fee between contract and caller depending on approved token amount" in new GasFeeFixture {
    def contract: String =
      s"""
         |Contract Foo() {
         |  @using(preapprovedAssets = true, assetsInContract = true)
         |  pub fn foo() -> () {
         |    payGasFee!(selfAddress!(), txGasFee!() / 2)
         |    payGasFee!(callerAddress!(), txGasFee!() / 2)
         |  }
         |}
         |""".stripMargin

    val contractAddress = deployContract(contract)

    def script =
      s"""
         |TxScript Main {
         |  Foo(#${contractAddress.toBase58}).foo{callerAddress!() -> ALPH: txGasFee!() / 2}()
         |}
         |
         |$contract
         |""".stripMargin

    checkAddressBalance(scriptCaller, ALPH.alph(1000000))
    checkAddressBalance(contractAddress, ALPH.alph(3))

    val scriptBlock    = executeScript(script)
    val scriptTxGasFee = scriptBlock.nonCoinbase.head.gasFeeUnsafe

    checkAddressBalance(scriptCaller, ALPH.alph(1000000).subUnsafe(scriptTxGasFee / 2))
    checkAddressBalance(contractAddress, ALPH.alph(3).subUnsafe(scriptTxGasFee / 2))
  }

  it should "fail if caller doesn't have enough to pay for gas even if contract pays for it" in new GasFeeFixture {
    val contractAddress = deployContract(fooContract)

    def script =
      s"""
         |TxScript Main {
         |  Foo(#${contractAddress.toBase58}).foo()
         |}
         |
         |$fooContract
         |""".stripMargin

    {
      info("Caller doesn't have enough to pay for gas")
      val (testPriKey, testPubKey) = chainIndex.from.generateKey
      val testAddress              = Address.p2pkh(testPubKey)

      val block1 = transfer(blockFlow, genesisPriKey, testPubKey, dustUtxoAmount)
      addAndCheck(blockFlow, block1)
      checkAddressBalance(testAddress, dustUtxoAmount)

      val exception =
        intercept[AssertionError](executeScript(script, Some((testPriKey, testPubKey))))
      exception.getMessage() is "Right(InvalidRemainingBalancesForFailedScriptTx)"
    }

    {
      info("Caller has no inputs")
      val (testPriKey, testPubKey) = chainIndex.from.generateKey

      checkAddressBalance(contractAddress, ALPH.alph(3))
      val exception =
        intercept[AssertionError](executeScript(script, Some((testPriKey, testPubKey))))
      exception.getMessage() is "Right(InvalidInputGroupIndex)"
    }
  }

  it should "considers dustAmount for change output when selecting UTXOs, without amounts" in new DustAmountFixture {
    override def attoAlphAmount: Option[Amount] = None
    executeTxScript()
  }

  it should "considers dustAmount for change output when selecting UTXOs, with amounts" in new DustAmountFixture {
    override def attoAlphAmount: Option[Amount] = Some(Amount(U256.unsafe(10)))
    executeTxScript()
  }

  it should "execute scripts for cross-group confirmed inputs" in new ScriptTxFixture {
    val block = transfer(blockFlow, genesisKeys(1)._1, testPubKey, ALPH.alph(2))
    addAndCheck(blockFlow, block)
    checkAddressBalance(testAddress, ALPH.alph(2))
    deployContract()
    blockFlow.getGrandPool().get(deployContractTxResult.txId).isEmpty is false
    confirmNewBlock(blockFlow, ChainIndex.unsafe(0, 0))
    blockFlow.getGrandPool().get(deployContractTxResult.txId).isEmpty is false
    confirmNewBlock(blockFlow, ChainIndex.unsafe(1, 1))
    blockFlow.getGrandPool().get(deployContractTxResult.txId).isEmpty is false
    confirmNewBlock(blockFlow, ChainIndex.unsafe(0, 0))
    blockFlow.getGrandPool().get(deployContractTxResult.txId).isEmpty is true
  }

  it should "execute scripts for cross-group mempool inputs" in new ScriptTxFixture {
    val block   = transfer(blockFlow, genesisKeys(1)._1, testPubKey, ALPH.alph(2))
    val blockTx = block.nonCoinbase.head.toTemplate
    block.chainIndex is ChainIndex.unsafe(1, 0)
    blockFlow
      .getGrandPool()
      .add(block.chainIndex, blockTx, TimeStamp.now())
    checkAddressBalance(testAddress, ALPH.alph(2))
    deployContract()
    blockFlow.getGrandPool().get(blockTx.id).isEmpty is false
    confirmNewBlock(blockFlow, ChainIndex.unsafe(1, 0))
    blockFlow.getGrandPool().get(blockTx.id).isEmpty is false
    // TODO: improve the calculation of bestDeps to get rid of the following line
    confirmNewBlock(blockFlow, ChainIndex.unsafe(1, 1))
    blockFlow.getGrandPool().get(blockTx.id).isEmpty is true

    blockFlow.getGrandPool().get(deployContractTxResult.txId).isEmpty is false
    confirmNewBlock(blockFlow, ChainIndex.unsafe(0, 0))
    blockFlow.getGrandPool().get(deployContractTxResult.txId).isEmpty is true
  }

  trait ContractDeploymentFixture extends Fixture {
    val chainIndex                 = ChainIndex.unsafe(0, 0)
    val lockupScript               = getGenesisLockupScript(chainIndex)
    val (privateKey, publicKey, _) = genesisKeys(chainIndex.from.value)
    val (_, toPublicKey)           = chainIndex.from.generateKey
    val code =
      s"""
         |Contract Foo() {
         |  pub fn foo() -> () {}
         |}
         |""".stripMargin
    val contract = Compiler.compileContract(code).rightValue

    implicit val serverUtils: ServerUtils = new ServerUtils()
    def buildDeployContractTx(
        query: BuildDeployContractTx
    ): BuildDeployContractTxResult = {
      val result = serverUtils.buildDeployContractTx(blockFlow, query).rightValue
      signAndAddToMemPool(result.txId, result.unsignedTx, chainIndex, privateKey)
      val block = mineFromMemPool(blockFlow, chainIndex)
      addAndCheck(blockFlow, block)
      result
    }

    def checkBalance(
        lockupScript: LockupScript,
        expectedAlphBalance: U256,
        tokenId: TokenId,
        expectedTokenBalance: Option[U256]
    ) = {
      val balance =
        blockFlow.getBalance(lockupScript, defaultUtxoLimit, true).rightValue
      balance.totalAlph is expectedAlphBalance
      balance.totalTokens.find(_._1 == tokenId).map(_._2) is expectedTokenBalance
    }
  }

  it should "deploy contract with preapproved assets" in new ContractDeploymentFixture {
    def createToken(amount: U256): ContractId = {
      val issuanceInfo = Some(TokenIssuance.Info(vm.Val.U256(amount), Some(lockupScript)))
      val script =
        contractCreation(
          contract,
          AVector.empty,
          AVector.empty,
          lockupScript,
          minimalAlphInContract,
          issuanceInfo
        )
      val block = payableCall(blockFlow, chainIndex, script)
      addAndCheck(blockFlow, block)
      ContractId.from(block.transactions.head.id, 0, chainIndex.from)
    }

    val tokenId = TokenId.from(createToken(10))
    val balance =
      blockFlow.getBalance(lockupScript, defaultUtxoLimit, true).rightValue
    balance.totalTokens.find(_._1 == tokenId).map(_._2) is Some(U256.unsafe(10))

    val query = BuildDeployContractTx(
      fromPublicKey = publicKey.bytes,
      bytecode = serialize(Code(contract, AVector.empty, AVector.empty)),
      initialAttoAlphAmount = Some(Amount(ALPH.alph(2))),
      initialTokenAmounts = Some(AVector(Token(tokenId, U256.unsafe(4))))
    )

    val result = buildDeployContractTx(query)

    checkBalance(
      LockupScript.P2C(result.contractAddress.contractId),
      ALPH.alph(2),
      tokenId,
      Some(U256.unsafe(4))
    )
  }

  it should "deploy contract with token issuance" in new ContractDeploymentFixture {
    val query = BuildDeployContractTx(
      fromPublicKey = publicKey.bytes,
      bytecode = serialize(Code(contract, AVector.empty, AVector.empty)),
      initialAttoAlphAmount = Some(Amount(ALPH.alph(2))),
      issueTokenAmount = Some(Amount(U256.unsafe(10))),
      issueTokenTo = Some(Address.p2pkh(toPublicKey))
    )

    val result  = buildDeployContractTx(query)
    val tokenId = TokenId.from(result.contractAddress.contractId)

    checkBalance(
      LockupScript.P2C(result.contractAddress.contractId),
      ALPH.alph(2),
      tokenId,
      None
    )

    checkBalance(
      LockupScript.p2pkh(toPublicKey),
      dustUtxoAmount,
      tokenId,
      Some(U256.unsafe(10))
    )
  }

  it should "fail when `issueTokenTo` is specified but `issueTokenAmount` is not" in new ContractDeploymentFixture {
    val query = BuildDeployContractTx(
      fromPublicKey = publicKey.bytes,
      bytecode = serialize(Code(contract, AVector.empty, AVector.empty)),
      initialAttoAlphAmount = Some(Amount(ALPH.alph(2))),
      issueTokenAmount = None,
      issueTokenTo = Some(Address.p2pkh(publicKey))
    )

    serverUtils.buildDeployContractTx(blockFlow, query) is Left(
      ApiError.BadRequest(
        "`issueTokenTo` is specified, but `issueTokenAmount` is not specified"
      )
    )
  }

  trait ChainedTransactionsFixture extends ExecuteScriptFixture with ContractFixture {
    def checkAlphBalance(
        lockupScript: LockupScript,
        expectedAlphBalance: U256
    ) = {
      val balance =
        blockFlow.getBalance(lockupScript, defaultUtxoLimit, true).rightValue
      expectedAlphBalance is balance.totalAlph
    }

    def checkTokenBalance(
        lockupScript: LockupScript,
        tokenId: TokenId,
        expectedTokenBalance: U256
    ) = {
      val balance =
        blockFlow.getBalance(lockupScript, defaultUtxoLimit, true).rightValue
      balance.totalTokens
        .find(_._1 == tokenId)
        .map(_._2)
        .getOrElse(U256.Zero) is expectedTokenBalance
    }

    def signAndAndToMemPool(
        buildTransactionResult: GasInfo with ChainIndexInfo with TransactionInfo,
        fromPrivateKey: PrivateKey
    ): TransactionTemplate = {
      val chainIndex =
        ChainIndex.unsafe(buildTransactionResult.fromGroup, buildTransactionResult.toGroup)
      signAndAddToMemPool(
        buildTransactionResult.txId,
        buildTransactionResult.unsignedTx,
        chainIndex,
        fromPrivateKey
      )
    }

    def failedBuildTransferTx(buildTransfer: BuildTransferTx, errorDetails: String) = {
      serverUtils
        .buildTransferTransaction(
          blockFlow,
          buildTransfer
        )
        .leftValue
        .detail is errorDetails
    }

    def buildChainedTransactions(
        buildTransactions: BuildChainedTx*
    ): AVector[BuildChainedTxResult] = {
      serverUtils
        .buildChainedTransactions(
          blockFlow,
          AVector.from(buildTransactions)
        )
        .rightValue
    }

    def failedChainedTransactions(
        buildTransactions: AVector[BuildChainedTx],
        errorDetails: String
    ) = {
      serverUtils
        .buildChainedTransactions(
          blockFlow,
          buildTransactions
        )
        .leftValue
        .detail is errorDetails
    }

    def failedDeployContract(
        buildTransfer: BuildDeployContractTx,
        errorDetails: String
    ) = {
      serverUtils.buildDeployContractTx(blockFlow, buildTransfer).leftValue.detail is errorDetails
    }

    trait GroupInfo {
      val groupIndex: GroupIndex
      val privateKey: PrivateKey
      val publicKey: PublicKey
      val address                  = Address.p2pkh(publicKey)
      def destination(value: U256) = Destination(address, Some(Amount(value)))
    }

    def groupInfo(group: Int): GroupInfo = {
      new GroupInfo {
        lazy val groupIndex: GroupIndex  = GroupIndex.unsafe(group)
        lazy val (privateKey, publicKey) = groupIndex.generateKey
      }
    }

    lazy val (genesisPrivateKey, genesisPublicKey, _) = genesisKeys(0)
    lazy val genesisAddress                           = Address.p2pkh(genesisPublicKey)

    val groupInfo0 = groupInfo(0)
    val groupInfo1 = groupInfo(1)
    val groupInfo2 = groupInfo(2)
    val groupInfo3 = groupInfo(3)

    val address0InitBalance = ALPH.alph(3)
    val transferToAddress0 = serverUtils
      .buildTransferTransaction(
        blockFlow,
        BuildTransferTx(
          genesisPublicKey.bytes,
          None,
          AVector(groupInfo0.destination(address0InitBalance))
        )
      )
      .rightValue
    signAndAndToMemPool(transferToAddress0, genesisPrivateKey)
    confirmNewBlock(blockFlow, ChainIndex.unsafe(0, 0))
    checkAlphBalance(groupInfo0.address.lockupScript, address0InitBalance)
  }

  it should "build multiple transfers transactions" in new ChainedTransactionsFixture {
    failedBuildTransferTx(
      BuildTransferTx(
        groupInfo1.publicKey.bytes,
        None,
        AVector(groupInfo2.destination(ALPH.oneAlph))
      ),
      errorDetails = "Not enough balance: got 0, expected 1001000000000000000"
    )

    failedChainedTransactions(
      AVector(
        BuildChainedTransferTx(
          BuildTransferTx(
            groupInfo0.publicKey.bytes,
            None,
            AVector(groupInfo1.destination(ALPH.alph(2)))
          )
        ),
        BuildChainedTransferTx(
          BuildTransferTx(
            groupInfo0.publicKey.bytes,
            None,
            AVector(groupInfo2.destination(ALPH.oneAlph))
          )
        )
      ),
      errorDetails = "Not enough balance: got 998000000000000000, expected 1001000000000000000"
    )

    failedChainedTransactions(
      AVector(
        BuildChainedTransferTx(
          BuildTransferTx(
            groupInfo0.publicKey.bytes,
            None,
            AVector(groupInfo1.destination(ALPH.alph(2)))
          )
        ),
        BuildChainedTransferTx(
          BuildTransferTx(
            groupInfo1.publicKey.bytes,
            None,
            AVector(groupInfo2.destination(ALPH.oneAlph))
          )
        ),
        BuildChainedTransferTx(
          BuildTransferTx(
            groupInfo0.publicKey.bytes,
            None,
            AVector(groupInfo3.destination(ALPH.alph(1)))
          )
        )
      ),
      errorDetails = "Not enough balance: got 998000000000000000, expected 1001000000000000000"
    )

    val buildTransactions = buildChainedTransactions(
      BuildChainedTransferTx(
        BuildTransferTx(
          groupInfo0.publicKey.bytes,
          None,
          AVector(groupInfo1.destination(ALPH.alph(2)))
        )
      ),
      BuildChainedTransferTx(
        BuildTransferTx(
          groupInfo1.publicKey.bytes,
          None,
          AVector(groupInfo2.destination(ALPH.oneAlph))
        )
      ),
      BuildChainedTransferTx(
        BuildTransferTx(
          groupInfo0.publicKey.bytes,
          None,
          AVector(groupInfo3.destination(ALPH.alph(1) - nonCoinbaseMinGasFee * 3))
        )
      )
    )

    buildTransactions.length is 3
    val buildTransferTransaction01 =
      buildTransactions(0).asInstanceOf[BuildChainedTransferTxResult]
    val buildTransferTransaction12 =
      buildTransactions(1).asInstanceOf[BuildChainedTransferTxResult]
    val buildTransferTransaction03 =
      buildTransactions(2).asInstanceOf[BuildChainedTransferTxResult]

    signAndAndToMemPool(buildTransferTransaction01.value, groupInfo0.privateKey)
    signAndAndToMemPool(buildTransferTransaction12.value, groupInfo1.privateKey)
    signAndAndToMemPool(buildTransferTransaction03.value, groupInfo0.privateKey)
    confirmNewBlock(blockFlow, ChainIndex.unsafe(0, 1))
    confirmNewBlock(blockFlow, ChainIndex.unsafe(1, 2))
    confirmNewBlock(blockFlow, ChainIndex.unsafe(0, 3))

    val address0Transfer01Cost = ALPH.alph(2) + buildTransferTransaction01.value.gasFee
    val address0Transfer03Cost =
      ALPH.alph(1) - nonCoinbaseMinGasFee * 3 + buildTransferTransaction03.value.gasFee
    val buildTransferTransaction01GasFee =
      buildTransferTransaction01.value.gasPrice * buildTransferTransaction01.value.gasAmount
    checkAlphBalance(
      groupInfo0.address.lockupScript,
      address0InitBalance - address0Transfer01Cost - address0Transfer03Cost
    )
    checkAlphBalance(
      groupInfo1.address.lockupScript,
      ALPH.oneAlph - buildTransferTransaction01GasFee
    )
    checkAlphBalance(groupInfo2.address.lockupScript, ALPH.oneAlph)
    checkAlphBalance(groupInfo3.address.lockupScript, ALPH.alph(1) - nonCoinbaseMinGasFee * 3)
  }

  it should "build a transfer transaction followed by an execute script transactions" in new ChainedTransactionsFixture {
    def buildExecuteScript(publicKey: PublicKey, attoAlphAmount: Option[Amount] = None) =
      BuildExecuteScriptTx(
        fromPublicKey = publicKey.bytes,
        bytecode = serialize(scriptCode),
        gasAmount = Some(gasAmount),
        gasPrice = Some(gasPrice),
        attoAlphAmount = attoAlphAmount
      )

    failedExecuteTxScript(
      buildExecuteScript(groupInfo1.publicKey),
      errorDetails = "Not enough balance: got 0, expected 5000000000000000"
    )

    failedChainedTransactions(
      AVector(
        BuildChainedTransferTx(
          BuildTransferTx(
            groupInfo0.publicKey.bytes,
            None,
            AVector(groupInfo1.destination(address0InitBalance - nonCoinbaseMinGasFee * 2))
          )
        ),
        BuildChainedExecuteScriptTx(
          buildExecuteScript(groupInfo0.publicKey)
        )
      ),
      errorDetails = "Not enough balance: got 2000000000000000, expected 5000000000000000"
    )

    failedChainedTransactions(
      AVector(
        BuildChainedTransferTx(
          BuildTransferTx(
            groupInfo0.publicKey.bytes,
            None,
            AVector(groupInfo1.destination(ALPH.alph(2)))
          )
        ),
        BuildChainedExecuteScriptTx(
          buildExecuteScript(groupInfo1.publicKey)
        ),
        BuildChainedExecuteScriptTx(
          buildExecuteScript(groupInfo0.publicKey, Some(Amount(ALPH.oneAlph)))
        )
      ),
      errorDetails = "Not enough balance: got 998000000000000000, expected 1005000000000000000"
    )

    val buildTransactions = buildChainedTransactions(
      BuildChainedTransferTx(
        BuildTransferTx(
          groupInfo0.publicKey.bytes,
          None,
          AVector(groupInfo1.destination(ALPH.alph(2)))
        )
      ),
      BuildChainedExecuteScriptTx(
        buildExecuteScript(groupInfo1.publicKey)
      ),
      BuildChainedExecuteScriptTx(
        buildExecuteScript(groupInfo0.publicKey, Some(Amount(ALPH.oneAlph / 2)))
      )
    )

    buildTransactions.length is 3
    val buildTransferTransaction =
      buildTransactions(0).asInstanceOf[BuildChainedTransferTxResult]
    val buildExecuteScriptTransaction1 =
      buildTransactions(1).asInstanceOf[BuildChainedExecuteScriptTxResult]
    val buildExecuteScriptTransaction0 =
      buildTransactions(2).asInstanceOf[BuildChainedExecuteScriptTxResult]

    signAndAndToMemPool(buildTransferTransaction.value, groupInfo0.privateKey)
    signAndAndToMemPool(buildExecuteScriptTransaction1.value, groupInfo1.privateKey)
    signAndAndToMemPool(buildExecuteScriptTransaction0.value, groupInfo0.privateKey)
    confirmNewBlock(blockFlow, ChainIndex.unsafe(0, 1))
    confirmNewBlock(blockFlow, buildExecuteScriptTransaction1.value.chainIndex().value)
    confirmNewBlock(blockFlow, buildExecuteScriptTransaction0.value.chainIndex().value)

    checkAlphBalance(
      groupInfo0.address.lockupScript,
      address0InitBalance - ALPH.alph(
        2
      ) - buildTransferTransaction.value.gasFee - buildExecuteScriptTransaction0.value.gasFee
    )
    checkAlphBalance(
      groupInfo1.address.lockupScript,
      ALPH.oneAlph * 2 - buildExecuteScriptTransaction1.value.gasFee
    )
  }

  it should "build a transfer transaction followed by a deploy contract transactions" in new ChainedTransactionsFixture {
    val contractCode =
      s"""
         |Contract Foo() {
         |  pub fn foo() -> () {
         |    return
         |  }
         |}
         |""".stripMargin
    val contract = Compiler.compileContract(contractCode).toOption.get

    def buildDeployContract(publicKey: PublicKey, initialAttoAlphAmount: Option[Amount] = None) =
      BuildDeployContractTx(
        fromPublicKey = publicKey.bytes,
        initialAttoAlphAmount = initialAttoAlphAmount,
        bytecode = serialize(contract) ++ ByteString(0, 0)
      )

    failedDeployContract(
      buildDeployContract(groupInfo1.publicKey),
      errorDetails = "Insufficient funds for gas"
    )

    failedChainedTransactions(
      AVector(
        BuildChainedTransferTx(
          BuildTransferTx(
            groupInfo0.publicKey.bytes,
            None,
            AVector(groupInfo1.destination(address0InitBalance - nonCoinbaseMinGasFee * 10))
          )
        ),
        BuildChainedDeployContractTx(
          buildDeployContract(groupInfo0.publicKey)
        )
      ),
      errorDetails =
        s"Execution error when emulating tx script or contract: Not enough approved balance for address ${groupInfo0.address.toBase58}, tokenId: ALPH, expected: 100000000000000000, got: 16000000000000000"
    )

    failedChainedTransactions(
      AVector(
        BuildChainedTransferTx(
          BuildTransferTx(
            groupInfo0.publicKey.bytes,
            None,
            AVector(groupInfo1.destination(ALPH.alph(2)))
          )
        ),
        BuildChainedDeployContractTx(
          buildDeployContract(groupInfo1.publicKey)
        ),
        BuildChainedDeployContractTx(
          buildDeployContract(
            groupInfo0.publicKey,
            initialAttoAlphAmount = Some(Amount(ALPH.alph(1)))
          )
        )
      ),
      errorDetails =
        s"Execution error when emulating tx script or contract: Not enough approved balance for address ${groupInfo0.address.toBase58}, tokenId: ALPH, expected: 1000000000000000000, got: 996000000000000000"
    )

    val buildTransactions = buildChainedTransactions(
      BuildChainedTransferTx(
        BuildTransferTx(
          groupInfo0.publicKey.bytes,
          None,
          AVector(groupInfo1.destination(ALPH.alph(2)))
        )
      ),
      BuildChainedDeployContractTx(
        buildDeployContract(groupInfo1.publicKey)
      ),
      BuildChainedDeployContractTx(
        buildDeployContract(
          groupInfo0.publicKey,
          initialAttoAlphAmount = Some(Amount(ALPH.alph(1) / 2))
        )
      )
    )

    buildTransactions.length is 3
    val buildTransferTransaction =
      buildTransactions(0).asInstanceOf[BuildChainedTransferTxResult]
    val buildDeployContractTransaction1 =
      buildTransactions(1).asInstanceOf[BuildChainedDeployContractTxResult]
    val buildDeployContractTransaction0 =
      buildTransactions(2).asInstanceOf[BuildChainedDeployContractTxResult]

    signAndAndToMemPool(buildTransferTransaction.value, groupInfo0.privateKey)
    signAndAndToMemPool(buildDeployContractTransaction1.value, groupInfo1.privateKey)
    signAndAndToMemPool(buildDeployContractTransaction0.value, groupInfo0.privateKey)
    confirmNewBlock(blockFlow, ChainIndex.unsafe(0, 1))
    confirmNewBlock(blockFlow, buildDeployContractTransaction1.value.chainIndex().value)
    confirmNewBlock(blockFlow, buildDeployContractTransaction0.value.chainIndex().value)

    val address0TransferCost       = buildTransferTransaction.value.gasFee + ALPH.alph(2)
    val address0DeployContractCost = buildDeployContractTransaction0.value.gasFee + ALPH.alph(1) / 2
    checkAlphBalance(
      groupInfo0.address.lockupScript,
      address0InitBalance - address0TransferCost - address0DeployContractCost
    )
    checkAlphBalance(
      groupInfo1.address.lockupScript,
      ALPH.oneAlph * 2 - minimalAlphInContract - buildDeployContractTransaction1.value.gasFee
    )
  }

  it should "build chained execute script transactions" in new ChainedTransactionsFixture {
    val tokenContract1 =
      s"""
         |Contract TokenContract1() {
         |  @using(assetsInContract = true)
         |  pub fn withdraw() -> () {
         |    transferTokenFromSelf!(callerAddress!(), selfTokenId!(), 1)
         |  }
         |}
         |""".stripMargin

    val tokenContract1Address = deployContract(
      tokenContract1,
      initialAttoAlphAmount = Amount(ALPH.alph(5)),
      keyPair = (genesisPrivateKey, genesisPublicKey),
      issueTokenAmount = Some(Amount(U256.unsafe(100)))
    )

    val tokenId1 = TokenId.from(tokenContract1Address.contractId)
    checkTokenBalance(tokenContract1Address.lockupScript, tokenId1, U256.unsafe(100))

    val tokenContract2 =
      s"""
         |Contract TokenContract2() {
         |  @using(assetsInContract = true, preapprovedAssets = true)
         |  pub fn withdraw() -> () {
         |    assert!(tokenRemaining!(callerAddress!(), #${tokenId1.toHexString}) > 0, 0)
         |    transferTokenFromSelf!(callerAddress!(), selfTokenId!(), 1)
         |  }
         |}
         |""".stripMargin

    val tokenContract2Address = deployContract(
      tokenContract2,
      initialAttoAlphAmount = Amount(ALPH.alph(5)),
      keyPair = (genesisPrivateKey, genesisPublicKey),
      issueTokenAmount = Some(Amount(U256.unsafe(200)))
    )

    val tokenId2 = TokenId.from(tokenContract2Address.contractId)
    checkTokenBalance(tokenContract2Address.lockupScript, tokenId2, U256.unsafe(200))

    val withdrawToken2Script =
      s"""
         |TxScript Main {
         |  TokenContract2(#${tokenContract2Address.toBase58}).withdraw{callerAddress!() -> #${tokenId1.toHexString}:1}()
         |}
         |$tokenContract2
         |""".stripMargin

    val withdrawToken2ScriptCode = Compiler.compileTxScript(withdrawToken2Script).toOption.get
    val buildWithdrawToken2ExecuteScriptTx = BuildExecuteScriptTx(
      fromPublicKey = genesisPublicKey.bytes,
      bytecode = serialize(withdrawToken2ScriptCode),
      attoAlphAmount = Some(Amount(ALPH.alph(1))),
      tokens = Some(AVector(Token(tokenId1, U256.unsafe(1))))
    )

    failedExecuteTxScript(
      buildWithdrawToken2ExecuteScriptTx,
      errorDetails =
        s"Execution error when emulating tx script or contract: Not enough approved balance for address ${genesisAddress.toBase58}, tokenId: ${tokenId1.toHexString}, expected: 1, got: 0"
    )

    val withdrawToken1Script =
      s"""
         |TxScript Main {
         |  TokenContract1(#${tokenContract1Address.toBase58}).withdraw()
         |}
         |$tokenContract1
         |""".stripMargin

    val withdrawToken1ScriptCode = Compiler.compileTxScript(withdrawToken1Script).toOption.get
    val buildWithdrawToken1ExecuteScriptTx = BuildExecuteScriptTx(
      fromPublicKey = genesisPublicKey.bytes,
      attoAlphAmount = Some(Amount(ALPH.alph(1))),
      bytecode = serialize(withdrawToken1ScriptCode)
    )

    val buildTransactions = buildChainedTransactions(
      BuildChainedExecuteScriptTx(buildWithdrawToken1ExecuteScriptTx),
      BuildChainedExecuteScriptTx(buildWithdrawToken2ExecuteScriptTx)
    )

    buildTransactions.length is 2
    val buildWithdrawToken1ExecuteScriptTxResult =
      buildTransactions(0).asInstanceOf[BuildChainedExecuteScriptTxResult]
    val buildWithdrawToken2ExecuteScriptTxResult =
      buildTransactions(1).asInstanceOf[BuildChainedExecuteScriptTxResult]

    signAndAndToMemPool(buildWithdrawToken1ExecuteScriptTxResult.value, genesisPrivateKey)
    signAndAndToMemPool(buildWithdrawToken2ExecuteScriptTxResult.value, genesisPrivateKey)
    confirmNewBlock(blockFlow, buildWithdrawToken1ExecuteScriptTxResult.value.chainIndex().value)
    confirmNewBlock(blockFlow, buildWithdrawToken2ExecuteScriptTxResult.value.chainIndex().value)
    checkTokenBalance(genesisAddress.lockupScript, tokenId1, U256.unsafe(1))
    checkTokenBalance(genesisAddress.lockupScript, tokenId2, U256.unsafe(1))
  }

  it should "only take generated asset outputs in buildChainedTransaction" in new ChainedTransactionsFixture {
    val tokenContract =
      s"""
         |Contract TokenContract() {
         |  @using(assetsInContract = true)
         |  pub fn withdraw() -> () {
         |    transferTokenFromSelf!(callerAddress!(), selfTokenId!(), 1)
         |  }
         |}
         |""".stripMargin

    val tokenContractAddress = deployContract(
      tokenContract,
      initialAttoAlphAmount = Amount(ALPH.alph(5)),
      keyPair = (genesisPrivateKey, genesisPublicKey),
      issueTokenAmount = Some(Amount(U256.unsafe(100)))
    )
    val tokenId                   = TokenId.from(tokenContractAddress.contractId)
    val tokenContractLockupScript = LockupScript.p2c(tokenContractAddress.contractId)

    val withdrawTokenScript =
      s"""
         |TxScript Main {
         |  TokenContract(#${tokenContractAddress.toBase58}).withdraw()
         |}
         |$tokenContract
         |""".stripMargin

    val withdrawTokenScriptCode = Compiler.compileTxScript(withdrawTokenScript).toOption.get
    val buildWithdrawTokenExecuteScriptTx = BuildExecuteScriptTx(
      fromPublicKey = genesisPublicKey.bytes,
      attoAlphAmount = Some(Amount(ALPH.alph(1))),
      bytecode = serialize(withdrawTokenScriptCode)
    )

    val (unsignedTx, txScriptExecution) = serverUtils
      .buildExecuteScriptUnsignedTx(
        blockFlow,
        buildWithdrawTokenExecuteScriptTx,
        ExtraUtxosInfo.empty
      )
      .rightValue

    val genesisAddressUtxos =
      serverUtils.getUTXOsIncludePool(blockFlow, genesisAddress).rightValue.utxos
    genesisAddressUtxos.length is 1
    val genesisAddressUtxosAmount = genesisAddressUtxos.head.amount.value

    val fixedOutputs = unsignedTx.fixedOutputs
    fixedOutputs.length is 1
    fixedOutputs.head.lockupScript is genesisAddress.lockupScript
    fixedOutputs.head.amount is genesisAddressUtxosAmount - ALPH.alph(1) - unsignedTx.gasFee
    fixedOutputs.head.tokens is AVector.empty[(TokenId, U256)]

    val contractPrevOutputs = txScriptExecution.contractPrevOutputs
    contractPrevOutputs.length is 1
    contractPrevOutputs.head.amount is ALPH.alph(5)
    contractPrevOutputs.head.tokens is AVector(tokenId -> U256.unsafe(100))

    val simulatedGeneratedOutputs = txScriptExecution.generatedOutputs
    simulatedGeneratedOutputs.length is 3
    simulatedGeneratedOutputs(0).lockupScript is genesisAddress.lockupScript
    simulatedGeneratedOutputs(0).amount is dustUtxoAmount
    simulatedGeneratedOutputs(0).tokens is AVector(tokenId -> U256.unsafe(1))
    simulatedGeneratedOutputs(1).lockupScript is genesisAddress.lockupScript
    simulatedGeneratedOutputs(1).amount is 999000000000000000L
    simulatedGeneratedOutputs(1).tokens is AVector.empty[(TokenId, U256)]
    simulatedGeneratedOutputs(2).lockupScript is tokenContractLockupScript
    simulatedGeneratedOutputs(2).amount is ALPH.alph(5)
    simulatedGeneratedOutputs(2).tokens is AVector(tokenId -> U256.unsafe(99))

    val (_, extraUtxosInfo) = serverUtils
      .buildChainedTransaction(
        blockFlow,
        BuildChainedExecuteScriptTx(buildWithdrawTokenExecuteScriptTx),
        ExtraUtxosInfo.empty
      )
      .rightValue

    val generatedOutputs = Output.fromGeneratedOutputs(unsignedTx, simulatedGeneratedOutputs)
    val generatedAssetOutputs = txScriptExecution.generatedOutputs.collect {
      case output: model.AssetOutput => Some(output)
      case _                         => None
    }

    generatedAssetOutputs.length is 2
    extraUtxosInfo.newUtxos.map(_.output) is (unsignedTx.fixedOutputs ++ generatedAssetOutputs)
    extraUtxosInfo.newUtxos.tail.map(o => (o.ref.hint.value, o.ref.key.value)) is
      generatedOutputs.filter(_.toProtocol().isAsset).map(o => (o.hint, o.key))
  }

  it should "should estimate the generated output correctly" in new ChainedTransactionsFixture {
    val tokenContract =
      s"""
         |Contract TokenContract() {
         |  @using(assetsInContract = true)
         |  pub fn withdraw() -> () {
         |    transferTokenFromSelf!(callerAddress!(), ALPH, 1 alph)
         |  }
         |}
         |""".stripMargin

    val tokenContractAddress = deployContract(
      tokenContract,
      initialAttoAlphAmount = Amount(ALPH.alph(5)),
      keyPair = (genesisPrivateKey, genesisPublicKey),
      issueTokenAmount = None
    )
    val tokenContractLockupScript = LockupScript.p2c(tokenContractAddress.contractId)

    val withdrawALPHScript =
      s"""
         |TxScript Main {
         |  TokenContract(#${tokenContractAddress}).withdraw()
         |}
         |$tokenContract
         |""".stripMargin

    val withdrawALPHScriptCode = Compiler.compileTxScript(withdrawALPHScript).toOption.get

    val (_, testPubKey)  = chainIndex.from.generateKey
    val testLockupScript = LockupScript.p2pkh(testPubKey)
    val block            = transfer(blockFlow, genesisKeys(1)._1, testPubKey, ALPH.alph(5))
    addAndCheck(blockFlow, block)

    val buildWithdrawALPHExecuteScriptTx = BuildExecuteScriptTx(
      fromPublicKey = testPubKey.bytes,
      bytecode = serialize(withdrawALPHScriptCode)
    )

    val (unsignedTx, txScriptExecution) = serverUtils
      .buildExecuteScriptUnsignedTx(
        blockFlow,
        buildWithdrawALPHExecuteScriptTx,
        ExtraUtxosInfo.empty
      )
      .rightValue

    val fixedOutputs = unsignedTx.fixedOutputs
    fixedOutputs.length is 1
    fixedOutputs.head.lockupScript is testLockupScript
    fixedOutputs.head.amount is ALPH.alph(5) - unsignedTx.gasFee

    val contractPrevOutputs = txScriptExecution.contractPrevOutputs
    contractPrevOutputs.length is 1
    contractPrevOutputs.head.lockupScript is tokenContractLockupScript
    contractPrevOutputs.head.amount is ALPH.alph(5)

    val simulatedGeneratedOutputs = txScriptExecution.generatedOutputs
    simulatedGeneratedOutputs.length is 2
    simulatedGeneratedOutputs(0).lockupScript is testLockupScript
    simulatedGeneratedOutputs(0).amount is U256.unsafe(1000000000000000000L)
    simulatedGeneratedOutputs(1).lockupScript is tokenContractLockupScript
    simulatedGeneratedOutputs(1).amount is ALPH.alph(4)
  }

  it should "get ghost uncles" in new Fixture {
    val chainIndex = ChainIndex.unsafe(0, 0)
    val block0     = emptyBlock(blockFlow, chainIndex)
    val block1     = emptyBlock(blockFlow, chainIndex)
    addAndCheck(blockFlow, block0, block1)
    val block2 = mineBlockTemplate(blockFlow, chainIndex)
    addAndCheck(blockFlow, block2)
    blockFlow.getMaxHeightByWeight(chainIndex).rightValue is 2

    val ghostUncleHash  = blockFlow.getHashes(chainIndex, 1).rightValue.last
    val ghostUncleBlock = blockFlow.getBlock(ghostUncleHash).rightValue
    val serverUtils     = new ServerUtils()
    serverUtils.getBlock(blockFlow, block2.hash).rightValue.ghostUncles is
      AVector(
        GhostUncleBlockEntry(ghostUncleHash, Address.Asset(ghostUncleBlock.minerLockupScript))
      )
  }

  it should "get mainchain block by ghost uncle hash" in new Fixture {
    val chainIndex = ChainIndex.unsafe(0, 0)
    val block0     = emptyBlock(blockFlow, chainIndex)
    val block1     = emptyBlock(blockFlow, chainIndex)
    addAndCheck(blockFlow, block0, block1)
    blockFlow.getMaxHeightByWeight(chainIndex).rightValue is 1

    val serverUtils    = new ServerUtils()
    val ghostUncleHash = blockFlow.getHashes(chainIndex, 1).rightValue.last
    val blockNum       = Random.between(0, ALPH.MaxGhostUncleAge)
    (0 until blockNum).foreach { _ =>
      val block = emptyBlock(blockFlow, chainIndex)
      block.ghostUncleHashes.rightValue.isEmpty is true
      addAndCheck(blockFlow, block)
    }
    serverUtils.getMainChainBlockByGhostUncle(blockFlow, ghostUncleHash).leftValue.detail is
      s"The mainchain block that references the ghost uncle block ${ghostUncleHash.toHexString} not found"

    val block = mineBlockTemplate(blockFlow, chainIndex)
    block.ghostUncleHashes.rightValue is AVector(ghostUncleHash)
    addAndCheck(blockFlow, block)
    val blockHeight = blockNum + 2
    serverUtils.getMainChainBlockByGhostUncle(blockFlow, ghostUncleHash).rightValue is
      BlockEntry.from(block, blockHeight).rightValue

    val invalidBlockHash = randomBlockHash(chainIndex)
    serverUtils.getMainChainBlockByGhostUncle(blockFlow, invalidBlockHash).leftValue.detail is
      s"The block ${invalidBlockHash.toHexString} does not exist, please check if your full node synced"
    serverUtils.getMainChainBlockByGhostUncle(blockFlow, block.hash).leftValue.detail is
      s"The block ${block.hash.toHexString} is not a ghost uncle block, you should use a ghost uncle block hash to call this endpoint"
  }

  it should "return block information" in new Fixture {
    val chainIndex       = ChainIndex.unsafe(0, 0)
    val serverUtils      = new ServerUtils()
    val invalidBlockHash = randomBlockHash(chainIndex)
    val block            = emptyBlock(blockFlow, chainIndex)
    addAndCheck(blockFlow, block)
    serverUtils.getBlock(blockFlow, block.hash).rightValue is BlockEntry.from(block, 1).rightValue
    serverUtils.getBlock(blockFlow, invalidBlockHash).leftValue.detail is
      s"The block ${invalidBlockHash.toHexString} does not exist, please check if your full node synced"

    val transactions =
      block.transactions
        .mapE(tx => serverUtils.getRichTransaction(blockFlow, tx, block.hash))
        .rightValue
    serverUtils.getRichBlockAndEvents(blockFlow, block.hash).rightValue is RichBlockAndEvents(
      RichBlockEntry
        .from(block, 1, transactions)
        .rightValue,
      AVector.empty
    )
    serverUtils.getRichBlockAndEvents(blockFlow, invalidBlockHash).leftValue.detail is
      s"The block ${invalidBlockHash.toHexString} does not exist, please check if your full node synced"

    serverUtils.getRawBlock(blockFlow, block.hash).rightValue is RawBlock(serialize(block))
    serverUtils.getRawBlock(blockFlow, invalidBlockHash).leftValue.detail is
      s"The block ${invalidBlockHash.toHexString} does not exist, please check if your full node synced"

    serverUtils.getBlockHeader(blockFlow, block.hash).rightValue is BlockHeaderEntry.from(
      block.header,
      1
    )
    serverUtils.getBlockHeader(blockFlow, invalidBlockHash).leftValue.detail is
      s"The block ${invalidBlockHash.toHexString} does not exist, please check if your full node synced"

    serverUtils.isBlockInMainChain(blockFlow, block.hash).rightValue is true
    serverUtils.isBlockInMainChain(blockFlow, invalidBlockHash).leftValue.detail is
      s"The block ${invalidBlockHash.toHexString} does not exist, please check if your full node synced"
  }

  trait TxContractOutputRefIndexInForkedChainFixture
      extends ContractFixture
      with ChainedTransactionsFixture {
    val testKeyPair = chainIndex.to.generateKey

    val contractCode =
      s"""
         |Contract TokenContract(mut burnAmount: U256) {
         |  @using(assetsInContract = true)
         |  pub fn burn() -> () {
         |    burnToken!(selfAddress!(), selfTokenId!(), burnAmount)
         |    transferTokenFromSelf!(callerAddress!(), ALPH, 1 alph)
         |  }
         |
         |  @using(updateFields = true)
         |  pub fn updateBurnAmount(amount: U256) -> () {
         |    burnAmount = amount
         |  }
         |}
         |""".stripMargin

    val contractId = createContract(
      contractCode,
      initialMutState = AVector(vm.Val.U256(ALPH.oneAlph)),
      initialAttoAlphAmount = ALPH.alph(100),
      tokenIssuanceInfo = Some(TokenIssuance.Info(ALPH.alph(20)))
    )._1

    val updateBurnAmountScriptCode =
      s"""
         |TxScript Main {
         |  TokenContract(#${contractId.toHexString}).updateBurnAmount(5 alph)
         |}
         |$contractCode
         |""".stripMargin

    val updateBurnAmountScript = Compiler.compileTxScript(updateBurnAmountScriptCode).rightValue

    val burnTokenScriptCode =
      s"""
         |TxScript Main {
         |  TokenContract(#${contractId.toHexString}).burn()
         |}
         |$contractCode
         |""".stripMargin

    val burnTokenScript = Compiler.compileTxScript(burnTokenScriptCode).rightValue

    def verifyAndUpdateContractGeneratedOutput(
        block: Block,
        tokenAmount: U256,
        newTokenAmount: U256
    ): Block = {
      block.nonCoinbase.length is 1
      val tx               = block.nonCoinbase.head
      val generatedOutputs = tx.generatedOutputs
      generatedOutputs.length is 2
      val contractOutputIndex = generatedOutputs.indexWhere(_.isContract)
      val generatedOutput = generatedOutputs(contractOutputIndex).asInstanceOf[ModelContractOutput]
      generatedOutput.tokens.head._2 is tokenAmount

      block.copy(
        transactions = block.transactions.replace(
          0,
          tx.copy(
            generatedOutputs = generatedOutputs.replace(
              contractOutputIndex,
              generatedOutput.copy(tokens =
                AVector((generatedOutput.tokens.head._1, newTokenAmount))
              )
            )
          )
        )
      )
    }

    def getContractInput(block: Block): RichContractInput = {
      val richBlockAndEvents = serverUtils
        .getRichBlockAndEvents(blockFlow, block.hash)
        .rightValue
      richBlockAndEvents.block.transactions.head.contractInputs.length is 1
      richBlockAndEvents.block.transactions.head.contractInputs.head
    }

    // main0  -> main1 -> main2 (update burn amount to 5)  -> main3 (genesis calls burn) -> main4 (genesis calls burn)
    //        -> fork1 -> fork2 (genesis calls burn)       -> fork3 (genesis calls burn)
    val main0 = transfer(blockFlow, genesisKeys(0)._1, testKeyPair._2, ALPH.alph(2))
    addAndCheck(blockFlow, main0)

    val block1 = emptyBlock(blockFlow, chainIndex)
    val block2 = emptyBlock(blockFlow, chainIndex)
    addAndCheck(blockFlow, block1, block2)

    val height4Hashes = blockFlow.getHashes(chainIndex, 4).rightValue
    height4Hashes.toSet is Set(block1.hash, block2.hash)

    val main1 = blockFlow.getBlockUnsafe(height4Hashes(0))
    val fork1 = blockFlow.getBlockUnsafe(height4Hashes(1))
    main1.parentHash is main0.hash
    fork1.parentHash is main0.hash

    val main2 = payableCall(
      blockFlow,
      chainIndex,
      updateBurnAmountScript,
      keyPairOpt = Some(testKeyPair)
    )
    addAndCheck(blockFlow, main2)
    main2.parentHash is main1.hash

    def main3: Block
    def fork2: Block
    def main4: Block
    def fork3: Block

    def verifyForkedChain(): Assertion = {
      main2.nonCoinbase.length is 1
      main2.nonCoinbase.head.inputsLength is 1
      val testKeyTxOutputRef = main2.nonCoinbase.head.unsigned.inputs(0).outputRef
      val testKeyTxOutput    = main0.nonCoinbase.head.unsigned.fixedOutputs(0)
      blockFlow.getTxOutput(testKeyTxOutputRef, main2.hash, maxForkDepth) isE Some(testKeyTxOutput)

      // Same tx in both main3 and fork2
      main3.nonCoinbase.head.id is fork2.nonCoinbase.head.id

      val fork3ContractInput = getContractInput(fork3)
      val main4ContractInput = getContractInput(main4)
      fork3ContractInput.key is main4ContractInput.key
      fork3ContractInput.hint is main4ContractInput.hint
      fork3ContractInput.tokens.head.amount is ALPH.alph(19)
      main4ContractInput.tokens.head.amount is ALPH.alph(15)

      val contractOutputRef = ContractOutputRef.unsafe(
        Hint.ofContract(LockupScript.p2c(contractId).scriptHint),
        TxOutputRef.unsafeKey(fork3ContractInput.key)
      )

      val contractOutputMain3 = ModelContractOutput(
        amount = ALPH.alph(99),
        lockupScript = LockupScript.p2c(contractId),
        tokens = AVector((TokenId.from(contractId), ALPH.alph(15)))
      )
      blockFlow.getTxOutput(contractOutputRef, main4.hash, 0) isE Some(contractOutputMain3)
      blockFlow.getTxOutput(contractOutputRef, main4.hash, 1) isE Some(contractOutputMain3)
      blockFlow.getTxOutput(contractOutputRef, main4.hash, maxForkDepth) isE Some(
        contractOutputMain3
      )

      val contractOutputFork2 = ModelContractOutput(
        amount = ALPH.alph(99),
        lockupScript = LockupScript.p2c(contractId),
        tokens = AVector((TokenId.from(contractId), ALPH.alph(19)))
      )
      blockFlow.getTxOutput(contractOutputRef, fork3.hash, 0) isE Some(contractOutputMain3)
      blockFlow.getTxOutput(contractOutputRef, fork3.hash, 1) isE Some(contractOutputFork2)
      blockFlow.getTxOutput(contractOutputRef, fork3.hash, maxForkDepth) isE Some(
        contractOutputFork2
      )
    }
  }

  it should "return correct transaction output info in forked chain, build transactions one by one" in new TxContractOutputRefIndexInForkedChainFixture {
    val main3 = payableCall(blockFlow, chainIndex, burnTokenScript)
    addAndCheck(blockFlow, main3)
    main3.parentHash is main2.hash

    val main3Updated = verifyAndUpdateContractGeneratedOutput(main3, ALPH.alph(15), ALPH.alph(19))

    val fork2 = mineBlock(fork1.hash, main3Updated, 4)
    addAndCheck(blockFlow, fork2)
    fork2.parentHash is fork1.hash

    val main4 = payableCall(blockFlow, chainIndex, burnTokenScript)
    addAndCheck(blockFlow, main4)
    main4.parentHash is main3.hash

    val main4Updated = verifyAndUpdateContractGeneratedOutput(main4, ALPH.alph(10), ALPH.alph(18))

    val fork3 = mineBlock(fork2.hash, main4Updated, 5)
    addAndCheck(blockFlow, fork3)
    fork3.parentHash is fork2.hash

    verifyForkedChain()
  }

  it should "return correct transaction output info in forked chain, with chained transactions" in new TxContractOutputRefIndexInForkedChainFixture {
    val burnTokenScriptTx = BuildChainedExecuteScriptTx(
      BuildExecuteScriptTx(genesisPublicKey.bytes, bytecode = serialize(burnTokenScript))
    )
    val burnTokenTxsResults = buildChainedTransactions(burnTokenScriptTx, burnTokenScriptTx)
    burnTokenTxsResults.length is 2
    val burnTokenTx0 = burnTokenTxsResults(0).value
    val burnTokenTx1 = burnTokenTxsResults(1).value
    signAndAddToMemPool(burnTokenTx0.txId, burnTokenTx0.unsignedTx, chainIndex, genesisPrivateKey)
    val main3 = mineFromMemPool(blockFlow, chainIndex)
    addAndCheck(blockFlow, main3)

    val main3Updated = verifyAndUpdateContractGeneratedOutput(main3, ALPH.alph(15), ALPH.alph(19))
    val fork2        = mineBlock(fork1.hash, main3Updated, 4)
    addAndCheck(blockFlow, fork2)
    fork2.parentHash is fork1.hash

    signAndAddToMemPool(burnTokenTx1.txId, burnTokenTx1.unsignedTx, chainIndex, genesisPrivateKey)
    val main4 = mineFromMemPool(blockFlow, chainIndex)
    addAndCheck(blockFlow, main4)

    val main4Updated = verifyAndUpdateContractGeneratedOutput(main4, ALPH.alph(10), ALPH.alph(18))
    val fork3        = mineBlock(fork2.hash, main4Updated, 5)
    addAndCheck(blockFlow, fork3)
    fork3.parentHash is fork2.hash

    verifyForkedChain()
  }

  it should "return correct transaction output for coinbase transactions" in new Fixture {
    override val configValues: Map[String, Any] = Map(
      ("alephium.node.indexes.tx-output-ref-index", "true")
    )

    val chainIndex                      = ChainIndex.unsafe(0, 0)
    val (fromPrivateKey, fromPublicKey) = chainIndex.to.generateKey
    val (_, toPublicKey)                = chainIndex.to.generateKey
    val lockupScript                    = LockupScript.p2pkh(fromPublicKey)
    val block0 = mine(
      blockFlow,
      chainIndex,
      AVector.empty[Transaction],
      lockupScript,
      Some(ALPH.LaunchTimestamp.plusMillisUnsafe(1))
    )
    addAndCheck(blockFlow, block0)
    val block1 = transfer(blockFlow, fromPrivateKey, toPublicKey, ALPH.oneAlph)
    addAndCheck(blockFlow, block1)

    block1.nonCoinbase.length is 1
    block1.nonCoinbase.head.inputsLength is 1
    val txOutputRef    = block1.nonCoinbase.head.unsigned.inputs(0).outputRef
    val coinbaseOutput = block0.coinbase.unsigned.fixedOutputs(0)
    blockFlow.getTxOutput(txOutputRef, block1.hash) isE Some(coinbaseOutput)
  }

  it should "return error if the BuildTransaction.ExecuteScript is invalid" in new Fixture {
    val chainIndex        = ChainIndex.unsafe(0, 0)
    val (_, publicKey, _) = genesisKeys(chainIndex.from.value)
    val serverUtils       = new ServerUtils()
    serverUtils
      .buildExecuteScriptTx(
        blockFlow,
        BuildExecuteScriptTx(
          fromPublicKey = publicKey.bytes,
          bytecode = ByteString.empty,
          gasEstimationMultiplier = Some(1.05),
          gasAmount = Some(GasBox.unsafe(20000))
        )
      )
      .leftValue
      .detail is "Parameters `gasAmount` and `gasEstimationMultiplier` cannot be specified simultaneously"

    serverUtils
      .buildExecuteScriptTx(
        blockFlow,
        BuildExecuteScriptTx(
          fromPublicKey = publicKey.bytes,
          bytecode = ByteString.empty,
          gasEstimationMultiplier = Some(1.005)
        )
      )
      .leftValue
      .detail is "Invalid gas estimation multiplier precision, maximum allowed precision is 2"
  }

  it should "estimate gas using gas estimation multiplier" in new ContractFixture {
    val (genesisPrivateKey, genesisPublicKey, _) = genesisKeys(chainIndex.from.value)
    val (privateKey, publicKey)                  = chainIndex.from.generateKey
    (0 to 10).foreach { _ =>
      val block = transfer(blockFlow, genesisPrivateKey, publicKey, ALPH.alph(1))
      addAndCheck(blockFlow, block)
    }

    val foo =
      s"""
         |Contract Foo(mut bytes: ByteVec) {
         |  pub fn foo() -> () {
         |    bytes = bytes ++ #00
         |  }
         |}
         |""".stripMargin

    val (_, fooId) =
      createContract(foo, AVector.empty, AVector[vm.Val](vm.Val.ByteVec(ByteString.empty)))
    val script =
      s"""
         |TxScript Main {
         |  Foo(#${fooId.toHexString}).foo()
         |}
         |$foo
         |""".stripMargin

    val scriptBytecode = serialize(Compiler.compileTxScript(script).rightValue)
    val result0 = serverUtils
      .buildExecuteScriptTx(
        blockFlow,
        BuildExecuteScriptTx(
          fromPublicKey = publicKey.bytes,
          bytecode = scriptBytecode,
          attoAlphAmount = Some(Amount(ALPH.alph(10)))
        )
      )
      .rightValue
    val result1 = serverUtils
      .buildExecuteScriptTx(
        blockFlow,
        BuildExecuteScriptTx(
          fromPublicKey = publicKey.bytes,
          bytecode = scriptBytecode,
          attoAlphAmount = Some(Amount(ALPH.alph(10))),
          gasEstimationMultiplier = Some(1.01)
        )
      )
      .rightValue
    result1.gasAmount.value > result0.gasAmount.value is true

    executeScript(script, Some((genesisPrivateKey, genesisPublicKey)))

    def createTxTemplate(result: BuildExecuteScriptTxResult): TransactionTemplate = {
      val signature = SecP256K1.sign(result.txId.bytes, privateKey)
      serverUtils.createTxTemplate(SubmitTransaction(result.unsignedTx, signature)).rightValue
    }

    def submitTx(txTemplate: TransactionTemplate): Block = {
      blockFlow.getGrandPool().add(chainIndex, AVector(txTemplate), TimeStamp.now())
      mineFromMemPool(blockFlow, chainIndex)
    }

    val validator = blockFlow.templateValidator.nonCoinbaseValidation
    val tx0       = createTxTemplate(result0)
    validator.validateMempoolTxTemplate(tx0, blockFlow).leftValue isE TxScriptExeFailed(vm.OutOfGas)
    val block0 = submitTx(tx0)
    block0.nonCoinbase.head.scriptExecutionOk is false
    blockFlow.getGrandPool().clear()

    val tx1 = createTxTemplate(result1)
    validator.validateMempoolTxTemplate(tx1, blockFlow) isE ()
    val block1 = submitTx(tx1)
    block1.nonCoinbase.head.scriptExecutionOk is true
    addAndCheck(blockFlow, block1)
  }

  trait TxOutputRefIndexFixture extends Fixture {
    def enableTxOutputRefIndex: Boolean = true

    override val configValues: Map[String, Any] = Map(
      ("alephium.node.indexes.tx-output-ref-index", s"$enableTxOutputRefIndex"),
      ("alephium.node.indexes.subcontract-index", "false")
    )

    val serverUtils               = new ServerUtils()
    val chainIndex                = ChainIndex.unsafe(0, 0)
    val (genesisPrivateKey, _, _) = genesisKeys(chainIndex.from.value)
    val (_, publicKey)            = chainIndex.from.generateKey
    val block                     = transfer(blockFlow, genesisPrivateKey, publicKey, ALPH.alph(10))
    addAndCheck(blockFlow, block)
    val txId = block.nonCoinbase.head.id

    val utxos = blockFlow.getUTXOs(LockupScript.p2pkh(publicKey), Int.MaxValue, true).rightValue
    utxos.length is 1
    val txOutputRef = utxos.head.ref.asInstanceOf[AssetOutputRef]
  }

  it should "find tx id from tx output ref" in new TxOutputRefIndexFixture {
    serverUtils.getTxIdFromOutputRef(blockFlow, txOutputRef) isE txId
  }

  it should "fail to find tx id from tx output ref when node.indexes.tx-output-ref-index is not enabled" in new TxOutputRefIndexFixture {
    override def enableTxOutputRefIndex: Boolean = false

    serverUtils
      .getTxIdFromOutputRef(blockFlow, txOutputRef)
      .leftValue
      .detail
      .contains(
        "Please set `alephium.node.indexes.tx-output-ref-index = true` to query transaction id from transaction output reference"
      ) is true
  }

  it should "find rich block when node.indexes.tx-output-ref-index is enabled" in new TxOutputRefIndexFixture {
    val transactions =
      block.transactions
        .mapE(tx => serverUtils.getRichTransaction(blockFlow, tx, block.hash))
        .rightValue
    serverUtils
      .getRichBlockAndEvents(blockFlow, block.hash)
      .rightValue is RichBlockAndEvents(
      RichBlockEntry.from(block, 1, transactions).rightValue,
      AVector.empty
    )
  }

  it should "fail to find rich block when node.indexes.tx-output-ref-index is not enabled" in new TxOutputRefIndexFixture {
    override def enableTxOutputRefIndex: Boolean = false

    serverUtils
      .getRichBlockAndEvents(blockFlow, block.hash)
      .leftValue
      .detail
      .contains(
        "Please set `alephium.node.indexes.tx-output-ref-index = true` to query transaction id from transaction output reference"
      ) is true
  }

  it should "fail to find rich transaction when node.indexes.tx-output-ref-index is not enabled" in new TxOutputRefIndexFixture {
    override def enableTxOutputRefIndex: Boolean = false

    serverUtils
      .getRichTransaction(blockFlow, txId, Some(chainIndex.from), Some(chainIndex.to))
      .leftValue
      .detail
      .contains(
        "Please set `alephium.node.indexes.tx-output-ref-index = true` to query transaction id from transaction output reference"
      ) is true
  }

  it should "get rich transaction that spends asset output" in new Fixture {
    override val configValues: Map[String, Any] = Map(
      ("alephium.node.indexes.tx-output-ref-index", "true")
    )

    val serverUtils               = new ServerUtils()
    val chainIndex                = ChainIndex.unsafe(0, 0)
    val (genesisPrivateKey, _, _) = genesisKeys(chainIndex.from.value)
    val (privateKey0, publicKey0) = chainIndex.from.generateKey
    val (_, publicKey1)           = chainIndex.from.generateKey
    val block0 = transfer(blockFlow, genesisPrivateKey, publicKey0, ALPH.alph(10))
    addAndCheck(blockFlow, block0)

    val outputToBeSpent = {
      val utxos = blockFlow.getUTXOs(LockupScript.p2pkh(publicKey0), Int.MaxValue, true).rightValue
      utxos.length is 1
      utxos.head.output
    }

    val block1 = transfer(blockFlow, privateKey0, publicKey1, ALPH.alph(1))
    addAndCheck(blockFlow, block1)

    val transaction = block1.nonCoinbase.head
    val richInput = {
      transaction.unsigned.inputs.length is 1
      val input = transaction.unsigned.inputs.head
      RichInput.from(input, outputToBeSpent.asInstanceOf[model.AssetOutput])
    }
    val richTransaction = RichTransaction.from(transaction, AVector(richInput), AVector.empty)

    serverUtils
      .getRichTransaction(blockFlow, transaction, block1.hash)
      .rightValue is richTransaction

    serverUtils
      .getRichTransaction(blockFlow, transaction.id, Some(chainIndex.from), Some(chainIndex.to))
      .rightValue is richTransaction

    serverUtils
      .getRichTransaction(blockFlow, transaction.id, None, None)
      .rightValue is richTransaction

    serverUtils
      .getRichTransaction(blockFlow, transaction.id, GroupIndex.from(2), GroupIndex.from(3))
      .leftValue
      .detail is s"Transaction ${transaction.id.toHexString} not found"
  }

  it should "get rich transaction that spends asset & contract output" in new ContractFixture {
    val (genesisPrivateKey, _, _) = genesisKeys(chainIndex.from.value)
    val (privateKey0, publicKey0) = chainIndex.from.generateKey
    val block0 = transfer(blockFlow, genesisPrivateKey, publicKey0, ALPH.alph(10))
    addAndCheck(blockFlow, block0)

    val fooContract: String =
      s"""
         |Contract Foo() {
         |  event Foo()
         |
         |  @using(assetsInContract = true)
         |  pub fn foo() -> () {
         |    emit Foo()
         |    transferTokenFromSelf!(callerAddress!(), ALPH, 1 alph)
         |  }
         |}
         |""".stripMargin

    val contractAddress = deployContract(
      fooContract,
      initialAttoAlphAmount = Amount(ALPH.alph(5)),
      keyPair = (privateKey0, publicKey0),
      None
    )

    val contractOutputToBeSpent = {
      val utxos = blockFlow.getUTXOs(contractAddress.lockupScript, Int.MaxValue, true).rightValue
      utxos.length is 1
      utxos.head.output
    }

    val assetOutputToBeSpent = {
      val utxos = blockFlow.getUTXOs(LockupScript.p2pkh(publicKey0), Int.MaxValue, true).rightValue
      utxos.length is 1
      utxos.head.output
    }

    def script =
      s"""
         |TxScript Main {
         |  Foo(#${contractAddress.toBase58}).foo()
         |}
         |
         |$fooContract
         |""".stripMargin

    val scriptBlock       = executeScript(script, Some((privateKey0, publicKey0)))
    val scriptTransaction = scriptBlock.nonCoinbase.head
    val richAssetInput = {
      scriptTransaction.unsigned.inputs.length is 1
      val input = scriptTransaction.unsigned.inputs.head
      RichInput.from(input, assetOutputToBeSpent.asInstanceOf[model.AssetOutput])
    }
    val richContractInput = {
      scriptTransaction.contractInputs.length is 1
      val input = scriptTransaction.contractInputs.head
      RichInput.from(input, contractOutputToBeSpent.asInstanceOf[model.ContractOutput])
    }
    val richTransaction =
      RichTransaction.from(scriptTransaction, AVector(richAssetInput), AVector(richContractInput))

    serverUtils
      .getRichTransaction(blockFlow, scriptTransaction, scriptBlock.hash)
      .rightValue is richTransaction
    serverUtils
      .getRichTransaction(
        blockFlow,
        scriptTransaction.id,
        Some(chainIndex.from),
        Some(chainIndex.to)
      )
      .rightValue is richTransaction

    val richBlockAndEvents = {
      val richTxs = scriptBlock.transactions
        .mapE(tx => serverUtils.getRichTransaction(blockFlow, tx, scriptBlock.hash))
        .rightValue
      RichBlockAndEvents(
        RichBlockEntry.from(scriptBlock, 3, richTxs).rightValue,
        AVector(ContractEventByBlockHash(scriptTransaction.id, contractAddress, 0, AVector.empty))
      )
    }
    serverUtils.getRichBlockAndEvents(blockFlow, scriptBlock.hash).rightValue is richBlockAndEvents
  }

  trait SubContractIndexesFixture extends Fixture {
    def subcontractIndexEnabled: Boolean = true

    override val configValues: Map[String, Any] = Map(
      ("alephium.node.indexes.tx-output-ref-index", "false"),
      ("alephium.node.indexes.subcontract-index", s"$subcontractIndexEnabled")
    )

    val serverUtils           = new ServerUtils()
    val chainIndex            = ChainIndex.unsafe(0, 0)
    val (_, genesisPubKey, _) = genesisKeys(0)
    val genesisAddress        = Address.p2pkh(genesisPubKey)
    val subContractRaw: String =
      s"""
         |Contract SubContract() {
         |  pub fn call() -> () {}
         |}
         |""".stripMargin

    val subContractTemplateId = createContract(subContractRaw)._1.toHexString

    val parentContractRaw: String =
      s"""
         |Contract ParentContract() {
         |  @using(preapprovedAssets = true)
         |  pub fn createSubContract(index: U256) -> () {
         |    copyCreateSubContract!{callerAddress!() -> ALPH: 1 alph}(toByteVec!(index), #$subContractTemplateId, #00, #00)
         |  }
         |}
         |""".stripMargin

    val subContractIndex   = 0
    val parentContractId   = createContract(parentContractRaw)._1
    val parentContractAddr = Address.contract(parentContractId)
    val subContractId =
      parentContractId.subContractId(ByteString.fromInts(subContractIndex), chainIndex.from)
    val subContractAddr = Address.contract(subContractId)

    callTxScript(
      s"""
         |TxScript Main {
         |  ParentContract(#${parentContractId.toHexString}).createSubContract{@$genesisAddress -> ALPH: 1 alph}($subContractIndex)
         |}
         |$parentContractRaw
         |""".stripMargin
    )
  }

  it should "return parent contract, subcontracts and subcontract count" in new SubContractIndexesFixture {
    serverUtils.getParentContract(blockFlow, parentContractAddr) isE ContractParent(None)
    serverUtils.getParentContract(blockFlow, subContractAddr) isE ContractParent(
      Some(parentContractAddr)
    )
    serverUtils.getSubContractsCurrentCount(blockFlow, parentContractAddr) isE 1
    serverUtils.getSubContracts(blockFlow, 0, 1, parentContractAddr) isE SubContracts(
      AVector(subContractAddr),
      1
    )
    serverUtils.getSubContracts(blockFlow, 1, 100, parentContractAddr) isE SubContracts(
      AVector.empty,
      1
    )
    serverUtils.getSubContracts(blockFlow, 2, 10, parentContractAddr).leftValue.detail is
      s"Current count for sub-contracts of ${parentContractAddr} is '1', sub-contracts start from '2' with limit '10' not found"

    serverUtils.getSubContracts(blockFlow, 1, 10, subContractAddr).leftValue.detail is
      s"Sub-contracts of ${subContractAddr} not found"
  }

  it should "return contract events" in new ContractFixture {
    val contractCode: String =
      s"""
         |Contract Foo() {
         |  event TestEvent(a: U256)
         |
         |  pub fn testEvent() -> () {
         |    emit TestEvent(5)
         |    return
         |  }
         |}
         |""".stripMargin

    val contractId      = createContract(contractCode)._1
    val contractAddress = Address.contract(contractId)

    val scriptCode: String =
      s"""
         |TxScript Main {
         |  let foo = Foo(#${contractId.toHexString})
         |  foo.testEvent()
         |}
         |$contractCode
         |""".stripMargin

    val block = executeScript(scriptCode)
    val txId  = block.nonCoinbase.head.id

    serverUtils.getEventsForContractCurrentCount(blockFlow, contractAddress) isE 1
    serverUtils.getEventsByContractAddress(blockFlow, 0, 1, contractAddress) isE ContractEvents(
      AVector(ContractEvent(block.hash, txId, 0, AVector(ValU256(U256.unsafe(5))))),
      1
    )
    serverUtils.getEventsByContractAddress(blockFlow, 0, 10, contractAddress) isE ContractEvents(
      AVector(ContractEvent(block.hash, txId, 0, AVector(ValU256(U256.unsafe(5))))),
      1
    )
    serverUtils.getEventsByContractAddress(blockFlow, 2, 10, contractAddress).leftValue.detail is
      s"Current count for events of ${contractAddress} is '1', events start from '2' with limit '10' not found"

    val randomAddress = Address.contract(ContractId.random)
    serverUtils.getEventsByContractAddress(blockFlow, 2, 10, randomAddress).leftValue.detail is
      s"Contract events of ${randomAddress} not found"
  }

  it should "return error when node.indexes.subcontract-index is not enabled" in new SubContractIndexesFixture {
    override def subcontractIndexEnabled: Boolean = false

    def verifyError[T](result: Try[T]) = {
      result.leftValue.detail.contains(
        "Please set `alephium.node.indexes.subcontract-index = true` to query parent contract or subcontracts"
      ) is true
    }

    verifyError(serverUtils.getParentContract(blockFlow, subContractAddr))
    verifyError(serverUtils.getSubContractsCurrentCount(blockFlow, parentContractAddr))
    verifyError(serverUtils.getSubContracts(blockFlow, 0, 1, parentContractAddr))
  }

  trait VerifyTxOutputFixture extends ContractFixture {
    val (genesisPrivateKey, genesisPublicKey, _) = genesisKeys(chainIndex.from.value)
    val (_, testPublicKey)                       = chainIndex.from.generateKey
    val testLockupScript                         = LockupScript.p2pkh(testPublicKey)
    val genesisLockupScript                      = lockupScript

    val tokenCode =
      s"""
         |Contract Token() {
         |  pub fn supply() -> () {}
         |}
         |""".stripMargin
    val tokenContract = Compiler.compileContract(tokenCode).rightValue
    val tokenIssuance = TokenIssuance.Info(vm.Val.U256(100), Some(genesisLockupScript))
    val contractCreationScript = contractCreation(
      tokenContract,
      AVector.empty,
      AVector.empty,
      genesisLockupScript,
      minimalAlphInContract,
      Some(tokenIssuance)
    )
    val tokenIssuanceBlock = payableCall(blockFlow, chainIndex, contractCreationScript)
    addAndCheck(blockFlow, tokenIssuanceBlock)
    val tokenId =
      TokenId.from(ContractId.from(tokenIssuanceBlock.transactions.head.id, 0, chainIndex.from))
  }

  it should "consider dustUtxoAmount for outputs when building execute script tx" in new VerifyTxOutputFixture {
    // Transfer tokens
    (1 to 8).foreach { _ =>
      val block = transfer(
        blockFlow,
        genesisPrivateKey,
        testLockupScript,
        tokens = AVector((tokenId, 10)),
        dustUtxoAmount
      )
      addAndCheck(blockFlow, block)
    }

    // Transfer ALPH
    (1 to 4).foreach { _ =>
      val block = transfer(blockFlow, genesisPrivateKey, testPublicKey, dustUtxoAmount * 2)
      addAndCheck(blockFlow, block)
    }

    def buildExecuteScriptTx(approvedAlphAmount: U256, iterations: Int) = {
      val script = s"""
                      |TxScript Main {
                      |  let mut sum = 0
                      |  for(let mut i = 0; i < ${iterations}; i = i + 1) {
                      |    sum = sum + 1
                      |  }
                      |}
                      |""".stripMargin

      val scriptBytecode = serialize(Compiler.compileTxScript(script).rightValue)

      serverUtils
        .buildExecuteScriptTx(
          blockFlow,
          BuildExecuteScriptTx(
            fromPublicKey = testPublicKey.bytes,
            bytecode = scriptBytecode,
            attoAlphAmount = Some(Amount(approvedAlphAmount)),
            tokens = Some(AVector(Token(tokenId, U256.unsafe(78))))
          ),
          ExtraUtxosInfo.empty
        )
    }

    buildExecuteScriptTx(dustUtxoAmount * 2, 10).rightValue
    buildExecuteScriptTx(dustUtxoAmount * 2, 1000).rightValue
    buildExecuteScriptTx(dustUtxoAmount, 10).rightValue
    buildExecuteScriptTx(dustUtxoAmount, 1000).rightValue
    buildExecuteScriptTx(dustUtxoAmount.subUnsafe(1), 10).rightValue
    buildExecuteScriptTx(dustUtxoAmount.subUnsafe(1), 1000).rightValue
    buildExecuteScriptTx(U256.Zero, 10).rightValue
    buildExecuteScriptTx(U256.Zero, 1000).rightValue
  }

  it should "consider dustUtxoAmount for outputs when building transfer tx" in new VerifyTxOutputFixture {
    def verifyBuildTransferTx(alphAmount: Option[U256]) = {
      val unsignedTx = serverUtils
        .prepareUnsignedTransaction(
          blockFlow,
          LockupScript.p2pkh(genesisPublicKey),
          UnlockScript.p2pkh(genesisPublicKey),
          outputRefsOpt = None,
          destinations = AVector(
            Destination(
              address = Address.Asset(testLockupScript),
              attoAlphAmount = alphAmount.map(Amount(_)),
              tokens = Some(AVector(Token(tokenId, U256.unsafe(10))))
            )
          ),
          gasOpt = None,
          gasPrice = nonCoinbaseMinGasPrice,
          targetBlockHashOpt = None,
          ExtraUtxosInfo.empty
        )
        .rightValue

      AVector(
        model.AssetOutput(
          dustUtxoAmount,
          testLockupScript,
          TimeStamp.zero,
          AVector(tokenId -> 10),
          ByteString.empty
        ),
        model.AssetOutput(
          dustUtxoAmount,
          LockupScript.p2pkh(genesisPublicKey),
          TimeStamp.zero,
          AVector(tokenId -> 90),
          ByteString.empty
        )
      ).forall(unsignedTx.fixedOutputs.contains) is true
    }

    verifyBuildTransferTx(Some(U256.Zero))
    verifyBuildTransferTx(Some(dustUtxoAmount.subUnsafe(1)))
    verifyBuildTransferTx(Some(dustUtxoAmount))
    verifyBuildTransferTx(Some(dustUtxoAmount.addUnsafe(1)))
    verifyBuildTransferTx(Some(dustUtxoAmount.mulUnsafe(10)))
    verifyBuildTransferTx(None)
  }

  it should "not allow destination with no tokens and no attoAlphAmount" in new VerifyTxOutputFixture {
    serverUtils
      .prepareUnsignedTransaction(
        blockFlow,
        LockupScript.p2pkh(genesisPublicKey),
        UnlockScript.p2pkh(genesisPublicKey),
        outputRefsOpt = None,
        destinations = AVector(
          Destination(address = Address.Asset(testLockupScript))
        ),
        gasOpt = None,
        gasPrice = nonCoinbaseMinGasPrice,
        targetBlockHashOpt = None,
        ExtraUtxosInfo.empty
      )
      .leftValue
      .detail is "Tx output value is too small, avoid spreading dust"
  }

  it should "return an error if there are too many utxos" in new Fixture {
    def createServerUtils(utxosLimit: Int): ServerUtils = {
      new ServerUtils()(
        brokerConfig,
        consensusConfigs,
        networkConfig,
        apiConfig.copy(defaultUtxosLimit = utxosLimit),
        logConfig,
        ec
      )
    }

    val chainIndex                = ChainIndex.unsafe(0, 0)
    val (genesisPrivateKey, _, _) = genesisKeys(chainIndex.from.value)
    val (_, publicKey)            = chainIndex.from.generateKey
    (0 until 10).foreach { _ =>
      val block = transfer(blockFlow, genesisPrivateKey, publicKey, ALPH.alph(1))
      addAndCheck(blockFlow, block)
    }
    val lockupScript = LockupScript.p2pkh(publicKey)
    blockFlow.getUTXOs(lockupScript, Int.MaxValue, true).rightValue.length is 10

    val serverUtils0 = createServerUtils(9)
    serverUtils0.getBalance(blockFlow, Address.from(lockupScript), true).leftValue.detail is
      "Your address has too many UTXOs and exceeds the API limit. Please consolidate your UTXOs, or run your own full node with a higher API limit."
    serverUtils0.getUTXOsIncludePool(blockFlow, Address.from(lockupScript)).leftValue.detail is
      "Your address has too many UTXOs and exceeds the API limit. Please consolidate your UTXOs, or run your own full node with a higher API limit."

    val serverUtils1 = createServerUtils(10)
    serverUtils1
      .getBalance(blockFlow, Address.from(lockupScript), true)
      .rightValue
      .balance
      .value is ALPH.alph(10)
    serverUtils1
      .getUTXOsIncludePool(blockFlow, Address.from(lockupScript))
      .rightValue
      .utxos
      .length is 10

    val serverUtils2 = createServerUtils(11)
    serverUtils2
      .getBalance(blockFlow, Address.from(lockupScript), true)
      .rightValue
      .balance
      .value is ALPH.alph(10)
    serverUtils2
      .getUTXOsIncludePool(blockFlow, Address.from(lockupScript))
      .rightValue
      .utxos
      .length is 10
  }

  it should "return an error if the error code is invalid" in new Fixture {
    val serverUtils = new ServerUtils()
    val publicKey   = genesisKeys(0)._2

    def executeScript(errorCode: String) = {
      val code =
        s"""
           |@using(preapprovedAssets = false)
           |TxScript Main {
           |  assert!(true, $errorCode)
           |}
           |""".stripMargin
      val bytecode = serialize(Compiler.compileTxScript(code).rightValue)
      serverUtils.buildExecuteScriptTx(
        blockFlow,
        BuildExecuteScriptTx(fromPublicKey = publicKey.bytes, bytecode = bytecode)
      )
    }

    executeScript(s"${Int.MaxValue - 1}").isRight is true
    executeScript(s"${Int.MaxValue}").isRight is true
    executeScript(s"${Int.MaxValue.toLong + 1L}").leftValue.detail is
      "Execution error when emulating tx script or contract: Invalid error code 2147483648: The error code cannot exceed the maximum value for int32 (2147483647)"
  }

  it should "get contract code" in new ContractFixture {
    val code =
      s"""
         |Contract Foo() {
         |  pub fn foo() -> () {}
         |}
         |""".stripMargin
    val statefulContract = Compiler.compileContract(code).rightValue
    val codeHash         = statefulContract.hash
    serverUtils.getContractCode(blockFlow, codeHash).leftValue.detail is
      s"Contract code hash: ${codeHash.toHexString} not found"
    createContract(code, AVector.empty, AVector.empty)._2
    serverUtils.getContractCode(blockFlow, codeHash) is Right(statefulContract)
  }

  @scala.annotation.tailrec
  private def randomBlockHash(
      chainIndex: ChainIndex
  )(implicit groupConfig: GroupConfig): BlockHash = {
    val blockHash = BlockHash.random
    if (ChainIndex.from(blockHash) == chainIndex) blockHash else randomBlockHash(chainIndex)
  }

  private def generateDestination(
      chainIndex: ChainIndex,
      message: ByteString = ByteString.empty
  )(implicit
      groupConfig: GroupConfig
  ): Destination = {
    val address = generateAddress(chainIndex)
    val amount  = Amount(ALPH.oneAlph)
    Destination(address, Some(amount), None, None, Some(message))
  }

  private def generateAddress(chainIndex: ChainIndex)(implicit
      groupConfig: GroupConfig
  ): Address.Asset = {
    val (_, toPublicKey) = chainIndex.to.generateKey
    Address.p2pkh(toPublicKey)
  }

  private def signAndAddToMemPool(
      txId: TransactionId,
      unsignedTx: String,
      chainIndex: ChainIndex,
      fromPrivateKey: PrivateKey,
      txSeenAt: TimeStamp = TimeStamp.now()
  )(implicit
      serverUtils: ServerUtils,
      blockFlow: BlockFlow
  ): TransactionTemplate = {
    val signature = SignatureSchema.sign(txId.bytes, fromPrivateKey)
    val txTemplate =
      serverUtils
        .createTxTemplate(SubmitTransaction(unsignedTx, signature))
        .rightValue

    serverUtils.getTransactionStatus(blockFlow, txId, chainIndex) isE TxNotFound()

    blockFlow.getGrandPool().add(chainIndex, AVector(txTemplate), txSeenAt)
    serverUtils.getTransactionStatus(blockFlow, txTemplate.id, chainIndex) isE MemPooled()

    txTemplate
  }

  private def checkAddressBalance(address: Address, amount: U256, utxoNum: Int = 1)(implicit
      serverUtils: ServerUtils,
      blockFlow: BlockFlow
  ) = {
    serverUtils.getBalance(blockFlow, address, true) isE Balance.from(
      Amount(amount),
      Amount.Zero,
      None,
      None,
      utxoNum
    )
  }

  private def checkDestinationBalance(destination: Destination, utxoNum: Int = 1)(implicit
      serverUtils: ServerUtils,
      blockFlow: BlockFlow
  ) = {
    checkAddressBalance(destination.address, destination.getAttoAlphAmount().value, utxoNum)
  }
}<|MERGE_RESOLUTION|>--- conflicted
+++ resolved
@@ -16,6 +16,8 @@
 
 package org.alephium.app
 
+import java.net.InetSocketAddress
+
 import scala.util.Random
 
 import akka.util.ByteString
@@ -35,11 +37,12 @@
 import org.alephium.protocol._
 import org.alephium.protocol.config.{BrokerConfig, GroupConfig}
 import org.alephium.protocol.model
-<<<<<<< HEAD
-import org.alephium.protocol.model.{AssetOutput => _, Balance => _, ContractOutput => _, _}
-=======
-import org.alephium.protocol.model.{AssetOutput => _, ContractOutput => ModelContractOutput, _}
->>>>>>> b2c786e7
+import org.alephium.protocol.model.{
+  AssetOutput => _,
+  Balance => _,
+  ContractOutput => ModelContractOutput,
+  _
+}
 import org.alephium.protocol.model.UnsignedTransaction.TxOutputInfo
 import org.alephium.protocol.vm.{GasBox, GasPrice, LockupScript, TokenIssuance, UnlockScript}
 import org.alephium.ralph.{Compiler, SourceIndex}
@@ -49,13 +52,12 @@
 // scalastyle:off file.size.limit number.of.methods
 class ServerUtilsSpec extends AlephiumSpec {
   implicit val ec: scala.concurrent.ExecutionContext = scala.concurrent.ExecutionContext.global
+  val defaultUtxosLimit: Int                         = ALPH.MaxTxInputNum * 2
 
   def warningString(code: String, sourceIndex: Option[SourceIndex]) = {
     code.substring(sourceIndex.get.index, sourceIndex.get.endIndex)
   }
 
-<<<<<<< HEAD
-=======
   trait ApiConfigFixture extends SocketUtil {
     val peerPort             = generatePort()
     val address              = new InetSocketAddress("127.0.0.1", peerPort)
@@ -74,7 +76,6 @@
     )
   }
 
->>>>>>> b2c786e7
   trait Fixture extends FlowFixture with ApiConfigFixture {
     implicit def flowImplicit: BlockFlow = blockFlow
 
