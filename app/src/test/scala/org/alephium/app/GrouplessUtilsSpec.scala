--- conflicted
+++ resolved
@@ -534,7 +534,7 @@
         Some(ALPH.alph(7)),
         None,
         3,
-        s"Not enough balance: 6.002 ALPH, ${tokenId.toHexString}: 15000000000000000000"
+        s"Not enough balance: 7.502 ALPH, ${tokenId.toHexString}: 15000000000000000000"
       )
     }
 
@@ -567,11 +567,10 @@
     }
   }
 
-<<<<<<< HEAD
   it should "fail if the from address does not have enough balance when building transfer txs" in {
     new P2PKFixture {
       prepare(ALPH.alph(2), ALPH.alph(2), fromLockupScript)
-      failTransfer(ALPH.alph(2), Some(ALPH.alph(2)), None, 1, "Not enough balance: 0.002 ALPH")
+      failTransfer(ALPH.alph(2), Some(ALPH.alph(2)), None, 1, "Not enough balance: 0.502 ALPH")
       failTransfer(
         ALPH.oneAlph,
         Some(ALPH.alph(3)),
@@ -583,7 +582,7 @@
 
     new P2HMPKFixture {
       prepare(ALPH.alph(2), ALPH.alph(2), fromLockupScript)
-      failTransfer(ALPH.alph(2), Some(ALPH.alph(2)), None, 1, "Not enough balance: 0.002 ALPH")
+      failTransfer(ALPH.alph(2), Some(ALPH.alph(2)), None, 1, "Not enough balance: 0.502 ALPH")
       failTransfer(
         ALPH.oneAlph,
         Some(ALPH.alph(3)),
@@ -592,18 +591,6 @@
         s"Not enough balance: ${tokenId.toHexString}: 1000000000000000000"
       )
     }
-=======
-  it should "fail if the from address does not have enough balance when building transfer txs" in new Fixture {
-    prepare(ALPH.alph(2), ALPH.alph(2), fromLockupScript)
-    failTransfer(ALPH.alph(2), Some(ALPH.alph(2)), None, 1, "Not enough balance: 0.502 ALPH")
-    failTransfer(
-      ALPH.oneAlph,
-      Some(ALPH.alph(3)),
-      None,
-      1,
-      s"Not enough balance: ${tokenId.toHexString}: 1000000000000000000"
-    )
->>>>>>> dc76533c
   }
 
   it should "fail if the balance is locked" in {
@@ -614,16 +601,15 @@
         fromLockupScript,
         Some(TimeStamp.now().plusHoursUnsafe(1))
       )
-      failTransfer(ALPH.alph(2), ALPH.alph(0), None, 1, "Not enough balance: 2.002 ALPH")
-
-<<<<<<< HEAD
+      failTransfer(ALPH.alph(2), ALPH.alph(0), None, 1, "Not enough balance: 2.502 ALPH")
+
       prepare(ALPH.alph(2), ALPH.alph(1), allLockupScripts.head)
       failTransfer(
         ALPH.alph(2),
         Some(ALPH.alph(2)),
         None,
         1,
-        s"Not enough balance: 0.002 ALPH, ${tokenId.toHexString}: 1000000000000000000"
+        s"Not enough balance: 0.502 ALPH, ${tokenId.toHexString}: 1000000000000000000"
       )
     }
 
@@ -634,7 +620,7 @@
         fromLockupScript,
         Some(TimeStamp.now().plusHoursUnsafe(1))
       )
-      failTransfer(ALPH.alph(2), ALPH.alph(0), None, 1, "Not enough balance: 2.002 ALPH")
+      failTransfer(ALPH.alph(2), ALPH.alph(0), None, 1, "Not enough balance: 2.502 ALPH")
 
       prepare(ALPH.alph(2), ALPH.alph(1), allLockupScripts.head)
       failTransfer(
@@ -642,7 +628,7 @@
         Some(ALPH.alph(2)),
         None,
         1,
-        s"Not enough balance: 0.002 ALPH, ${tokenId.toHexString}: 1000000000000000000"
+        s"Not enough balance: 0.502 ALPH, ${tokenId.toHexString}: 1000000000000000000"
       )
     }
   }
@@ -735,19 +721,6 @@
         .leftValue
         .detail is "Public key indexes should be sorted in ascending order, each index should be in range [0, publicKeys.length)"
     }
-=======
-    prepare(ALPH.alph(2), ALPH.alph(2), fromLockupScript, Some(lockTime))
-    failTransfer(ALPH.alph(2), ALPH.alph(0), None, 1, "Not enough balance: 2.502 ALPH")
-
-    prepare(ALPH.alph(2), ALPH.alph(1), allLockupScripts.head)
-    failTransfer(
-      ALPH.alph(2),
-      Some(ALPH.alph(2)),
-      None,
-      1,
-      s"Not enough balance: 0.502 ALPH, ${tokenId.toHexString}: 1000000000000000000"
-    )
->>>>>>> dc76533c
   }
 
   trait BuildExecuteScriptTxFixture extends P2PKFixture {
@@ -1181,42 +1154,4 @@
       allLockupScripts(0)
     )
   }
-<<<<<<< HEAD
-
-  it should "test checkEnoughBalance" in new P2PKFixture {
-    val totalAmountNeeded = TotalAmountNeeded(
-      ALPH.alph(2),
-      AVector(tokenId -> ALPH.alph(2)),
-      1
-    )
-
-    val balances0 = AVector((ALPH.alph(3), AVector((tokenId, ALPH.alph(5)))))
-    serverUtils.checkEnoughBalance(totalAmountNeeded, balances0).rightValue is ()
-
-    val balances1 = AVector(
-      (ALPH.alph(1), AVector((tokenId, ALPH.alph(2)))),
-      (ALPH.alph(2), AVector((tokenId, ALPH.alph(3))))
-    )
-    serverUtils.checkEnoughBalance(totalAmountNeeded, balances1).rightValue is ()
-
-    val balances2 = AVector((ALPH.alph(2), AVector((tokenId, ALPH.alph(1)))))
-    serverUtils
-      .checkEnoughBalance(totalAmountNeeded, balances2)
-      .leftValue
-      .detail is s"Not enough balance: ${tokenId.toHexString}: ${ALPH.alph(1)}"
-
-    val balances3 = AVector((ALPH.alph(1), AVector((tokenId, ALPH.alph(2)))))
-    serverUtils
-      .checkEnoughBalance(totalAmountNeeded, balances3)
-      .leftValue
-      .detail is s"Not enough balance: 1 ALPH"
-
-    val balances4 = AVector((ALPH.alph(1), AVector((tokenId, ALPH.alph(1)))))
-    serverUtils
-      .checkEnoughBalance(totalAmountNeeded, balances4)
-      .leftValue
-      .detail is s"Not enough balance: 1 ALPH, ${tokenId.toHexString}: ${ALPH.alph(1)}"
-  }
-=======
->>>>>>> dc76533c
 }