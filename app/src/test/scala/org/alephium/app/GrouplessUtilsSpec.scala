--- conflicted
+++ resolved
@@ -183,7 +183,6 @@
         alphTransferAmount: U256,
         tokenTransferAmount: Option[U256],
         group: Option[GroupIndex],
-<<<<<<< HEAD
         destinationSize: Int,
         expectedError: String
     ): Unit = {
@@ -191,31 +190,6 @@
         prepareDestinations(alphTransferAmount, tokenTransferAmount, destinationSize)
       failTransfer(destinations, group, expectedError)
     }
-=======
-        expectedTxSize: Int,
-        destinationSize: Int = 1
-    ): Unit
-  }
-
-  trait P2PKFixture extends GrouplessTransferFixture {
-
-    val (fromPrivateKey, fromPublicKey) = SecP256R1.generatePriPub()
-    val publicKeyLike                   = PublicKeyLike.WebAuthn(fromPublicKey)
-    lazy val fromLockupScript           = LockupScript.p2pk(publicKeyLike, chainIndex.from)
-    val fromAddress                     = Address.Asset(fromLockupScript)
-    val fromAddressWithGroup            = api.Address.from(fromLockupScript)
-    val fromAddressWithoutGroup         = api.Address.from(publicKeyLike)
-
-    def allLockupScripts: AVector[LockupScript.GroupedAsset] = {
-      brokerConfig.cliqueGroups.fold(AVector.empty[LockupScript.P2PK]) { case (acc, group) =>
-        if (group == chainIndex.from) {
-          acc
-        } else {
-          acc :+ LockupScript.p2pk(publicKeyLike, group)
-        }
-      } :+ fromLockupScript
-    }.asInstanceOf[AVector[LockupScript.GroupedAsset]]
->>>>>>> 06000721
 
     def testTransfer(
         alphTransferAmount: U256,
@@ -274,7 +248,7 @@
     def submitTxs(txs: AVector[UnsignedTransaction]): Unit
   }
 
-  trait P2PKFixture extends GrouplessFixture {
+  trait P2PKFixture extends GrouplessTransferFixture {
 
     val (fromPrivateKey, fromPublicKey) = SecP256R1.generatePriPub()
     val publicKeyLike                   = PublicKeyLike.WebAuthn(fromPublicKey)
@@ -347,21 +321,14 @@
     val fromAddressWithGroup                             = api.Address.from(fromLockupScript)
     val fromAddressWithoutGroup                          = api.Address.from(fromP2HMPKHash)
 
-<<<<<<< HEAD
-    def buildRequest(
-        address: api.Address,
-=======
     def signTx(unsignedTx: UnsignedTransaction): Transaction = {
       val (_, signedTx0) = signWithWebAuthn(unsignedTx, fromPrivateKey0)
       val signature      = Byte64.from(SecP256K1.sign(unsignedTx.id, fromPrivateKey1))
       signedTx0.copy(inputSignatures = signedTx0.inputSignatures :+ signature)
     }
 
-    // scalastyle:off method.length
-    def testTransfer(
-        alphTransferAmount: U256,
-        tokenTransferAmount: U256,
->>>>>>> 06000721
+    def buildRequest(
+        address: api.Address,
         group: Option[GroupIndex],
         destinations: AVector[Destination]
     ): BuildMultisig = {
@@ -389,31 +356,8 @@
       txs
     }
 
-<<<<<<< HEAD
     def submitTxs(txs: AVector[UnsignedTransaction]): Unit = {
-      txs.foreach { tx =>
-        val (_, signedTx0) = signWithWebAuthn(tx, fromPrivateKey0)
-        val signature      = Byte64.from(SecP256K1.sign(tx.id, fromPrivateKey1))
-        val signedTx = signedTx0.copy(inputSignatures = signedTx0.inputSignatures :+ signature)
-        mineWithTx(signedTx)
-=======
-      val fromBalance0 = getBalance(fromAddressWithoutGroup)
-
       txs.foreach(tx => mineWithTx(signTx(tx)))
-      val fromBalance1 = getBalance(fromAddressWithoutGroup)
-
-      val gasFee                   = txs.fold(U256.Zero)((acc, tx) => acc.addUnsafe(tx.gasFee))
-      val totalAlphTransferAmount  = alphTransferAmount * destinationSize
-      val totalTokenTransferAmount = tokenTransferAmount * destinationSize
-      fromBalance0._1 is fromBalance1._1.addUnsafe(totalAlphTransferAmount).addUnsafe(gasFee)
-      fromBalance0._2 is fromBalance1._2.addUnsafe(totalTokenTransferAmount)
-
-      destinations.foreach { destination =>
-        val toBalance = getBalance(api.Address.from(destination.address.lockupScript))
-        toBalance._1 is alphTransferAmount
-        toBalance._2 is tokenTransferAmount
->>>>>>> 06000721
-      }
     }
 
     private def buildP2HMPKTransferTx(query: BuildMultisig) = {
