--- conflicted
+++ resolved
@@ -127,7 +127,7 @@
           .lastOption
           .map(_.trim)
           .flatMap(WsEventType.fromString)
-          .map(Subscription)
+          .map(Subscription(_))
       } else {
         None
       }
@@ -161,20 +161,9 @@
         event: EventBus.Event
     )(implicit networkConfig: NetworkConfig): Either[String, Notification] = {
       event match {
-<<<<<<< HEAD
-        case FlowHandler.BlockNotify(block, height) =>
+        case BlockNotify(block, height) =>
           BlockEntry.from(block, height).map { blockEntry =>
             Notification(WsEventType.Block.name, writeJs(blockEntry))
-=======
-        case BlockNotify(block, height) =>
-          BlockEntry.from(block, height) match {
-            case Right(blockEntry) =>
-              val params       = writeJs(blockEntry)
-              val notification = write(Notification("block_notify", params))
-              subscribers.foreach(subscriber => vertxEventBus.send(subscriber, notification))
-            case _ => // this should never happen
-              log.error(s"Received invalid block $block")
->>>>>>> 4b47f234
           }
       }
     }
