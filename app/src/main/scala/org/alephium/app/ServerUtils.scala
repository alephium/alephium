// Copyright 2018 The Alephium Authors
// This file is part of the alephium project.
//
// The library is free software: you can redistribute it and/or modify
// it under the terms of the GNU Lesser General Public License as published by
// the Free Software Foundation, either version 3 of the License, or
// (at your option) any later version.
//
// The library is distributed in the hope that it will be useful,
// but WITHOUT ANY WARRANTY; without even the implied warranty of
// MERCHANTABILITY or FITNESS FOR A PARTICULAR PURPOSE. See the
// GNU Lesser General Public License for more details.
//
// You should have received a copy of the GNU Lesser General Public License
// along with the library. If not, see <http://www.gnu.org/licenses/>.

package org.alephium.app

import java.math.BigInteger

import scala.concurrent._

import akka.util.Timeout
import com.typesafe.scalalogging.StrictLogging

import org.alephium.api._
import org.alephium.api.ApiError
import org.alephium.api.model
import org.alephium.api.model.{AssetOutput => _, Transaction => _, TransactionTemplate => _, _}
import org.alephium.crypto.Byte32
import org.alephium.flow.core.{BlockFlow, BlockFlowState, ExtraUtxosInfo, UtxoSelectionAlgo}
import org.alephium.flow.core.FlowUtils.{AssetOutputInfo, MemPoolOutput}
import org.alephium.flow.core.TxUtils
import org.alephium.flow.core.TxUtils.InputData
import org.alephium.flow.core.UtxoSelectionAlgo._
import org.alephium.flow.gasestimation._
import org.alephium.flow.handler.TxHandler
import org.alephium.io.IOError
import org.alephium.protocol.{vm, Hash, PublicKey, Signature, SignatureSchema}
import org.alephium.protocol.config._
import org.alephium.protocol.model._
import org.alephium.protocol.model.UnsignedTransaction.TxOutputInfo
import org.alephium.protocol.vm.{failed => _, ContractState => _, Val => _, _}
import org.alephium.ralph.Compiler
import org.alephium.serde.{deserialize, serialize}
import org.alephium.util._

// scalastyle:off number.of.methods
// scalastyle:off file.size.limit number.of.types
class ServerUtils(implicit
    brokerConfig: BrokerConfig,
    consensusConfigs: ConsensusConfigs,
    networkConfig: NetworkConfig,
    apiConfig: ApiConfig,
    logConfig: LogConfig,
    executionContext: ExecutionContext
) extends StrictLogging {
  import ServerUtils._

  def getHeightedBlocks(
      blockFlow: BlockFlow,
      timeInterval: TimeInterval
  ): Try[AVector[(ChainIndex, AVector[(Block, Int)])]] = {
    for {
      _      <- timeInterval.validateTimeSpan(apiConfig.blockflowFetchMaxAge)
      blocks <- wrapResult(blockFlow.getHeightedBlocks(timeInterval.from, timeInterval.to))
    } yield blocks
  }

  def getBlocks(blockFlow: BlockFlow, timeInterval: TimeInterval): Try[BlocksPerTimeStampRange] = {
    getHeightedBlocks(blockFlow, timeInterval).flatMap { heightedBlocks =>
      heightedBlocks
        .mapE(_._2.mapE { case (block, height) =>
          BlockEntry.from(block, height).left.map(failed)
        })
        .map(BlocksPerTimeStampRange)
    }
  }

  def getBlocksAndEvents(
      blockFlow: BlockFlow,
      timeInterval: TimeInterval
  ): Try[BlocksAndEventsPerTimeStampRange] = {
    getHeightedBlocks(blockFlow, timeInterval).flatMap { heightedBlocks =>
      heightedBlocks
        .mapE(_._2.mapE { case (block, height) =>
          for {
            blockEntry <- BlockEntry.from(block, height).left.map(failed)
            events     <- getEventsByBlockHash(blockFlow, blockEntry.hash)
          } yield {
            BlockAndEvents(blockEntry, events.events)
          }

        })
        .map(BlocksAndEventsPerTimeStampRange)
    }
  }

  def averageHashRate(blockFlow: BlockFlow, timeInterval: TimeInterval)(implicit
      groupConfig: GroupConfig
  ): Try[HashRateResponse] = {
    getHeightedBlocks(blockFlow, timeInterval).map { blocks =>
      val hashCount = blocks.fold(BigInt(0)) { case (acc, (_, entries)) =>
        entries.fold(acc) { case (hashCount, entry) =>
          val target   = entry._1.target
          val hashDone = Target.maxBigInt.divide(target.value)
          hashCount + hashDone
        }
      }
      val hashrate =
        (hashCount * 1000 * groupConfig.chainNum) / timeInterval.durationUnsafe().millis
      HashRateResponse(s"${hashrate / 1000000} MH/s")
    }
  }

  def getCurrentDifficulty(
      blockFlow: BlockFlow
  ): Try[BigInteger] = {
    wrapResult(blockFlow.getDifficultyMetric().map(_.value))
  }

  private def tooManyUtxos[T](error: IOError): Try[T] = {
    error match {
      case IOError.MaxNodeReadLimitExceeded =>
        val message =
          "Your address has too many UTXOs and exceeds the API limit. Please consolidate your UTXOs, or run your own full node with a higher API limit."
        Left(ApiError.InternalServerError(message))
      case error => failed(error)
    }
  }

  def getBalance(blockFlow: BlockFlow, address: Address, getMempoolUtxos: Boolean): Try[Balance] = {
    val utxosLimit = apiConfig.defaultUtxosLimit
    for {
      _ <- checkGroup(address.lockupScript)
      balance <- blockFlow
        .getBalance(
          address.lockupScript,
          utxosLimit,
          getMempoolUtxos
        )
        .map(Balance.from)
        .left
        .flatMap(tooManyUtxos)
    } yield balance
  }

  def getUTXOsIncludePool(blockFlow: BlockFlow, address: Address): Try[UTXOs] = {
    val utxosLimit = apiConfig.defaultUtxosLimit
    for {
      _ <- checkGroup(address.lockupScript)
      utxos <- blockFlow
        .getUTXOs(address.lockupScript, utxosLimit, getMempoolUtxos = true)
        .map(_.map(outputInfo => UTXO.from(outputInfo.ref, outputInfo.output)))
        .left
        .flatMap(tooManyUtxos)
    } yield UTXOs.from(utxos)
  }

  def getContractGroup(
      blockFlow: BlockFlow,
      contractId: ContractId,
      groupIndex: GroupIndex
  ): Try[Group] = {
    val searchResult = for {
      worldState <- blockFlow.getBestPersistedWorldState(groupIndex)
      existed    <- worldState.contractState.exists(contractId)
    } yield existed

    searchResult match {
      case Right(true)  => Right(Group(groupIndex.value))
      case Right(false) => Left(failed("Group not found. Please check another broker"))
      case Left(error)  => Left(failedInIO(error))
    }
  }

  def getGroup(blockFlow: BlockFlow, query: GetGroup): Try[Group] = query match {
    case GetGroup(assetAddress: Address.Asset) =>
      Right(Group(assetAddress.groupIndex(brokerConfig).value))
    case GetGroup(Address.Contract(LockupScript.P2C(contractId))) =>
      getGroupForContract(blockFlow, contractId)
  }

  def getGroupForContract(blockFlow: BlockFlow, contractId: ContractId): Try[Group] = {
    blockFlow
      .getGroupForContract(contractId)
      .map { groupIndex =>
        Group(groupIndex.value)
      }
      .left
      .map(failed)
  }

  def listMempoolTransactions(
      blockFlow: BlockFlow
  ): Try[AVector[MempoolTransactions]] = {
    val result = brokerConfig.groupRange.foldLeft(
      AVector.ofCapacity[MempoolTransactions](brokerConfig.chainNum)
    ) { case (acc, group) =>
      val groupIndex = GroupIndex.unsafe(group)
      val txs        = blockFlow.getMemPool(groupIndex).getAll()
      val groupedTxs = txs.filter(_.chainIndex.from == groupIndex).groupBy(_.chainIndex)
      acc ++ AVector.from(
        groupedTxs.map { case (chainIndex, txs) =>
          MempoolTransactions(
            chainIndex.from.value,
            chainIndex.to.value,
            txs.map(model.TransactionTemplate.fromProtocol)
          )
        }
      )
    }
    Right(result)
  }

  def buildTransferUnsignedTransaction(
      blockFlow: BlockFlow,
      query: BuildTransaction.Transfer,
      extraUtxosInfo: ExtraUtxosInfo
  ): Try[UnsignedTransaction] = {
    for {
      lockPair <- query.getLockPair()
      unsignedTx <- prepareUnsignedTransaction(
        blockFlow,
        lockPair._1,
        lockPair._2,
        query.utxos,
        query.destinations,
        query.gasAmount,
        query.gasPrice.getOrElse(nonCoinbaseMinGasPrice),
        query.targetBlockHash,
        extraUtxosInfo
      )
    } yield unsignedTx
  }

  @SuppressWarnings(Array("org.wartremover.warts.DefaultArguments"))
  def buildTransferTransaction(
      blockFlow: BlockFlow,
      query: BuildTransaction.Transfer,
      extraUtxosInfo: ExtraUtxosInfo = ExtraUtxosInfo.empty
  ): Try[BuildTransactionResult.Transfer] = {
    for {
      unsignedTx <- buildTransferUnsignedTransaction(blockFlow, query, extraUtxosInfo)
    } yield BuildTransactionResult.Transfer.from(unsignedTx)
  }

  def buildMultiInputsTransaction(
      blockFlow: BlockFlow,
      query: BuildMultiAddressesTransaction
  ): Try[BuildTransactionResult.Transfer] = {
    for {
      unsignedTx <- prepareMultiInputsUnsignedTransactionFromQuery(
        blockFlow,
        query
      )
    } yield {
      BuildTransactionResult.Transfer.from(unsignedTx)
    }
  }
  def buildMultisig(
      blockFlow: BlockFlow,
      query: BuildMultisig
  ): Try[BuildTransactionResult.Transfer] = {
    for {
      _ <- checkGroup(query.fromAddress.lockupScript)
      unlockScript <- buildMultisigUnlockScript(
        query.fromAddress.lockupScript,
        query.fromPublicKeys
      )
      unsignedTx <- prepareUnsignedTransaction(
        blockFlow,
        query.fromAddress.lockupScript,
        unlockScript,
        query.destinations,
        query.gas,
        query.gasPrice.getOrElse(nonCoinbaseMinGasPrice),
        None,
        ExtraUtxosInfo.empty
      )
    } yield {
      BuildTransactionResult.Transfer.from(unsignedTx)
    }
  }

  def buildSweepMultisig(
      blockFlow: BlockFlow,
      query: BuildSweepMultisig
  ): Try[BuildSweepAddressTransactionsResult] = {
    val lockupScript = query.fromAddress.lockupScript
    for {
      _            <- checkGroup(lockupScript)
      unlockScript <- buildMultisigUnlockScript(lockupScript, query.fromPublicKeys)
      unsignedTxs <- prepareSweepAddressTransactionFromScripts(
        blockFlow,
        lockupScript,
        unlockScript,
        query.toAddress,
        query.maxAttoAlphPerUTXO,
        query.lockTime,
        query.gasAmount,
        query.gasPrice.getOrElse(nonCoinbaseMinGasPrice),
        query.targetBlockHash
      )
    } yield {
      BuildSweepAddressTransactionsResult.from(
        unsignedTxs,
        lockupScript.groupIndex,
        query.toAddress.groupIndex
      )
    }
  }

  private def buildMultisigUnlockScript(
      lockupScript: LockupScript,
      pubKeys: AVector[PublicKey]
  ): Try[UnlockScript.P2MPKH] = {
    lockupScript match {
      case LockupScript.P2MPKH(pkHashes, m) =>
        if (m == pubKeys.length) {
          val indexes = pkHashes.zipWithIndex
          pubKeys
            .mapE { pub =>
              val pubHash = Hash.hash(pub.bytes)
              indexes.find { case (hash, _) => hash == pubHash } match {
                case Some((_, index)) => Right((pub, index))
                case None => Left(ApiError.BadRequest(s"Invalid public key: ${pub.toHexString}"))

              }
            }
            .map(UnlockScript.P2MPKH(_))
        } else {
          Left(
            ApiError.BadRequest(s"Invalid public key number. Expected ${m}, got ${pubKeys.length}")
          )
        }
      case _ =>
        Left(ApiError.BadRequest(s"Invalid lockup script"))
    }
  }

  def buildSweepAddressTransactions(
      blockFlow: BlockFlow,
      query: BuildSweepAddressTransactions
  ): Try[BuildSweepAddressTransactionsResult] = {
    val lockupScript = LockupScript.p2pkh(query.fromPublicKey)
    for {
      _ <- checkGroup(lockupScript)
      unsignedTxs <- prepareSweepAddressTransaction(
        blockFlow,
        query.fromPublicKey,
        query.toAddress,
        query.maxAttoAlphPerUTXO,
        query.lockTime,
        query.gasAmount,
        query.gasPrice.getOrElse(nonCoinbaseMinGasPrice),
        query.targetBlockHash
      )
    } yield {
      BuildSweepAddressTransactionsResult.from(
        unsignedTxs,
        lockupScript.groupIndex,
        query.toAddress.groupIndex
      )
    }
  }

  def submitTransaction(txHandler: ActorRefT[TxHandler.Command], tx: TransactionTemplate)(implicit
      askTimeout: Timeout
  ): FutureTry[SubmitTxResult] = {
    publishTx(txHandler, tx)
  }

  def createTxTemplate(query: SubmitTransaction): Try[TransactionTemplate] = {
    for {
      unsignedTx <- decodeUnsignedTransaction(query.unsignedTx)
      _          <- validateUnsignedTransaction(unsignedTx)
    } yield {
      templateWithSignatures(
        unsignedTx,
        AVector(query.signature)
      )
    }
  }

  def createMultisigTxTemplate(query: SubmitMultisig): Try[TransactionTemplate] = {
    for {
      unsignedTx <- decodeUnsignedTransaction(query.unsignedTx)
      _          <- validateUnsignedTransaction(unsignedTx)
    } yield {
      templateWithSignatures(
        unsignedTx,
        query.signatures
      )
    }
  }

  private def templateWithSignatures(
      unsignedTx: UnsignedTransaction,
      signatures: AVector[Signature]
  ): TransactionTemplate = {
    TransactionTemplate(
      unsignedTx,
      signatures,
      scriptSignatures = AVector.empty
    )
  }

  def convert(statusOpt: Option[BlockFlowState.TxStatus]): TxStatus = {
    statusOpt match {
      case Some(confirmed: BlockFlowState.Confirmed) =>
        Confirmed(
          confirmed.index.hash,
          confirmed.index.index,
          confirmed.chainConfirmations,
          confirmed.fromGroupConfirmations,
          confirmed.toGroupConfirmations
        )
      case Some(BlockFlowState.MemPooled) =>
        MemPooled()
      case None =>
        TxNotFound()
    }
  }

  def getTransactionStatus(
      blockFlow: BlockFlow,
      txId: TransactionId,
      chainIndex: ChainIndex
  ): Try[TxStatus] = {
    blockFlow.getTransactionStatus(txId, chainIndex).left.map(failed).map(convert)
  }

  def decodeUnsignedTransaction(
      unsignedTx: String
  ): Try[UnsignedTransaction] = {
    for {
      txByteString <- Hex.from(unsignedTx).toRight(badRequest("Invalid hex"))
      unsignedTx <- deserialize[UnsignedTransaction](txByteString).left
        .map(serdeError => badRequest(serdeError.getMessage))
      _ <- validateUnsignedTransaction(unsignedTx)
    } yield unsignedTx
  }

  def decodeUnlockScript(
      unlockScript: String
  ): Try[UnlockScript] = {
    Hex.from(unlockScript).toRight(badRequest("Invalid hex")).flatMap { unlockScriptBytes =>
      deserialize[UnlockScript](unlockScriptBytes).left
        .map(serdeError => badRequest(serdeError.getMessage))
    }
  }

  def getEventsForContractCurrentCount(
      blockFlow: BlockFlow,
      contractAddress: Address.Contract
  ): Try[Int] = {
    val contractId = contractAddress.lockupScript.contractId
    for {
      countOpt <- wrapResult(blockFlow.getEventsCurrentCount(contractId))
      count    <- countOpt.toRight(notFound(s"Current events count for contract $contractAddress"))
    } yield count
  }

  private def handleBlockError(blockHash: BlockHash, error: IOError) = {
    error match {
      case _: IOError.KeyNotFound =>
        failed(
          s"The block ${blockHash.toHexString} does not exist, please check if your full node synced"
        )
      case other =>
        failed(s"Fail fetching block with hash ${blockHash.toHexString}, error: $other")
    }
  }

  def getBlock(blockFlow: BlockFlow, hash: BlockHash): Try[BlockEntry] =
    for {
      _ <- checkHashChainIndex(hash)
      block <- blockFlow
        .getBlock(hash)
        .left
        .map(handleBlockError(hash, _))
      height <- blockFlow
        .getHeight(block.header)
        .left
        .map(failedInIO)
      blockEntry <- BlockEntry.from(block, height).left.map(failed)
    } yield blockEntry

  def getMainChainBlockByGhostUncle(
      blockFlow: BlockFlow,
      ghostUncleHash: BlockHash
  ): Try[BlockEntry] =
    for {
      chainIndex <- checkHashChainIndex(ghostUncleHash)
      result <- blockFlow
        .getMainChainBlockByGhostUncle(chainIndex, ghostUncleHash)
        .left
        .map(handleBlockError(ghostUncleHash, _))
      blockEntry <- result match {
        case None =>
          isBlockInMainChain(blockFlow, ghostUncleHash).flatMap { isMainChainBlock =>
            if (isMainChainBlock) {
              val message =
                s"The block ${ghostUncleHash.toHexString} is not a ghost uncle block, you should use a ghost uncle block hash to call this endpoint"
              Left(failed(message))
            } else {
              val resource =
                s"The mainchain block that references the ghost uncle block ${ghostUncleHash.toHexString}"
              Left(notFound(resource))
            }
          }
        case Some((block, height)) => BlockEntry.from(block, height).left.map(failed)
      }
    } yield blockEntry

  def getBlockAndEvents(blockFlow: BlockFlow, hash: BlockHash): Try[BlockAndEvents] =
    for {
      block  <- getBlock(blockFlow, hash)
      events <- getEventsByBlockHash(blockFlow, hash)
    } yield BlockAndEvents(block, events.events)

  def isBlockInMainChain(blockFlow: BlockFlow, blockHash: BlockHash): Try[Boolean] = {
    for {
      height <- blockFlow
        .getHeight(blockHash)
        .left
        .map(handleBlockError(blockHash, _))
      hashes <- blockFlow
        .getHashes(ChainIndex.from(blockHash), height)
        .left
        .map(failedInIO)
    } yield hashes.headOption.contains(blockHash)
  }

  def getBlockHeader(blockFlow: BlockFlow, hash: BlockHash): Try[BlockHeaderEntry] =
    for {
      blockHeader <- blockFlow
        .getBlockHeader(hash)
        .left
        .map(handleBlockError(hash, _))
      height <- blockFlow
        .getHeight(hash)
        .left
        .map(failedInIO)
    } yield BlockHeaderEntry.from(blockHeader, height)

  def getHashesAtHeight(
      blockFlow: BlockFlow,
      chainIndex: ChainIndex,
      query: GetHashesAtHeight
  ): Try[HashesAtHeight] =
    for {
      hashes <- blockFlow
        .getHashes(chainIndex, query.height)
        .left
        .map(failedInIO)
    } yield HashesAtHeight(hashes)

  def getChainInfo(blockFlow: BlockFlow, chainIndex: ChainIndex): Try[ChainInfo] =
    for {
      maxHeight <- blockFlow
        .getMaxHeightByWeight(chainIndex)
        .left
        .map(failedInIO)
    } yield ChainInfo(maxHeight)

  def searchLocalTransactionStatus(
      blockFlow: BlockFlow,
      txId: TransactionId,
      chainIndexes: AVector[ChainIndex]
  ): Try[TxStatus] = {
    blockFlow.searchLocalTransactionStatus(txId, chainIndexes).left.map(failed).map(convert)
  }

  def getTransaction(
      blockFlow: BlockFlow,
      txId: TransactionId,
      fromGroup: Option[GroupIndex],
      toGroup: Option[GroupIndex]
  ): Try[model.Transaction] = {
    val result = (fromGroup, toGroup) match {
      case (Some(from), Some(to)) =>
        blockFlow.getTransaction(txId, ChainIndex(from, to)).left.map(failed)
      case _ =>
        val chainIndexes = brokerConfig.chainIndexes.filter { chainIndex =>
          fromGroup.forall(_ == chainIndex.from) && toGroup.forall(_ == chainIndex.to)
        }
        blockFlow.searchTransaction(txId, chainIndexes).left.map(failed)
    }
    result.flatMap {
      case Some(tx) => Right(model.Transaction.fromProtocol(tx))
      case None     => Left(notFound(s"Transaction ${txId.toHexString}"))
    }
  }

  def getChainIndexForTx(
      blockFlow: BlockFlow,
      txId: TransactionId
  ): Try[ChainIndex] = {
    searchLocalTransactionStatus(blockFlow, txId, brokerConfig.chainIndexes) match {
      case Right(Confirmed(blockHash, _, _, _, _)) =>
        Right(ChainIndex.from(blockHash))
      case Right(TxNotFound()) =>
        Left(notFound(s"Transaction ${txId.toHexString}"))
      case Right(MemPooled()) =>
        Left(failed(s"Transaction ${txId.toHexString} still in mempool"))
      case Left(error) =>
        Left(error)
    }
  }

  def getEventsByTxId(
      blockFlow: BlockFlow,
      txId: TransactionId
  ): Try[ContractEventsByTxId] = {
    wrapResult(
      blockFlow.getEventsByHash(Byte32.unsafe(txId.bytes)).map { logs =>
        val events = logs.map(p => ContractEventByTxId.from(p._1, p._2, p._3))
        ContractEventsByTxId(events)
      }
    )
  }

  def getEventsByBlockHash(
      blockFlow: BlockFlow,
      blockHash: BlockHash
  ): Try[ContractEventsByBlockHash] = {
    wrapResult(
      blockFlow.getEventsByHash(Byte32.unsafe(blockHash.bytes)).map { logs =>
        val events = logs.map(p => ContractEventByBlockHash.from(p._2, p._3))
        ContractEventsByBlockHash(events)
      }
    )
  }

  def getEventsByContractId(
      blockFlow: BlockFlow,
      start: Int,
      limit: Int,
      contractId: ContractId
  ): Try[ContractEvents] = {
    wrapResult(
      blockFlow
        .getEvents(contractId, start, start + limit)
        .map {
          case (nextStart, logStatesVec) => {
            ContractEvents.from(logStatesVec, nextStart)
          }
        }
    )
  }

  private def publishTx(txHandler: ActorRefT[TxHandler.Command], tx: TransactionTemplate)(implicit
      askTimeout: Timeout
  ): FutureTry[SubmitTxResult] = {
    val message =
      TxHandler.AddToMemPool(AVector(tx), isIntraCliqueSyncing = false, isLocalTx = true)
    txHandler.ask(message).mapTo[TxHandler.Event].map {
      case _: TxHandler.AddSucceeded =>
        Right(SubmitTxResult(tx.id, tx.fromGroup.value, tx.toGroup.value))
      case TxHandler.AddFailed(_, reason) =>
        logger.warn(s"Failed in adding tx: $reason")
        Left(failed(reason))
    }
  }

  private[app] def mergeAndprepareOutputInfos(
      destinations: AVector[Destination]
  ): Either[String, AVector[TxOutputInfo]] = {
    AVector.from(destinations.groupBy(_.address)).flatMapE { case (address, dests) =>
      val simpleDests = dests.filter(dest => dest.lockTime.isEmpty && dest.message.isEmpty)
      val otherDests =
        prepareOutputInfos(dests.filter(dest => dest.lockTime.isDefined || dest.message.isDefined))

      if (simpleDests.nonEmpty) {
        for {
          amount <- TxUtils.checkTotalAttoAlphAmount(simpleDests.map(_.attoAlphAmount.value))
          tokens <- UnsignedTransaction
            .calculateTotalAmountPerToken(
              simpleDests.flatMap(
                _.tokens.map(_.map(t => (t.id, t.amount))).getOrElse(AVector.empty)
              )
            )
        } yield {
          TxOutputInfo(address.lockupScript, amount, tokens, None, None) +: otherDests
        }
      } else {
        Right(otherDests)
      }
    }
  }

  private def prepareOutputInfos(destinations: AVector[Destination]): AVector[TxOutputInfo] = {
    destinations.map { destination =>
      val tokensInfo = destination.tokens match {
        case Some(tokens) =>
          tokens.map { token =>
            token.id -> token.amount
          }
        case None =>
          AVector.empty[(TokenId, U256)]
      }

      val tokensDustAmount = dustUtxoAmount.mulUnsafe(U256.unsafe(tokensInfo.length))

      TxOutputInfo(
        destination.address.lockupScript,
        Math.max(destination.attoAlphAmount.value, tokensDustAmount),
        tokensInfo,
        destination.lockTime,
        destination.message
      )
    }
  }

  // scalastyle:off method.length
  def prepareMultiInputsUnsignedTransactionFromQuery(
      blockFlow: BlockFlow,
      query: BuildMultiAddressesTransaction
  ): Try[UnsignedTransaction] = {

    val transferResult = for {
      outputInfos <- mergeAndprepareOutputInfos(query.from.flatMap(_.destinations)).left.map(failed)
      inputs <- query.from.mapE { in =>
        for {
          lockUnlock <- in.getLockPair()
          utxos      <- prepareOutputRefsOpt(in.utxos).left.map(failed)
          amount <- TxUtils
            .checkTotalAttoAlphAmount(in.destinations.map(_.attoAlphAmount.value))
            .left
            .map(failed)
          tokens <- UnsignedTransaction
            .calculateTotalAmountPerToken(
              in.destinations.flatMap(
                _.tokens.map(_.map(t => (t.id, t.amount))).getOrElse(AVector.empty)
              )
            )
            .left
            .map(failed)
        } yield {
          lockUnlock match {
            case (lock, unlock) =>
              InputData(
                lock,
                unlock,
                amount,
                Option.when(tokens.nonEmpty)(tokens),
                in.gasAmount,
                utxos
              )
          }
        }
      }
      _ <- checkUniqueInputs(inputs)
      result <-
        blockFlow
          .transferMultiInputs(
            inputs,
            outputInfos,
            query.gasPrice.getOrElse(nonCoinbaseMinGasPrice),
            apiConfig.defaultUtxosLimit,
            query.targetBlockHash
          )
          .left
          .map(failedInIO)
    } yield {
      result
    }

    transferResult match {
      case Right(Right(unsignedTransaction)) => validateUnsignedTransaction(unsignedTransaction)
      case Right(Left(error))                => Left(failed(error))
      case Left(error)                       => Left(error)
    }
  }

  def prepareUnsignedTransaction(
      blockFlow: BlockFlow,
      fromPublicKey: PublicKey,
      outputRefsOpt: Option[AVector[OutputRef]],
      destinations: AVector[Destination],
      gasOpt: Option[GasBox],
      gasPrice: GasPrice,
      targetBlockHashOpt: Option[BlockHash],
      extraUtxosInfo: ExtraUtxosInfo
  ): Try[UnsignedTransaction] = {
    val fromLockupScript = LockupScript.p2pkh(fromPublicKey)
    val fromUnlockScript = UnlockScript.p2pkh(fromPublicKey)
    prepareUnsignedTransaction(
      blockFlow,
      fromLockupScript,
      fromUnlockScript,
      outputRefsOpt,
      destinations,
      gasOpt,
      gasPrice,
      targetBlockHashOpt,
      extraUtxosInfo
    )
  }

  // scalastyle:off parameter.number
  def prepareUnsignedTransaction(
      blockFlow: BlockFlow,
      fromLockupScript: LockupScript.Asset,
      fromUnlockScript: UnlockScript,
      outputRefsOpt: Option[AVector[OutputRef]],
      destinations: AVector[Destination],
      gasOpt: Option[GasBox],
      gasPrice: GasPrice,
      targetBlockHashOpt: Option[BlockHash],
      extraUtxosInfo: ExtraUtxosInfo
  ): Try[UnsignedTransaction] = {
    val outputInfos = prepareOutputInfos(destinations)

    val transferResult = outputRefsOpt match {
      case Some(outputRefs) =>
        prepareOutputRefs(outputRefs) match {
          case Right(assetOutputRefs) =>
            blockFlow.transfer(
              targetBlockHashOpt,
              fromLockupScript,
              fromUnlockScript,
              assetOutputRefs,
              outputInfos,
              gasOpt,
              gasPrice
            )
          case Left(error) =>
            Right(Left(error))
        }
      case None =>
        blockFlow.transfer(
          targetBlockHashOpt,
          fromLockupScript,
          fromUnlockScript,
          outputInfos,
          gasOpt,
          gasPrice,
          apiConfig.defaultUtxosLimit,
          extraUtxosInfo
        )
    }

    transferResult match {
      case Right(Right(unsignedTransaction)) => validateUnsignedTransaction(unsignedTransaction)
      case Right(Left(error))                => Left(failed(error))
      case Left(error)                       => failed(error)
    }
  }
  // scalastyle:on parameter.number

  def prepareSweepAddressTransaction(
      blockFlow: BlockFlow,
      fromPublicKey: PublicKey,
      toAddress: Address.Asset,
      maxAttoAlphPerUTXO: Option[Amount],
      lockTimeOpt: Option[TimeStamp],
      gasOpt: Option[GasBox],
      gasPrice: GasPrice,
      targetBlockHashOpt: Option[BlockHash]
  ): Try[AVector[UnsignedTransaction]] = {
    blockFlow.sweepAddress(
      targetBlockHashOpt,
      fromPublicKey,
      toAddress.lockupScript,
      lockTimeOpt,
      gasOpt,
      gasPrice,
      maxAttoAlphPerUTXO.map(_.value),
      Int.MaxValue
    ) match {
      case Right(Right(unsignedTxs)) => unsignedTxs.mapE(validateUnsignedTransaction)
      case Right(Left(error))        => Left(failed(error))
      case Left(error)               => failed(error)
    }
  }

  // scalastyle:off parameter.number
  def prepareSweepAddressTransactionFromScripts(
      blockFlow: BlockFlow,
      fromLockupScript: LockupScript.Asset,
      fromUnlockupScript: UnlockScript,
      toAddress: Address.Asset,
      maxAttoAlphPerUTXO: Option[Amount],
      lockTimeOpt: Option[TimeStamp],
      gasOpt: Option[GasBox],
      gasPrice: GasPrice,
      targetBlockHashOpt: Option[BlockHash]
  ): Try[AVector[UnsignedTransaction]] = {
    blockFlow.sweepAddressFromScripts(
      targetBlockHashOpt,
      fromLockupScript,
      fromUnlockupScript,
      toAddress.lockupScript,
      lockTimeOpt,
      gasOpt,
      gasPrice,
      maxAttoAlphPerUTXO.map(_.value),
      Int.MaxValue
    ) match {
      case Right(Right(unsignedTxs)) => unsignedTxs.mapE(validateUnsignedTransaction)
      case Right(Left(error))        => Left(failed(error))
      case Left(error)               => failed(error)
    }
  }

  def prepareUnsignedTransaction(
      blockFlow: BlockFlow,
      fromLockupScript: LockupScript.Asset,
      fromUnlockScript: UnlockScript,
      destinations: AVector[Destination],
      gasOpt: Option[GasBox],
      gasPrice: GasPrice,
      targetBlockHashOpt: Option[BlockHash],
      extraUtxosInfo: ExtraUtxosInfo
  ): Try[UnsignedTransaction] = {
    prepareUnsignedTransaction(
      blockFlow,
      fromLockupScript,
      fromUnlockScript,
      None,
      destinations,
      gasOpt,
      gasPrice,
      targetBlockHashOpt,
      extraUtxosInfo
    )
  }

  def prepareOutputRefsOpt(
      outputRefsOpt: Option[AVector[OutputRef]]
  ): Either[String, Option[AVector[AssetOutputRef]]] = {
    outputRefsOpt match {
      case Some(outputRefs) => prepareOutputRefs(outputRefs).map(Some(_))
      case None             => Right(None)
    }
  }

  def prepareOutputRefs(
      outputRefs: AVector[OutputRef]
  ): Either[String, AVector[AssetOutputRef]] = {
    val allAssetType = outputRefs.forall(outputRef => Hint.unsafe(outputRef.hint).isAssetType)
    if (allAssetType) {
      Right(outputRefs.map(_.unsafeToAssetOutputRef()))
    } else {
      Left("Selected UTXOs must be of asset type")
    }
  }

  def checkGroup(lockupScript: LockupScript): Try[Unit] = {
    checkGroup(
      lockupScript.groupIndex(brokerConfig),
      Some(s"Address ${Address.from(lockupScript)}")
    )
  }

  def checkGroup(publicKey: PublicKey): Try[Unit] = {
    val lockupScript = LockupScript.p2pkh(publicKey)
    checkGroup(lockupScript)
  }

  @SuppressWarnings(Array("org.wartremover.warts.DefaultArguments"))
  def checkGroup(groupIndex: GroupIndex, data: Option[String] = None): Try[Unit] = {
    if (brokerConfig.contains(groupIndex)) {
      Right(())
    } else {
      Left(badRequest(s"${data.getOrElse("This node")} belongs to other groups"))
    }
  }

  def checkChainIndex(chainIndex: ChainIndex, data: String): Try[ChainIndex] = {
    if (
      brokerConfig.contains(chainIndex.from) ||
      brokerConfig.contains(chainIndex.to)
    ) {
      Right(chainIndex)
    } else {
      Left(badRequest(s"$data belongs to other groups"))
    }
  }

  def checkHashChainIndex(hash: BlockHash): Try[ChainIndex] = {
    val chainIndex = ChainIndex.from(hash)
    checkChainIndex(chainIndex, hash.toHexString)
  }

  def checkUniqueInputs(
      inputs: AVector[InputData]
  ): Try[Unit] = {
    if (inputs.groupBy(_.fromLockupScript).values.exists(_.length > 1)) {
      Left(badRequest("Some addresses defined multiple time"))
    } else {
      Right(())
    }
  }

  def execute(f: => Unit): FutureTry[Boolean] =
    Future {
      f
      Right(true)
    }

  def buildMultisigAddress(
      keys: AVector[PublicKey],
      mrequired: Int
  ): Either[String, BuildMultisigAddressResult] = {
    LockupScript.p2mpkh(keys, mrequired) match {
      case Some(lockupScript) =>
        Right(
          BuildMultisigAddressResult(
            Address.Asset(lockupScript)
          )
        )
      case None => Left(s"Invalid m-of-n multisig")
    }
  }

  private def unsignedTxFromScript(
      blockFlow: BlockFlow,
      script: StatefulScript,
      amount: U256,
      tokens: AVector[(TokenId, U256)],
      fromLockupScript: LockupScript.Asset,
      fromUnlockScript: UnlockScript,
      gas: Option[GasBox],
      gasPrice: Option[GasPrice],
      gasEstimationMultiplier: Option[GasEstimationMultiplier],
      extraUtxosInfo: ExtraUtxosInfo
  ): Try[UnsignedTransaction] = {
    for {
      selectedUtxos <- buildSelectedUtxos(
        blockFlow,
        script,
        amount,
        tokens,
        fromLockupScript,
        fromUnlockScript,
        gas,
        gasPrice,
        gasEstimationMultiplier,
        extraUtxosInfo
      )
      unsignedTx <- wrapError {
        val inputs = selectedUtxos.assets.map(asset => (asset.ref, asset.output))
        UnsignedTransaction.buildScriptTx(
          script,
          fromLockupScript,
          fromUnlockScript,
          inputs,
          amount,
          tokens,
          gas.getOrElse(selectedUtxos.gas),
          gasPrice.getOrElse(nonCoinbaseMinGasPrice)
        )
      }
      validatedUnsignedTx <- validateUnsignedTransaction(unsignedTx)
    } yield validatedUnsignedTx
  }

  final def buildSelectedUtxos(
      blockFlow: BlockFlow,
      script: StatefulScript,
      amount: U256,
      tokens: AVector[(TokenId, U256)],
      fromLockupScript: LockupScript.Asset,
      fromUnlockScript: UnlockScript,
      gas: Option[GasBox],
      gasPrice: Option[GasPrice],
      gasEstimationMultiplier: Option[GasEstimationMultiplier],
      extraUtxosInfo: ExtraUtxosInfo
  ): Try[Selected] = {
    val result = tryBuildSelectedUtxos(
      blockFlow,
      script,
      amount,
      tokens,
      fromLockupScript,
      fromUnlockScript,
      gas,
      gasPrice,
      gasEstimationMultiplier,
      extraUtxosInfo
    )
    result match {
      case Right(res) =>
        val alphAmount = res.assets.fold(U256.Zero)(_ addUnsafe _.output.amount)
        val gasFee     = gasPrice.getOrElse(nonCoinbaseMinGasPrice) * res.gas

        val remainingAmount = alphAmount.subUnsafe(gasFee).subUnsafe(amount)
        if (remainingAmount < dustUtxoAmount) {
          tryBuildSelectedUtxos(
            blockFlow,
            script,
            amount.addUnsafe(dustUtxoAmount),
            tokens,
            fromLockupScript,
            fromUnlockScript,
            Some(res.gas),
            gasPrice,
            None,
            extraUtxosInfo
          )
        } else {
          Right(res)
        }
      case err @ _ => err
    }
  }

  private def tryBuildSelectedUtxos(
      blockFlow: BlockFlow,
      script: StatefulScript,
      amount: U256,
      tokens: AVector[(TokenId, U256)],
      fromLockupScript: LockupScript.Asset,
      fromUnlockScript: UnlockScript,
      gas: Option[GasBox],
      gasPrice: Option[GasPrice],
      gasEstimationMultiplier: Option[GasEstimationMultiplier],
      extraUtxosInfo: ExtraUtxosInfo
  ): Try[Selected] = {
    val utxosLimit               = apiConfig.defaultUtxosLimit
    val estimatedTxOutputsLength = tokens.length + 1
    // Allocate extra dust amounts for potential fixed outputs as well as generated outputs
    val estimatedTotalDustAmount =
      dustUtxoAmount.mulUnsafe(U256.unsafe(estimatedTxOutputsLength * 2))

    for {
<<<<<<< HEAD
      utxos <- blockFlow.getUsableUtxos(fromLockupScript, utxosLimit).left.map(failedInIO)
=======
      allUtxos <- blockFlow.getUsableUtxos(fromLockupScript, utxosLimit).left.map(failedInIO)
      totalSelectAmount <- amount
        .add(estimatedTotalDustAmount)
        .toRight(failed("ALPH amount overflow"))
>>>>>>> dc935724
      selectedUtxos <- wrapError(
        UtxoSelectionAlgo
          .Build(
            ProvidedGas(gas, gasPrice.getOrElse(nonCoinbaseMinGasPrice), gasEstimationMultiplier)
          )
          .select(
            AssetAmounts(totalSelectAmount, tokens),
            fromUnlockScript,
            extraUtxosInfo.merge(utxos),
            txOutputsLength = estimatedTxOutputsLength,
            Some(script),
            AssetScriptGasEstimator.Default(blockFlow),
            TxScriptGasEstimator.Default(blockFlow)
          )
      )
    } yield selectedUtxos
  }

  def buildDeployContractUnsignedTx(
      blockFlow: BlockFlow,
      query: BuildTransaction.DeployContract,
      extraUtxosInfo: ExtraUtxosInfo
  ): Try[UnsignedTransaction] = {
    val hardfork = blockFlow.networkConfig.getHardFork(TimeStamp.now())
    for {
      amounts <- BuildTxCommon
        .getAlphAndTokenAmounts(query.initialAttoAlphAmount, query.initialTokenAmounts)
        .left
        .map(badRequest)
      tokenIssuanceInfo <- BuildTxCommon
        .getTokenIssuanceInfo(query.issueTokenAmount, query.issueTokenTo)
        .left
        .map(badRequest)
      initialAttoAlphAmount <- getInitialAttoAlphAmount(amounts._1, hardfork)
      code                  <- query.decodeBytecode()
      lockPair              <- query.getLockPair()
      script <- buildDeployContractTxWithParsedState(
        code.contract,
        Address.Asset(lockPair._1),
        code.initialImmFields,
        code.initialMutFields,
        initialAttoAlphAmount,
        amounts._2,
        tokenIssuanceInfo
      )
      totalAttoAlphAmount <- initialAttoAlphAmount
        .add(query.issueTokenTo.map(_ => dustUtxoAmount).getOrElse(U256.Zero))
        .toRight(failed("ALPH amount overflow"))
      utx <- unsignedTxFromScript(
        blockFlow,
        script,
        totalAttoAlphAmount,
        amounts._2,
        lockPair._1,
        lockPair._2,
        query.gasAmount,
        query.gasPrice,
        None,
        extraUtxosInfo
      )
    } yield utx
  }

  @SuppressWarnings(Array("org.wartremover.warts.DefaultArguments"))
  def buildDeployContractTx(
      blockFlow: BlockFlow,
      query: BuildTransaction.DeployContract,
      extraUtxosInfo: ExtraUtxosInfo = ExtraUtxosInfo.empty
  ): Try[BuildTransactionResult.DeployContract] = {
    for {
      utx <- buildDeployContractUnsignedTx(blockFlow, query, extraUtxosInfo)
    } yield BuildTransactionResult.DeployContract.from(utx)
  }

  def buildGenericTransactions(
      blockFlow: BlockFlow,
      buildTransactionRequests: AVector[BuildTransaction]
  ): Try[AVector[BuildTransactionResult]] = {
    val buildResults = buildTransactionRequests.foldE(
      (AVector.empty[BuildTransactionResult], ExtraUtxosInfo.empty)
    ) { case ((buildTransactionResults, extraUtxosInfo), buildTransactionRequest) =>
      for {
        keyPair <- buildTransactionRequest.getLockPair()
        (newUtxosForThisLockupScript, restOfUtxos) = extraUtxosInfo.newUtxos.partition(
          _.output.lockupScript == keyPair._1
        )
        buildResult <- buildGenericTransaction(
          blockFlow,
          buildTransactionRequest,
          extraUtxosInfo.copy(newUtxos = newUtxosForThisLockupScript)
        )
        (buildTransactionResult, updatedExtraUtxosInfo) = buildResult
      } yield (
        buildTransactionResults :+ buildTransactionResult,
        updatedExtraUtxosInfo.copy(newUtxos = updatedExtraUtxosInfo.newUtxos ++ restOfUtxos)
      )
    }

    buildResults.map(_._1)
  }

  def buildGenericTransaction(
      blockFlow: BlockFlow,
      buildTransaction: BuildTransaction,
      extraUtxosInfo: ExtraUtxosInfo
  ): Try[(BuildTransactionResult, ExtraUtxosInfo)] = {
    buildTransaction match {
      case buildTransfer: BuildTransaction.Transfer =>
        for {
          unsignedTx <- buildTransferUnsignedTransaction(blockFlow, buildTransfer, extraUtxosInfo)
        } yield (
          BuildTransactionResult.Transfer.from(unsignedTx),
          updateExtraUtxosInfoWithUnsignedTx(extraUtxosInfo, unsignedTx)
        )
      case buildExecuteScript: BuildTransaction.ExecuteScript =>
        for {
          unsignedTx <- buildExecuteScriptUnsignedTx(blockFlow, buildExecuteScript, extraUtxosInfo)
        } yield (
          BuildTransactionResult.ExecuteScript.from(unsignedTx),
          updateExtraUtxosInfoWithUnsignedTx(extraUtxosInfo, unsignedTx)
        )
      case buildDeployContract: BuildTransaction.DeployContract =>
        for {
          unsignedTx <- buildDeployContractUnsignedTx(
            blockFlow,
            buildDeployContract,
            extraUtxosInfo
          )
        } yield (
          BuildTransactionResult.DeployContract.from(unsignedTx),
          updateExtraUtxosInfoWithUnsignedTx(extraUtxosInfo, unsignedTx)
        )
    }
  }

  def updateExtraUtxosInfoWithUnsignedTx(
      extraUtxosInfo: ExtraUtxosInfo,
      unsignedTx: UnsignedTransaction
  ): ExtraUtxosInfo = {
    val remainingNewUtxos = extraUtxosInfo.newUtxos.filterNot { utxo =>
      unsignedTx.inputs.exists(_.outputRef == utxo.ref)
    }
    val newUtxosFromTx = unsignedTx.fixedOutputs.mapWithIndex { (txOutput, index) =>
      val txOutputRef = AssetOutputRef.from(txOutput, TxOutputRef.key(unsignedTx.id, index))
      AssetOutputInfo(txOutputRef, txOutput, MemPoolOutput)
    }

    extraUtxosInfo.copy(
      newUtxos = remainingNewUtxos ++ newUtxosFromTx,
      spentUtxos = extraUtxosInfo.spentUtxos ++ unsignedTx.inputs.map(_.outputRef)
    )
  }

  def getInitialAttoAlphAmount(amountOption: Option[U256], hardfork: HardFork): Try[U256] = {
    val minimalContractDeposit = minimalContractStorageDeposit(hardfork)
    amountOption match {
      case Some(amount) =>
        if (amount >= minimalContractDeposit) { Right(amount) }
        else {
          val error =
            s"Expect ${Amount.toAlphString(minimalContractDeposit)} deposit to deploy a new contract"
          Left(failed(error))
        }
      case None => Right(minimalContractDeposit)
    }
  }

  def toVmVal(values: Option[AVector[Val]]): AVector[vm.Val] = {
    values match {
      case Some(vs) => toVmVal(vs)
      case None     => AVector.empty
    }
  }

  @SuppressWarnings(Array("org.wartremover.warts.Recursion"))
  def toVmVal(values: AVector[Val]): AVector[vm.Val] = {
    values.fold(AVector.ofCapacity[vm.Val](values.length)) {
      case (acc, value: Val.Primitive) => acc :+ value.toVmVal
      case (acc, value: ValArray)      => acc ++ toVmVal(value.value)
    }
  }

  def verifySignature(query: VerifySignature): Try[Boolean] = {
    Right(SignatureSchema.verify(query.data, query.signature, query.publicKey))
  }

  def buildExecuteScriptUnsignedTx(
      blockFlow: BlockFlow,
      query: BuildTransaction.ExecuteScript,
      extraUtxosInfo: ExtraUtxosInfo
  ): Try[UnsignedTransaction] = {
    for {
      _          <- query.check().left.map(badRequest)
      multiplier <- GasEstimationMultiplier.from(query.gasEstimationMultiplier).left.map(badRequest)
      amounts <- BuildTxCommon
        .getAlphAndTokenAmounts(query.attoAlphAmount, query.tokens)
        .left
        .map(badRequest)
      lockPair <- query.getLockPair()
      script <- deserialize[StatefulScript](query.bytecode).left.map(serdeError =>
        badRequest(serdeError.getMessage)
      )
      utx <- unsignedTxFromScript(
        blockFlow,
        script,
        amounts._1.getOrElse(U256.Zero),
        amounts._2,
        lockPair._1,
        lockPair._2,
        query.gasAmount,
        query.gasPrice,
        multiplier,
        extraUtxosInfo
      )
    } yield utx
  }

  @SuppressWarnings(Array("org.wartremover.warts.DefaultArguments"))
  def buildExecuteScriptTx(
      blockFlow: BlockFlow,
      query: BuildTransaction.ExecuteScript,
      extraUtxosInfo: ExtraUtxosInfo = ExtraUtxosInfo.empty
  ): Try[BuildTransactionResult.ExecuteScript] = {
    for {
      utx <- buildExecuteScriptUnsignedTx(blockFlow, query, extraUtxosInfo)
    } yield BuildTransactionResult.ExecuteScript.from(utx)
  }

  @SuppressWarnings(Array("org.wartremover.warts.ToString"))
  def compileScript(query: Compile.Script): Try[CompileScriptResult] = {
    Compiler
      .compileTxScriptFull(query.code, compilerOptions = query.getLangCompilerOptions())
      .map(CompileScriptResult.from)
      .left
      .map(error => failed(error.format(query.code)))
  }

  @SuppressWarnings(Array("org.wartremover.warts.ToString"))
  def compileContract(query: Compile.Contract): Try[CompileContractResult] = {
    Compiler
      .compileContractFull(query.code, compilerOptions = query.getLangCompilerOptions())
      .map(CompileContractResult.from)
      .left
      .map(error => failed(error.format(query.code)))
  }

  @SuppressWarnings(Array("org.wartremover.warts.ToString"))
  def compileProject(query: Compile.Project): Try[CompileProjectResult] = {
    Compiler
      .compileProject(query.code, compilerOptions = query.getLangCompilerOptions())
      .map(p => CompileProjectResult.from(p._1, p._2, p._3, p._4))
      .left
      .map(error => failed(error.format(query.code)))
  }

  def getContractState(
      blockFlow: BlockFlow,
      address: Address.Contract
  ): Try[ContractState] = {
    val groupIndex = address.groupIndex
    for {
      worldState <- wrapResult(blockFlow.getBestCachedWorldState(groupIndex))
      state      <- fetchContractState(worldState, address.contractId)
    } yield state
  }

  private def call[P <: CallBase](
      blockFlow: BlockFlow,
      params: P,
      execute: (
          WorldState.Staging,
          GroupIndex,
          BlockHash
      ) => Try[(AVector[vm.Val], StatefulVM.TxScriptExecution)]
  ) = {
    for {
      groupIndex <- params.validate()
      _          <- checkGroup(groupIndex)
      blockHash = params.worldStateBlockHash.getOrElse(
        blockFlow.getBestDeps(groupIndex).uncleHash(groupIndex)
      )
      worldState <- wrapResult(
        blockFlow.getPersistedWorldState(blockHash).map(_.cached().staging())
      )
      resultPair <- execute(worldState, groupIndex, blockHash)
      (returns, exeResult) = resultPair
      contractsState <- params.allContractAddresses.mapE(address =>
        fetchContractState(worldState, address.contractId)
      )
      events = fetchContractEvents(worldState)
      eventsSplit <- extractDebugMessages(events)
    } yield (returns, exeResult, contractsState, eventsSplit._1, eventsSplit._2)
  }

  def callTxScript(blockFlow: BlockFlow, params: CallTxScript): Try[CallTxScriptResult] = {
    val txId        = params.txId.getOrElse(TransactionId.random)
    val inputAssets = params.inputAssets.getOrElse(AVector.empty)
    for {
      script <- deserialize[StatefulScript](params.bytecode).left.map(serdeError =>
        badRequest(serdeError.getMessage)
      )
      result <- call(blockFlow, params, callTxScript(_, _, txId, _, inputAssets, script))
    } yield {
      val (returns, exeResult, contractsState, events, debugMessages) = result
      CallTxScriptResult(
        returns.map(Val.from),
        maximalGasPerTx.subUnsafe(exeResult.gasBox).value,
        contractsState,
        exeResult.contractPrevOutputs.map(_.lockupScript).map(Address.from),
        exeResult.generatedOutputs.mapWithIndex { case (output, index) =>
          Output.from(output, txId, index)
        },
        events,
        debugMessages
      )
    }
  }

  private def callTxScript(
      worldState: WorldState.Staging,
      groupIndex: GroupIndex,
      txId: TransactionId,
      blockHash: BlockHash,
      inputAssets: AVector[TestInputAsset],
      script: StatefulScript
  ): Try[(AVector[vm.Val], StatefulVM.TxScriptExecution)] = {
    val blockEnv = mockupBlockEnv(groupIndex, blockHash, TimeStamp.now())
    val txEnv    = mockupTxEnv(txId, inputAssets)
    val context  = StatefulContext(blockEnv, txEnv, worldState, maximalGasPerTx)
    wrapExeResult(StatefulVM.runTxScriptWithOutputsTestOnly(context, script))
  }

  @inline private def mockupBlockEnv(
      groupIndex: GroupIndex,
      blockHash: BlockHash,
      blockTimeStamp: TimeStamp
  ) = {
    val consensusConfig = consensusConfigs.getConsensusConfig(blockTimeStamp)
    BlockEnv(
      ChainIndex(groupIndex, groupIndex),
      networkConfig.networkId,
      blockTimeStamp,
      consensusConfig.maxMiningTarget,
      Some(blockHash)
    )
  }

  @inline private def mockupTxEnv(txId: TransactionId, inputAssets: AVector[TestInputAsset]) = {
    TxEnv.mockup(
      txId = txId,
      signatures = Stack.popOnly(AVector.empty[Signature]),
      prevOutputs = inputAssets.map(_.toAssetOutput),
      fixedOutputs = AVector.empty[AssetOutput],
      gasPrice = nonCoinbaseMinGasPrice,
      gasAmount = maximalGasPerTx,
      isEntryMethodPayable = true
    )
  }

  def callContract(blockFlow: BlockFlow, params: CallContract): CallContractResult = {
    val txId = params.txId.getOrElse(TransactionId.random)
    val result = call(blockFlow, params, callContract(params, _, _, _, txId)).map {
      case (returns, exeResult, contractsState, events, debugMessages) =>
        CallContractSucceeded(
          returns.map(Val.from),
          maximalGasPerTx.subUnsafe(exeResult.gasBox).value,
          contractsState,
          exeResult.contractPrevOutputs.map(_.lockupScript).map(Address.from),
          exeResult.generatedOutputs.mapWithIndex { case (output, index) =>
            Output.from(output, txId, index)
          },
          events,
          debugMessages
        )
    }
    result match {
      case Right(result) => result
      case Left(error)   => CallContractFailed(error.detail)
    }
  }

  private def callContract(
      params: CallContract,
      worldState: WorldState.Staging,
      groupIndex: GroupIndex,
      blockHash: BlockHash,
      txId: TransactionId
  ): Try[(AVector[vm.Val], StatefulVM.TxScriptExecution)] = {
    val contractId = params.address.contractId
    for {
      contractObj <- wrapResult(worldState.getContractObj(contractId))
      method      <- wrapExeResult(contractObj.code.getMethod(params.methodIndex))
      result <- executeContractMethod(
        worldState,
        groupIndex,
        contractId,
        params.callerAddress.map(_.contractId),
        txId,
        blockHash,
        TimeStamp.now(),
        params.inputAssets.getOrElse(AVector.empty),
        params.methodIndex,
        params.args.getOrElse(AVector.empty),
        method
      )
    } yield result
  }

  val maxCallsInMultipleCall: Int = ServerUtils.maxCallsInMultipleCall

  def multipleCallContract(
      blockFlow: BlockFlow,
      params: MultipleCallContract
  ): Try[MultipleCallContractResult] = {
    if (params.calls.length > maxCallsInMultipleCall) {
      Left(
        failed(s"The number of contract calls exceeds the maximum limit($maxCallsInMultipleCall)")
      )
    } else {
      val bestDepss = blockFlow.brokerConfig.groupRange.map(group =>
        blockFlow.getBestDeps(GroupIndex.unsafe(group))
      )
      params.calls
        .mapE { call =>
          call.validate().map { groupIndex =>
            val blockHash = call.worldStateBlockHash.getOrElse(
              bestDepss(groupIndex.value).uncleHash(groupIndex)
            )
            callContract(blockFlow, call.copy(worldStateBlockHash = Some(blockHash)))
          }
        }
        .flatMap(results => Right(MultipleCallContractResult(results)))
    }
  }

  def runTestContract(
      blockFlow: BlockFlow,
      testContract: TestContract.Complete
  ): Try[TestContractResult] = {
    val contractId = testContract.contractId
    for {
      groupIndex <- testContract.groupIndex
      worldState <- wrapResult(blockFlow.getBestCachedWorldState(groupIndex).map(_.staging()))
      _          <- testContract.existingContracts.foreachE(createContract(worldState, _))
      _          <- createContract(worldState, contractId, testContract)
      method     <- wrapExeResult(testContract.code.getMethod(testContract.testMethodIndex))
      executionResultPair <- executeContractMethod(
        worldState,
        groupIndex,
        contractId,
        testContract.callerContractIdOpt,
        testContract.txId,
        testContract.blockHash,
        testContract.blockTimeStamp,
        testContract.inputAssets,
        testContract.testMethodIndex,
        testContract.testArgs,
        method
      )
      events = fetchContractEvents(worldState)
      contractIds <- getCreatedAndDestroyedContractIds(events)
      postState   <- fetchContractsState(worldState, testContract, contractIds._1, contractIds._2)
      eventsSplit <- extractDebugMessages(events)
    } yield {
      val executionOutputs = executionResultPair._1
      val executionResult  = executionResultPair._2
      val gasUsed          = maximalGasPerTx.subUnsafe(executionResult.gasBox)
      TestContractResult(
        address = Address.contract(testContract.contractId),
        codeHash = postState._2,
        returns = executionOutputs.map(Val.from),
        gasUsed = gasUsed.value,
        contracts = postState._1,
        txInputs = executionResult.contractPrevOutputs.map(_.lockupScript).map(Address.from),
        txOutputs = executionResult.generatedOutputs.mapWithIndex { case (output, index) =>
          Output.from(output, TransactionId.zero, index)
        },
        events = eventsSplit._1,
        debugMessages = eventsSplit._2
      )
    }
  }

  def extractDebugMessage(event: ContractEventByTxId): Try[DebugMessage] = {
    (event.fields.length, event.fields.headOption) match {
      case (1, Some(message: ValByteVec)) =>
        Right(DebugMessage(event.contractAddress, message.value.utf8String))
      case _ =>
        Left(failed("Invalid debug message"))
    }
  }

  def extractDebugMessages(
      events: AVector[ContractEventByTxId]
  ): Try[(AVector[ContractEventByTxId], AVector[DebugMessage])] = {
    val nonDebugEvents = events.filter(e => I256.from(e.eventIndex) != debugEventIndex.v)
    events.filter(e => I256.from(e.eventIndex) == debugEventIndex.v).mapE(extractDebugMessage).map {
      debugMessages => nonDebugEvents -> debugMessages
    }
  }

  private def getCreatedAndDestroyedContractIds(
      events: AVector[ContractEventByTxId]
  ): Try[(AVector[ContractId], AVector[ContractId])] = {
    events.foldE((AVector.empty[ContractId], AVector.empty[ContractId])) {
      case ((createdIds, destroyedIds), event) =>
        event.eventIndex match {
          case vm.createContractEventIndexInt =>
            event.getContractId() match {
              case Some(contractId) => Right((createdIds :+ contractId, destroyedIds))
              case None             => Left(failed(s"invalid create contract event $event"))
            }
          case vm.destroyContractEventIndexInt =>
            event.getContractId() match {
              case Some(contractId) => Right((createdIds, destroyedIds :+ contractId))
              case None             => Left(failed(s"invalid destroy contract event $event"))
            }
          case _ => Right((createdIds, destroyedIds))
        }
    }
  }

  private def fetchContractsState(
      worldState: WorldState.Staging,
      testContract: TestContract.Complete,
      createdContractIds: AVector[ContractId],
      destroyedContractIds: AVector[ContractId]
  ): Try[(AVector[ContractState], Hash)] = {
    val contractIds = testContract.existingContracts.fold(createdContractIds) {
      case (ids, contractState) =>
        if (destroyedContractIds.contains(contractState.id)) ids else ids :+ contractState.id
    }
    contractIds.mapE(id => fetchContractState(worldState, id)).flatMap { existingContractsState =>
      if (destroyedContractIds.contains(testContract.contractId)) {
        Right((existingContractsState, testContract.code.hash))
      } else {
        fetchTestContractState(worldState, testContract).map {
          case (testContractState, testCodeHash) =>
            (existingContractsState :+ testContractState, testCodeHash)
        }
      }
    }
  }

  private def fetchTestContractState(
      worldState: WorldState.Staging,
      testContract: TestContract.Complete
  ): Try[(ContractState, Hash)] = {
    fetchContractState(worldState, testContract.contractId) map { testContractState =>
      val codeHash = testContract.codeHash(testContractState.codeHash)
      // Note that we need to update the code hash as the contract might have been migrated
      (testContractState.copy(codeHash = codeHash), codeHash)
    }
  }

  private def fetchContractEvents(worldState: WorldState.Staging): AVector[ContractEventByTxId] = {
    val allLogStates = worldState.logState.getNewLogs()
    allLogStates.flatMap(logStates =>
      logStates.states.flatMap(state =>
        AVector(
          ContractEventByTxId(
            logStates.blockHash,
            Address.contract(logStates.contractId),
            state.index.toInt,
            state.fields.map(Val.from)
          )
        )
      )
    )
  }

  private def fetchContractState(
      worldState: WorldState.AbstractCached,
      contractId: ContractId
  ): Try[ContractState] = {
    val result = for {
      state          <- worldState.getContractState(contractId)
      code           <- worldState.getContractCode(state)
      contract       <- code.toContract().left.map(IOError.Serde)
      contractOutput <- worldState.getContractAsset(state.contractOutputRef)
    } yield ContractState(
      Address.contract(contractId),
      contract,
      contract.hash,
      Some(state.initialStateHash),
      state.immFields.map(Val.from),
      state.mutFields.map(Val.from),
      AssetState.from(contractOutput)
    )
    wrapResult(result)
  }

  // scalastyle:off method.length parameter.number
  private def executeContractMethod(
      worldState: WorldState.Staging,
      groupIndex: GroupIndex,
      contractId: ContractId,
      callerContractIdOpt: Option[ContractId],
      txId: TransactionId,
      blockHash: BlockHash,
      blockTimeStamp: TimeStamp,
      inputAssets: AVector[TestInputAsset],
      methodIndex: Int,
      args: AVector[Val],
      method: Method[StatefulContext]
  ): Try[(AVector[vm.Val], StatefulVM.TxScriptExecution)] = {
    val blockEnv   = mockupBlockEnv(groupIndex, blockHash, blockTimeStamp)
    val testGasFee = nonCoinbaseMinGasPrice * maximalGasPerTx
    val txEnv      = mockupTxEnv(txId, inputAssets)
    val context    = StatefulContext(blockEnv, txEnv, worldState, maximalGasPerTx)
    for {
      _ <- checkArgs(args, method)
      result <- runWithDebugError(
        context,
        contractId,
        callerContractIdOpt,
        inputAssets,
        methodIndex,
        args,
        method,
        testGasFee
      )
    } yield result
  }
  // scalastyle:on method.length parameter.number

  def checkArgs(args: AVector[Val], method: Method[StatefulContext]): Try[Unit] = {
    if (args.sumBy(_.flattenSize()) != method.argsLength) {
      Left(
        failed(
          "The number of parameters is different from the number specified by the target method"
        )
      )
    } else {
      Right(())
    }
  }

  // scalastyle:off method.length
  @SuppressWarnings(Array("org.wartremover.warts.ToString"))
  def runWithDebugError(
      context: StatefulContext,
      contractId: ContractId,
      callerContractIdOpt: Option[ContractId],
      inputAssets: AVector[TestInputAsset],
      methodIndex: Int,
      args: AVector[Val],
      method: Method[StatefulContext],
      testGasFee: U256
  ): Try[(AVector[vm.Val], StatefulVM.TxScriptExecution)] = {
    val executionResult = callerContractIdOpt match {
      case None =>
        val script = StatefulScript.unsafe(
          AVector(
            Method[StatefulContext](
              isPublic = true,
              usePreapprovedAssets = inputAssets.nonEmpty,
              useContractAssets = false,
              usePayToContractOnly = false,
              argsLength = 0,
              localsLength = 0,
              returnLength = method.returnLength,
              instrs = approveAsset(inputAssets, testGasFee) ++ callExternal(
                args,
                methodIndex,
                method.argsLength,
                method.returnLength,
                contractId
              )
            )
          )
        )
        StatefulVM.runTxScriptWithOutputsTestOnly(context, script)
      case Some(callerContractId) =>
        val mockCallerContract = StatefulContract(
          0,
          AVector(
            Method[StatefulContext](
              isPublic = true,
              usePreapprovedAssets = inputAssets.nonEmpty,
              useContractAssets = false,
              usePayToContractOnly = false,
              argsLength = 0,
              localsLength = 0,
              returnLength = method.returnLength,
              instrs = approveAsset(inputAssets, testGasFee) ++ callExternal(
                args,
                methodIndex,
                method.argsLength,
                method.returnLength,
                contractId
              )
            )
          )
        )
        StatefulVM.runCallerContractWithOutputsTestOnly(
          context,
          mockCallerContract,
          callerContractId
        )
    }
    executionResult match {
      case Right(result)         => Right(result)
      case Left(Left(ioFailure)) => Left(failedInIO(ioFailure.error))
      case Left(Right(exeFailure)) =>
        val errorString = s"VM execution error: ${exeFailure.toString()}"
        val events      = fetchContractEvents(context.worldState)
        extractDebugMessages(events).flatMap { case (_, debugMessages) =>
          val detail = showDebugMessages(debugMessages) ++ errorString
          Left(failed(detail))
        }
    }
  }
  // scalastyle:on method.length

  def showDebugMessages(messages: AVector[DebugMessage]): String = {
    if (messages.isEmpty) {
      ""
    } else {
      messages.mkString("", "\n", "\n")
    }
  }

  private def approveAsset(
      inputAssets: AVector[TestInputAsset],
      gasFee: U256
  ): AVector[Instr[StatefulContext]] = {
    inputAssets.flatMapWithIndex { (asset, index) =>
      val gasFeeOpt = if (index == 0) Some(gasFee) else None
      asset.approveAll(gasFeeOpt)
    }
  }

  private def callExternal(
      args: AVector[Val],
      methodIndex: Int,
      argLength: Int,
      returnLength: Int,
      contractId: ContractId
  ): AVector[Instr[StatefulContext]] = {
    toVmVal(args).map(_.toConstInstr: Instr[StatefulContext]) ++
      AVector[Instr[StatefulContext]](
        ConstInstr.u256(vm.Val.U256(U256.unsafe(argLength))),
        ConstInstr.u256(vm.Val.U256(U256.unsafe(returnLength))),
        BytesConst(vm.Val.ByteVec(contractId.bytes)),
        CallExternal(methodIndex.toByte)
      )
  }

  def createContract(
      worldState: WorldState.Staging,
      existingContract: ContractState
  ): Try[Unit] = {
    createContract(
      worldState,
      existingContract.id,
      existingContract.bytecode,
      toVmVal(existingContract.immFields),
      toVmVal(existingContract.mutFields),
      existingContract.asset
    )
  }

  def createContract(
      worldState: WorldState.Staging,
      contractId: ContractId,
      testContract: TestContract.Complete
  ): Try[Unit] = {
    createContract(
      worldState,
      contractId,
      testContract.code,
      toVmVal(testContract.initialImmFields),
      toVmVal(testContract.initialMutFields),
      testContract.initialAsset
    )
  }

  def createContract(
      worldState: WorldState.Staging,
      contractId: ContractId,
      code: StatefulContract,
      initialImmState: AVector[vm.Val],
      initialMutState: AVector[vm.Val],
      asset: AssetState
  ): Try[Unit] = {
    val outputRef = contractId.inaccurateFirstOutputRef()
    val output    = asset.toContractOutput(contractId)
    wrapResult(
      worldState.createContractLemanUnsafe(
        contractId,
        code.toHalfDecoded(),
        initialImmState,
        initialMutState,
        outputRef,
        output
      )
    )
  }
}

object ServerUtils {

  val maxCallsInMultipleCall: Int = 20

  private def validateUtxInputs(
      unsignedTx: UnsignedTransaction
  ): Try[Unit] = {
    if (unsignedTx.inputs.nonEmpty) {
      Right(())
    } else {
      Left(ApiError.BadRequest("Invalid transaction: empty inputs"))
    }
  }

  private def validateUtxGasFee(
      unsignedTx: UnsignedTransaction
  )(implicit apiConfig: ApiConfig): Try[Unit] = {
    val gasFee = unsignedTx.gasPrice * unsignedTx.gasAmount
    if (gasFee <= apiConfig.gasFeeCap) {
      Right(())
    } else {
      Left(ApiError.BadRequest(s"Too much gas fee, cap at ${apiConfig.gasFeeCap}, got $gasFee"))
    }
  }

  def validateUnsignedTransaction(
      unsignedTx: UnsignedTransaction
  )(implicit apiConfig: ApiConfig): Try[UnsignedTransaction] = {
    for {
      _ <- validateUtxInputs(unsignedTx)
      _ <- validateUtxGasFee(unsignedTx)
    } yield unsignedTx
  }

  def buildDeployContractTx(
      codeRaw: String,
      address: Address,
      _immFields: Option[String],
      _mutFields: Option[String],
      initialAttoAlphAmount: U256,
      initialTokenAmounts: AVector[(TokenId, U256)],
      tokenIssuraneInfo: Option[(U256, Option[Address.Asset])]
  ): Try[StatefulScript] = {
    for {
      immFields <- parseState(_immFields)
      mutFields <- parseState(_mutFields)
      script <- buildDeployContractScriptWithParsedState(
        codeRaw,
        address,
        immFields,
        mutFields,
        initialAttoAlphAmount,
        initialTokenAmounts,
        tokenIssuraneInfo
      )
    } yield script
  }

  def buildDeployContractTxWithParsedState(
      contract: StatefulContract,
      address: Address,
      initialImmFields: AVector[vm.Val],
      initialMutFields: AVector[vm.Val],
      initialAttoAlphAmount: U256,
      initialTokenAmounts: AVector[(TokenId, U256)],
      tokenIssuanceInfo: Option[(U256, Option[Address.Asset])]
  ): Try[StatefulScript] = {
    buildDeployContractScriptWithParsedState(
      Hex.toHexString(serialize(contract)),
      address,
      initialImmFields,
      initialMutFields,
      initialAttoAlphAmount,
      initialTokenAmounts,
      tokenIssuanceInfo
    )
  }

  def buildDeployContractScriptRawWithParsedState(
      codeRaw: String,
      address: Address,
      initialImmFields: AVector[vm.Val],
      initialMutFields: AVector[vm.Val],
      initialAttoAlphAmount: U256,
      initialTokenAmounts: AVector[(TokenId, U256)],
      tokenIssuanceInfo: Option[(U256, Option[Address.Asset])]
  ): String = {
    val immStateRaw = Hex.toHexString(serialize(initialImmFields))
    val mutStateRaw = Hex.toHexString(serialize(initialMutFields))
    def toCreate(approveAssets: String): String = tokenIssuanceInfo match {
      case Some((issueAmount, Some(issueTo))) =>
        s"""
           |createContractWithToken!$approveAssets(#$codeRaw, #$immStateRaw, #$mutStateRaw, ${issueAmount.v}, @$issueTo)
           |  transferToken!{@$address -> ALPH: dustAmount!()}(@$address, @$issueTo, ALPH, dustAmount!())
           |""".stripMargin.stripLeading.stripTrailing
      case Some((issueAmount, None)) =>
        s"createContractWithToken!$approveAssets(#$codeRaw, #$immStateRaw, #$mutStateRaw, ${issueAmount.v})"
      case None =>
        s"createContract!$approveAssets(#$codeRaw, #$immStateRaw, #$mutStateRaw)"
    }

    val create = if (initialTokenAmounts.isEmpty) {
      val approveAssets = s"{@$address -> ALPH: ${initialAttoAlphAmount.v}}"
      toCreate(approveAssets)
    } else {
      val approveTokens = initialTokenAmounts
        .map { case (tokenId, amount) =>
          s"#${tokenId.toHexString}: ${amount.v}"
        }
        .mkString(", ")
      val approveAssets = s"{@$address -> ALPH: ${initialAttoAlphAmount.v}, $approveTokens}"
      toCreate(approveAssets)
    }
    s"""
       |TxScript Main {
       |  $create
       |}
       |""".stripMargin
  }

  def buildDeployContractScriptWithParsedState(
      codeRaw: String,
      address: Address,
      initialImmFields: AVector[vm.Val],
      initialMutFields: AVector[vm.Val],
      initialAttoAlphAmount: U256,
      initialTokenAmounts: AVector[(TokenId, U256)],
      tokenIssuanceInfo: Option[(U256, Option[Address.Asset])]
  ): Try[StatefulScript] = {
    val scriptRaw = buildDeployContractScriptRawWithParsedState(
      codeRaw,
      address,
      initialImmFields,
      initialMutFields,
      initialAttoAlphAmount,
      initialTokenAmounts,
      tokenIssuanceInfo
    )

    wrapCompilerResult(Compiler.compileTxScript(scriptRaw))
  }

  def parseState(str: Option[String]): Try[AVector[vm.Val]] = {
    str match {
      case None        => Right(AVector.empty[vm.Val])
      case Some(state) => wrapCompilerResult(Compiler.compileState(state))
    }
  }
}<|MERGE_RESOLUTION|>--- conflicted
+++ resolved
@@ -1128,14 +1128,10 @@
       dustUtxoAmount.mulUnsafe(U256.unsafe(estimatedTxOutputsLength * 2))
 
     for {
-<<<<<<< HEAD
       utxos <- blockFlow.getUsableUtxos(fromLockupScript, utxosLimit).left.map(failedInIO)
-=======
-      allUtxos <- blockFlow.getUsableUtxos(fromLockupScript, utxosLimit).left.map(failedInIO)
       totalSelectAmount <- amount
         .add(estimatedTotalDustAmount)
         .toRight(failed("ALPH amount overflow"))
->>>>>>> dc935724
       selectedUtxos <- wrapError(
         UtxoSelectionAlgo
           .Build(
