--- conflicted
+++ resolved
@@ -1014,11 +1014,8 @@
       fromUnlockScript: UnlockScript,
       gas: Option[GasBox],
       gasPrice: Option[GasPrice],
-<<<<<<< HEAD
+      gasEstimationMultiplier: Option[GasEstimationMultiplier],
       extraUtxosInfo: ExtraUtxosInfo
-=======
-      gasEstimationMultiplier: Option[GasEstimationMultiplier]
->>>>>>> f86cfbe9
   ): Try[UnsignedTransaction] = {
     for {
       selectedUtxos <- buildSelectedUtxos(
@@ -1030,11 +1027,8 @@
         fromUnlockScript,
         gas,
         gasPrice,
-<<<<<<< HEAD
+        gasEstimationMultiplier,
         extraUtxosInfo
-=======
-        gasEstimationMultiplier
->>>>>>> f86cfbe9
       )
       unsignedTx <- wrapError {
         val inputs = selectedUtxos.assets.map(asset => (asset.ref, asset.output))
@@ -1062,11 +1056,8 @@
       fromUnlockScript: UnlockScript,
       gas: Option[GasBox],
       gasPrice: Option[GasPrice],
-<<<<<<< HEAD
+      gasEstimationMultiplier: Option[GasEstimationMultiplier],
       extraUtxosInfo: ExtraUtxosInfo
-=======
-      gasEstimationMultiplier: Option[GasEstimationMultiplier]
->>>>>>> f86cfbe9
   ): Try[Selected] = {
     val result = tryBuildSelectedUtxos(
       blockFlow,
@@ -1077,11 +1068,8 @@
       fromUnlockScript,
       gas,
       gasPrice,
-<<<<<<< HEAD
+      gasEstimationMultiplier,
       extraUtxosInfo
-=======
-      gasEstimationMultiplier
->>>>>>> f86cfbe9
     )
     result match {
       case Right(res) =>
@@ -1099,11 +1087,8 @@
             fromUnlockScript,
             Some(res.gas),
             gasPrice,
-<<<<<<< HEAD
+            None,
             extraUtxosInfo
-=======
-            None
->>>>>>> f86cfbe9
           )
         } else {
           Right(res)
@@ -1121,11 +1106,8 @@
       fromUnlockScript: UnlockScript,
       gas: Option[GasBox],
       gasPrice: Option[GasPrice],
-<<<<<<< HEAD
+      gasEstimationMultiplier: Option[GasEstimationMultiplier],
       extraUtxosInfo: ExtraUtxosInfo
-=======
-      gasEstimationMultiplier: Option[GasEstimationMultiplier]
->>>>>>> f86cfbe9
   ): Try[Selected] = {
     val utxosLimit               = apiConfig.defaultUtxosLimit
     val estimatedTxOutputsLength = tokens.length + (if (amount > U256.Zero) 1 else 0)
@@ -1188,7 +1170,7 @@
         lockPair._2,
         query.gasAmount,
         query.gasPrice,
-<<<<<<< HEAD
+        None,
         extraUtxosInfo
       )
     } yield utx
@@ -1226,9 +1208,6 @@
       } yield (
         buildTransactionResults :+ buildTransactionResult,
         updatedExtraUtxosInfo.copy(newUtxos = updatedExtraUtxosInfo.newUtxos ++ restOfUtxos)
-=======
-        None
->>>>>>> f86cfbe9
       )
     }
 
@@ -1345,11 +1324,8 @@
         lockPair._2,
         query.gasAmount,
         query.gasPrice,
-<<<<<<< HEAD
+        multiplier,
         extraUtxosInfo
-=======
-        multiplier
->>>>>>> f86cfbe9
       )
     } yield utx
   }
