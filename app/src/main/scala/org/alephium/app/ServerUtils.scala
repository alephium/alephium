// Copyright 2018 The Alephium Authors
// This file is part of the alephium project.
//
// The library is free software: you can redistribute it and/or modify
// it under the terms of the GNU Lesser General Public License as published by
// the Free Software Foundation, either version 3 of the License, or
// (at your option) any later version.
//
// The library is distributed in the hope that it will be useful,
// but WITHOUT ANY WARRANTY; without even the implied warranty of
// MERCHANTABILITY or FITNESS FOR A PARTICULAR PURPOSE. See the
// GNU Lesser General Public License for more details.
//
// You should have received a copy of the GNU Lesser General Public License
// along with the library. If not, see <http://www.gnu.org/licenses/>.

package org.alephium.app

import java.math.BigInteger

import scala.concurrent._

import akka.util.Timeout
import com.typesafe.scalalogging.StrictLogging

import org.alephium.api._
import org.alephium.api.ApiError
import org.alephium.api.model
import org.alephium.api.model.{AssetOutput => _, Transaction => _, TransactionTemplate => _, _}
import org.alephium.crypto.{Byte32, Byte64}
import org.alephium.flow.core.{BlockFlow, BlockFlowState, ExtraUtxosInfo, UtxoSelectionAlgo}
import org.alephium.flow.core.FlowUtils.{AssetOutputInfo, MemPoolOutput}
import org.alephium.flow.core.TxUtils
import org.alephium.flow.core.TxUtils.InputData
import org.alephium.flow.core.UtxoSelectionAlgo._
import org.alephium.flow.gasestimation._
import org.alephium.flow.handler.TxHandler
import org.alephium.flow.mempool.MemPool._
import org.alephium.io.IOError
import org.alephium.protocol.{vm, ALPH, Hash, PublicKey, Signature, SignatureSchema}
import org.alephium.protocol.config._
import org.alephium.protocol.model.{ContractOutput => ProtocolContractOutput, _}
import org.alephium.protocol.model.UnsignedTransaction.TxOutputInfo
import org.alephium.protocol.vm.{failed => _, BlockHash => _, ContractState => _, Val => _, _}
import org.alephium.protocol.vm.StatefulVM.TxScriptExecution
import org.alephium.protocol.vm.nodeindexes.TxIdTxOutputLocators
import org.alephium.ralph.{CompiledContract, Compiler, Testing}
import org.alephium.serde.{avectorSerde, deserialize, serialize}
import org.alephium.util._

// scalastyle:off number.of.methods
// scalastyle:off file.size.limit number.of.types
class ServerUtils(implicit
    brokerConfig: BrokerConfig,
    consensusConfigs: ConsensusConfigs,
    networkConfig: NetworkConfig,
    apiConfig: ApiConfig,
    logConfig: LogConfig,
    executionContext: ExecutionContext
) extends StrictLogging {
  import ServerUtils._

  def getHeightedBlocks(
      blockFlow: BlockFlow,
      timeInterval: TimeInterval
  ): Try[AVector[(ChainIndex, AVector[(Block, Int)])]] = {
    for {
      _      <- timeInterval.validateTimeSpan(apiConfig.blockflowFetchMaxAge)
      blocks <- wrapResult(blockFlow.getHeightedBlocks(timeInterval.from, timeInterval.to))
    } yield blocks
  }

  def getBlocks(blockFlow: BlockFlow, timeInterval: TimeInterval): Try[BlocksPerTimeStampRange] = {
    getHeightedBlocks(blockFlow, timeInterval).flatMap { heightedBlocks =>
      heightedBlocks
        .mapE(_._2.mapE { case (block, height) =>
          BlockEntry.from(block, height).left.map(failed)
        })
        .map(BlocksPerTimeStampRange.apply)
    }
  }

  def getBlocksAndEvents(
      blockFlow: BlockFlow,
      timeInterval: TimeInterval
  ): Try[BlocksAndEventsPerTimeStampRange] = {
    getHeightedBlocks(blockFlow, timeInterval).flatMap { heightedBlocks =>
      heightedBlocks
        .mapE(_._2.mapE { case (block, height) =>
          for {
            blockEntry <- BlockEntry.from(block, height).left.map(failed)
            events     <- getEventsByBlockHash(blockFlow, blockEntry.hash)
          } yield {
            BlockAndEvents(blockEntry, events.events)
          }

        })
        .map(BlocksAndEventsPerTimeStampRange.apply)
    }
  }

  def getRichBlocksAndEvents(
      blockFlow: BlockFlow,
      timeInterval: TimeInterval
  ): Try[RichBlocksAndEventsPerTimeStampRange] = {
    getHeightedBlocks(blockFlow, timeInterval).flatMap { heightedBlocks =>
      heightedBlocks
        .mapE(_._2.mapE { case (block, height) =>
          for {
            transactions <- block.transactions.mapE(tx =>
              getRichTransaction(blockFlow, tx, block.hash)
            )
            blockEntry <- RichBlockEntry.from(block, height, transactions).left.map(failed)
            events     <- getEventsByBlockHash(blockFlow, blockEntry.hash)
          } yield {
            RichBlockAndEvents(blockEntry, events.events)
          }

        })
        .map(RichBlocksAndEventsPerTimeStampRange.apply)
    }
  }

  def averageHashRate(blockFlow: BlockFlow, timeInterval: TimeInterval)(implicit
      groupConfig: GroupConfig
  ): Try[HashRateResponse] = {
    getHeightedBlocks(blockFlow, timeInterval).map { blocks =>
      val hashCount = blocks.fold(BigInt(0)) { case (acc, (_, entries)) =>
        entries.fold(acc) { case (hashCount, entry) =>
          val target   = entry._1.target
          val hashDone = Target.maxBigInt.divide(target.value)
          hashCount + hashDone
        }
      }
      val hashrate =
        (hashCount * 1000 * groupConfig.chainNum) / timeInterval.durationUnsafe().millis
      HashRateResponse(s"${hashrate / 1000000} MH/s")
    }
  }

  def getCurrentDifficulty(
      blockFlow: BlockFlow
  ): Try[BigInteger] = {
    wrapResult(blockFlow.getDifficultyMetric().map(_.value))
  }

  private def tooManyUtxos[T](error: IOError): Try[T] = {
    error match {
      case IOError.MaxNodeReadLimitExceeded =>
        val message =
          "Your address has too many UTXOs and exceeds the API limit. Please consolidate your UTXOs, or run your own full node with a higher API limit."
        Left(ApiError.InternalServerError(message))
      case error => failed(error)
    }
  }

  def getBalance(blockFlow: BlockFlow, address: Address, getMempoolUtxos: Boolean): Try[Balance] = {
    val utxosLimit = apiConfig.defaultUtxosLimit
    for {
      _ <- checkGroup(address.lockupScript)
      balance <- blockFlow
        .getBalance(
          address.lockupScript,
          utxosLimit,
          getMempoolUtxos
        )
        .map(Balance.from)
        .left
        .flatMap(tooManyUtxos)
    } yield balance
  }

  def getUTXOsIncludePool(blockFlow: BlockFlow, address: Address): Try[UTXOs] = {
    val utxosLimit = apiConfig.defaultUtxosLimit
    for {
      _ <- checkGroup(address.lockupScript)
      utxos <- blockFlow
        .getUTXOs(address.lockupScript, utxosLimit, getMempoolUtxos = true)
        .map(_.map(outputInfo => UTXO.from(outputInfo.ref, outputInfo.output)))
        .left
        .flatMap(tooManyUtxos)
    } yield UTXOs.from(utxos)
  }

  def getContractGroup(
      blockFlow: BlockFlow,
      contractId: ContractId,
      groupIndex: GroupIndex
  ): Try[Group] = {
    val searchResult = for {
      worldState <- blockFlow.getBestPersistedWorldState(groupIndex)
      existed    <- worldState.contractState.exists(contractId)
    } yield existed

    searchResult match {
      case Right(true)  => Right(Group(groupIndex.value))
      case Right(false) => Left(failed("Group not found. Please check another broker"))
      case Left(error)  => Left(failedInIO(error))
    }
  }

  def getGroup(blockFlow: BlockFlow, query: GetGroup): Try[Group] = query match {
    case GetGroup(assetAddress: Address.Asset) =>
      Right(Group(assetAddress.groupIndex(brokerConfig).value))
    case GetGroup(Address.Contract(LockupScript.P2C(contractId))) =>
      getGroupForContract(blockFlow, contractId)
  }

  def getGroupForContract(blockFlow: BlockFlow, contractId: ContractId): Try[Group] = {
    blockFlow
      .getGroupForContract(contractId)
      .map { groupIndex =>
        Group(groupIndex.value)
      }
      .left
      .map(failed)
  }

  def listMempoolTransactions(
      blockFlow: BlockFlow
  ): Try[AVector[MempoolTransactions]] = {
    val result = brokerConfig.groupRange.foldLeft(
      AVector.ofCapacity[MempoolTransactions](brokerConfig.chainNum)
    ) { case (acc, group) =>
      val groupIndex       = GroupIndex.unsafe(group)
      val txsWithTimestamp = blockFlow.getMemPool(groupIndex).getAllWithTimestamp()
      val groupedTxsWithTimestamp =
        txsWithTimestamp.filter(_._1.chainIndex.from == groupIndex).groupBy(_._1.chainIndex)
      acc ++ AVector.from(
        groupedTxsWithTimestamp.map { case (chainIndex, txsWithTimestamp) =>
          MempoolTransactions(
            chainIndex.from.value,
            chainIndex.to.value,
            txsWithTimestamp.map(model.TransactionTemplate.fromProtocol.tupled)
          )
        }
      )
    }
    Right(result)
  }

  def buildTransferFromOneToManyGroups(
      blockFlow: BlockFlow,
      transferRequest: BuildTransferTx
  ): Try[AVector[BuildTransferTxResult]] =
    for {
      _ <- Either.cond(
        transferRequest.gasAmount.isEmpty,
        (),
        badRequest(
          "Explicit gas amount is not permitted, transfer-from-one-to-many-groups requires gas estimation."
        )
      )
      assetOutputRefs <- transferRequest.utxos match {
        case Some(outputRefs) => prepareOutputRefs(outputRefs).left.map(badRequest)
        case None             => Right(AVector.empty[AssetOutputRef])
      }
      lockPair <- transferRequest.getLockPair()
      _ <- Either.cond(
        brokerConfig.contains(lockPair._1.groupIndex),
        (),
        badRequest(s"This node cannot serve request for Group ${lockPair._1.groupIndex}")
      )
      outputInfos = prepareOutputInfos(transferRequest.destinations)
      gasPrice    = transferRequest.gasPrice.getOrElse(nonCoinbaseMinGasPrice)
      unsignedTxs <- blockFlow
        .buildTransferFromOneToManyGroups(
          lockPair._1,
          lockPair._2,
          transferRequest.targetBlockHash,
          assetOutputRefs,
          outputInfos,
          gasPrice,
          apiConfig.defaultUtxosLimit
        )
        .left
        .map(failed)
      txs <- unsignedTxs.mapE(validateUnsignedTransaction)
    } yield txs.map(BuildTransferTxResult.from)

  def buildTransferUnsignedTransaction(
      blockFlow: BlockFlow,
      query: BuildTransferTx,
      extraUtxosInfo: ExtraUtxosInfo
  ): Try[UnsignedTransaction] = {
    for {
      lockPair <- query.getLockPair()
      unsignedTx <- prepareUnsignedTransaction(
        blockFlow,
        lockPair._1,
        lockPair._2,
        query.utxos,
        query.destinations,
        query.gasAmount,
        query.gasPrice.getOrElse(nonCoinbaseMinGasPrice),
        query.targetBlockHash,
        extraUtxosInfo
      )
    } yield unsignedTx
  }

  @SuppressWarnings(Array("org.wartremover.warts.DefaultArguments"))
  def buildTransferTransaction(
      blockFlow: BlockFlow,
      query: BuildTransferTx,
      extraUtxosInfo: ExtraUtxosInfo = ExtraUtxosInfo.empty
  ): Try[BuildTransferTxResult] = {
    for {
      unsignedTx <- buildTransferUnsignedTransaction(blockFlow, query, extraUtxosInfo)
    } yield BuildTransferTxResult.from(unsignedTx)
  }

  def buildMultiInputsTransaction(
      blockFlow: BlockFlow,
      query: BuildMultiAddressesTransaction
  ): Try[BuildTransferTxResult] = {
    for {
      unsignedTx <- prepareMultiInputsUnsignedTransactionFromQuery(
        blockFlow,
        query
      )
    } yield {
      BuildTransferTxResult.from(unsignedTx)
    }
  }
  def buildMultisig(
      blockFlow: BlockFlow,
      query: BuildMultisig
  ): Try[BuildTransferTxResult] = {
    for {
      _ <- checkGroup(query.fromAddress.lockupScript)
      unlockScript <- buildMultisigUnlockScript(
        query.fromAddress.lockupScript,
        query.fromPublicKeys
      )
      unsignedTx <- prepareUnsignedTransaction(
        blockFlow,
        query.fromAddress.lockupScript,
        unlockScript,
        query.destinations,
        query.gas,
        query.gasPrice.getOrElse(nonCoinbaseMinGasPrice),
        None,
        ExtraUtxosInfo.empty
      )
    } yield {
      BuildTransferTxResult.from(unsignedTx)
    }
  }

  def buildSweepMultisig(
      blockFlow: BlockFlow,
      query: BuildSweepMultisig
  ): Try[BuildSweepAddressTransactionsResult] = {
    val lockupScript = query.fromAddress.lockupScript
    for {
      _            <- checkGroup(lockupScript)
      unlockScript <- buildMultisigUnlockScript(lockupScript, query.fromPublicKeys)
      unsignedTxs <- prepareSweepAddressTransactionFromScripts(
        blockFlow,
        lockupScript,
        unlockScript,
        query.toAddress,
        query.maxAttoAlphPerUTXO,
        query.lockTime,
        query.gasAmount,
        query.gasPrice.getOrElse(nonCoinbaseMinGasPrice),
        query.targetBlockHash,
        query.utxosLimit
      )
    } yield {
      BuildSweepAddressTransactionsResult.from(
        unsignedTxs,
        lockupScript.groupIndex,
        query.toAddress.groupIndex
      )
    }
  }

  private def buildMultisigUnlockScript(
      lockupScript: LockupScript,
      pubKeys: AVector[PublicKey]
  ): Try[UnlockScript.P2MPKH] = {
    lockupScript match {
      case LockupScript.P2MPKH(pkHashes, m) =>
        if (m == pubKeys.length) {
          val indexes = pkHashes.zipWithIndex
          pubKeys
            .mapE { pub =>
              val pubHash = Hash.hash(pub.bytes)
              indexes.find { case (hash, _) => hash == pubHash } match {
                case Some((_, index)) => Right((pub, index))
                case None => Left(ApiError.BadRequest(s"Invalid public key: ${pub.toHexString}"))

              }
            }
            .map(UnlockScript.P2MPKH(_))
        } else {
          Left(
            ApiError.BadRequest(s"Invalid public key number. Expected ${m}, got ${pubKeys.length}")
          )
        }
      case _ =>
        Left(ApiError.BadRequest(s"Invalid lockup script"))
    }
  }

  def buildSweepAddressTransactions(
      blockFlow: BlockFlow,
      query: BuildSweepAddressTransactions
  ): Try[BuildSweepAddressTransactionsResult] = {
    val lockupScript = LockupScript.p2pkh(query.fromPublicKey)
    for {
      _ <- checkGroup(lockupScript)
      unsignedTxs <- prepareSweepAddressTransaction(
        blockFlow,
        query.fromPublicKey,
        query.toAddress,
        query.maxAttoAlphPerUTXO,
        query.lockTime,
        query.gasAmount,
        query.gasPrice.getOrElse(nonCoinbaseMinGasPrice),
        query.targetBlockHash,
        query.utxosLimit
      )
    } yield {
      BuildSweepAddressTransactionsResult.from(
        unsignedTxs,
        lockupScript.groupIndex,
        query.toAddress.groupIndex
      )
    }
  }

  def submitTransaction(txHandler: ActorRefT[TxHandler.Command], tx: TransactionTemplate)(implicit
      askTimeout: Timeout
  ): FutureTry[SubmitTxResult] = {
    publishTx(txHandler, tx)
  }

  def createTxTemplate(query: SubmitTransaction): Try[TransactionTemplate] = {
    for {
      unsignedTx <- decodeUnsignedTransaction(query.unsignedTx)
      _          <- validateUnsignedTransaction(unsignedTx)
    } yield {
      templateWithSignatures(
        unsignedTx,
        AVector(query.signature)
      )
    }
  }

  def createMultisigTxTemplate(query: SubmitMultisig): Try[TransactionTemplate] = {
    for {
      unsignedTx <- decodeUnsignedTransaction(query.unsignedTx)
      _          <- validateUnsignedTransaction(unsignedTx)
    } yield {
      templateWithSignatures(
        unsignedTx,
        query.signatures
      )
    }
  }

  private def templateWithSignatures(
      unsignedTx: UnsignedTransaction,
      signatures: AVector[Signature]
  ): TransactionTemplate = {
    TransactionTemplate(
      unsignedTx,
      signatures.map(Byte64.from),
      scriptSignatures = AVector.empty
    )
  }

  def convert(statusOpt: Option[BlockFlowState.TxStatus]): TxStatus = {
    statusOpt match {
      case Some(confirmed: BlockFlowState.Confirmed) =>
        Confirmed(
          confirmed.index.hash,
          confirmed.index.index,
          confirmed.chainConfirmations,
          confirmed.fromGroupConfirmations,
          confirmed.toGroupConfirmations
        )
      case Some(BlockFlowState.MemPooled) =>
        MemPooled()
      case None =>
        TxNotFound()
    }
  }

  def getTransactionStatus(
      blockFlow: BlockFlow,
      txId: TransactionId,
      chainIndex: ChainIndex
  ): Try[TxStatus] = {
    blockFlow.getTransactionStatus(txId, chainIndex).left.map(failed).map(convert)
  }

  def decodeUnsignedTransaction(
      unsignedTx: String
  ): Try[UnsignedTransaction] = {
    for {
      txByteString <- Hex.from(unsignedTx).toRight(badRequest("Invalid hex"))
      unsignedTx <- deserialize[UnsignedTransaction](txByteString).left
        .map(serdeError => badRequest(serdeError.getMessage))
      _ <- validateUnsignedTransaction(unsignedTx)
    } yield unsignedTx
  }

  def decodeUnlockScript(
      unlockScript: String
  ): Try[UnlockScript] = {
    Hex.from(unlockScript).toRight(badRequest("Invalid hex")).flatMap { unlockScriptBytes =>
      deserialize[UnlockScript](unlockScriptBytes).left
        .map(serdeError => badRequest(serdeError.getMessage))
    }
  }

  def getEventsForContractCurrentCount(
      blockFlow: BlockFlow,
      contractAddress: Address.Contract
  ): Try[Int] = {
    val contractId = contractAddress.lockupScript.contractId
    for {
      countOpt <- wrapResult(blockFlow.getEventsCurrentCount(contractId))
      count    <- countOpt.toRight(notFound(s"Current events count for contract $contractAddress"))
    } yield count
  }

  private def handleBlockError(blockHash: BlockHash, error: IOError) = {
    error match {
      case _: IOError.KeyNotFound =>
        failed(
          s"The block ${blockHash.toHexString} does not exist, please check if your full node synced"
        )
      case other =>
        failed(s"Fail fetching block with hash ${blockHash.toHexString}, error: $other")
    }
  }

  def getBlock(blockFlow: BlockFlow, hash: BlockHash): Try[BlockEntry] =
    for {
      _ <- checkHashChainIndex(hash)
      block <- blockFlow
        .getBlock(hash)
        .left
        .map(handleBlockError(hash, _))
      height <- blockFlow
        .getHeight(block.header)
        .left
        .map(failedInIO)
      blockEntry <- BlockEntry.from(block, height).left.map(failed)
    } yield blockEntry

  def getRichBlockAndEvents(blockFlow: BlockFlow, hash: BlockHash): Try[RichBlockAndEvents] =
    for {
      _ <- checkHashChainIndex(hash)
      block <- blockFlow
        .getBlock(hash)
        .left
        .map(handleBlockError(hash, _))
      height <- blockFlow
        .getHeight(block.header)
        .left
        .map(failedInIO)
      transactions <- block.transactions.mapE(tx => getRichTransaction(blockFlow, tx, hash))
      blockEntry   <- RichBlockEntry.from(block, height, transactions).left.map(failed)
      contractEventsByBlockHash <- getEventsByBlockHash(blockFlow, hash)
    } yield RichBlockAndEvents(blockEntry, contractEventsByBlockHash.events)

  private[app] def getRichTransaction(
      blockFlow: BlockFlow,
      transaction: Transaction,
      spentBlockHash: BlockHash
  ): Try[RichTransaction] = {
    for {
      assetInputs    <- getRichAssetInputs(blockFlow, transaction, spentBlockHash)
      contractInputs <- getRichContractInputs(blockFlow, transaction, spentBlockHash)
    } yield {
      RichTransaction.from(transaction, assetInputs, contractInputs)
    }
  }

  @SuppressWarnings(Array("org.wartremover.warts.AsInstanceOf"))
  private[app] def getRichContractInputs(
      blockFlow: BlockFlow,
      transaction: Transaction,
      spentBlockHash: BlockHash
  ): Try[AVector[RichContractInput]] = {
    transaction.contractInputs.mapE { contractOutputRef =>
      for {
        txOutputOpt <- wrapResult(blockFlow.getTxOutput(contractOutputRef, spentBlockHash))
        richInput <- txOutputOpt match {
          case Some(txOutput) =>
            Right(RichInput.from(contractOutputRef, txOutput.asInstanceOf[ProtocolContractOutput]))
          case None =>
            Left(notFound(s"Transaction output for contract output reference ${contractOutputRef}"))
        }
      } yield richInput
    }
  }

  @SuppressWarnings(Array("org.wartremover.warts.AsInstanceOf"))
  private[app] def getRichAssetInputs(
      blockFlow: BlockFlow,
      transaction: Transaction,
      spentBlockHash: BlockHash
  ): Try[AVector[RichAssetInput]] = {
    transaction.unsigned.inputs.mapE { assetInput =>
      for {
        txOutputOpt <- wrapResult(blockFlow.getTxOutput(assetInput.outputRef, spentBlockHash))
        richInput <- txOutputOpt match {
          case Some(txOutput) =>
            Right(RichInput.from(assetInput, txOutput.asInstanceOf[AssetOutput]))
          case None =>
            Left(notFound(s"Transaction output for asset output reference ${assetInput.outputRef}"))
        }
      } yield richInput
    }
  }

  def getMainChainBlockByGhostUncle(
      blockFlow: BlockFlow,
      ghostUncleHash: BlockHash
  ): Try[BlockEntry] =
    for {
      chainIndex <- checkHashChainIndex(ghostUncleHash)
      result <- blockFlow
        .getMainChainBlockByGhostUncle(chainIndex, ghostUncleHash)
        .left
        .map(handleBlockError(ghostUncleHash, _))
      blockEntry <- result match {
        case None =>
          isBlockInMainChain(blockFlow, ghostUncleHash).flatMap { isMainChainBlock =>
            if (isMainChainBlock) {
              val message =
                s"The block ${ghostUncleHash.toHexString} is not a ghost uncle block, you should use a ghost uncle block hash to call this endpoint"
              Left(failed(message))
            } else {
              val resource =
                s"The mainchain block that references the ghost uncle block ${ghostUncleHash.toHexString}"
              Left(notFound(resource))
            }
          }
        case Some((block, height)) => BlockEntry.from(block, height).left.map(failed)
      }
    } yield blockEntry

  def getBlockAndEvents(blockFlow: BlockFlow, hash: BlockHash): Try[BlockAndEvents] =
    for {
      block  <- getBlock(blockFlow, hash)
      events <- getEventsByBlockHash(blockFlow, hash)
    } yield BlockAndEvents(block, events.events)

  def isBlockInMainChain(blockFlow: BlockFlow, blockHash: BlockHash): Try[Boolean] = {
    blockFlow.isBlockInMainChain(blockHash).left.map(handleBlockError(blockHash, _))
  }

  def getBlockHeader(blockFlow: BlockFlow, hash: BlockHash): Try[BlockHeaderEntry] =
    for {
      blockHeader <- blockFlow
        .getBlockHeader(hash)
        .left
        .map(handleBlockError(hash, _))
      height <- blockFlow
        .getHeight(hash)
        .left
        .map(failedInIO)
    } yield BlockHeaderEntry.from(blockHeader, height)

  def getRawBlock(blockFlow: BlockFlow, hash: BlockHash): Try[RawBlock] =
    for {
      _ <- checkHashChainIndex(hash)
      blockBytes <- blockFlow
        .getBlockBytes(hash)
        .left
        .map(handleBlockError(hash, _))
    } yield RawBlock(blockBytes)

  def getHashesAtHeight(
      blockFlow: BlockFlow,
      chainIndex: ChainIndex,
      query: GetHashesAtHeight
  ): Try[HashesAtHeight] =
    for {
      hashes <- blockFlow
        .getHashes(chainIndex, query.height)
        .left
        .map(failedInIO)
    } yield HashesAtHeight(hashes)

  def getChainInfo(blockFlow: BlockFlow, chainIndex: ChainIndex): Try[ChainInfo] =
    for {
      maxHeight <- blockFlow
        .getMaxHeightByWeight(chainIndex)
        .left
        .map(failedInIO)
    } yield ChainInfo(maxHeight)

  def searchLocalTransactionStatus(
      blockFlow: BlockFlow,
      txId: TransactionId,
      chainIndexes: AVector[ChainIndex]
  ): Try[TxStatus] = {
    blockFlow.searchLocalTransactionStatus(txId, chainIndexes).left.map(failed).map(convert)
  }

  def getTransaction(
      blockFlow: BlockFlow,
      txId: TransactionId,
      fromGroup: Option[GroupIndex],
      toGroup: Option[GroupIndex]
  ): Try[model.Transaction] = {
    getTransactionAndConvert(
      blockFlow,
      txId,
      fromGroup,
      toGroup,
      tx => model.Transaction.fromProtocol(tx)
    )
  }

  def getRichTransaction(
      blockFlow: BlockFlow,
      txId: TransactionId,
      fromGroup: Option[GroupIndex],
      toGroup: Option[GroupIndex]
  ): Try[model.RichTransaction] = {
    for {
      blockHash       <- getBlockHashForTransaction(blockFlow, txId)
      transaction     <- getTransactionAndConvert(blockFlow, txId, fromGroup, toGroup, identity)
      richTransaction <- getRichTransaction(blockFlow, transaction, blockHash)
    } yield richTransaction
  }

  def getBlockHashForTransaction(blockFlow: BlockFlow, txId: TransactionId): Try[BlockHash] = {
    val outputRef = TxOutputRef.key(txId, 0)
    for {
      locatorsOpt <- wrapResult(blockFlow.getTxIdTxOutputLocatorsFromOutputRef(outputRef))
      locators <- locatorsOpt.toRight(
        notFound(s"Transaction id for output ref ${outputRef.value.toHexString}")
      )
      mainchainBlockHash <- getMainChainBlockHashFromOutputLocators(blockFlow, locators)
    } yield mainchainBlockHash
  }

  def getMainChainBlockHashFromOutputLocators(
      blockFlow: BlockFlow,
      locators: TxIdTxOutputLocators
  ): Try[BlockHash] = {
    for {
      locatorOpt <- locators.txOutputLocators.findE(locator =>
        isBlockInMainChain(blockFlow, locator.blockHash)
      )
      locator <- locatorOpt.toRight(
        notFound(s"Main chain block hash for ${locators.txId}")
      )
    } yield locator.blockHash
  }

  def getRawTransaction(
      blockFlow: BlockFlow,
      txId: TransactionId,
      fromGroup: Option[GroupIndex],
      toGroup: Option[GroupIndex]
  ): Try[model.RawTransaction] = {
    getTransactionAndConvert(
      blockFlow,
      txId,
      fromGroup,
      toGroup,
      tx => RawTransaction(serialize(tx))
    )
  }

  def getTransactionAndConvert[T](
      blockFlow: BlockFlow,
      txId: TransactionId,
      fromGroup: Option[GroupIndex],
      toGroup: Option[GroupIndex],
      convert: Transaction => T
  ): Try[T] = {
    val result = (fromGroup, toGroup) match {
      case (Some(from), Some(to)) =>
        blockFlow.getTransaction(txId, ChainIndex(from, to)).left.map(failed)
      case _ =>
        val chainIndexes = brokerConfig.chainIndexes.filter { chainIndex =>
          fromGroup.forall(_ == chainIndex.from) && toGroup.forall(_ == chainIndex.to)
        }
        blockFlow.searchTransaction(txId, chainIndexes).left.map(failed)
    }

    result.flatMap {
      case Some(tx) => Right(convert(tx))
      case None     => Left(notFound(s"Transaction ${txId.toHexString}"))
    }
  }

  def getEventsByTxId(
      blockFlow: BlockFlow,
      txId: TransactionId
  ): Try[ContractEventsByTxId] = {
    wrapResult(
      blockFlow.getEventsByHash(Byte32.unsafe(txId.bytes)).map { logs =>
        val events = logs.map(p => ContractEventByTxId.from(p._1, p._2, p._3))
        ContractEventsByTxId(events)
      }
    )
  }

  def getEventsByBlockHash(
      blockFlow: BlockFlow,
      blockHash: BlockHash
  ): Try[ContractEventsByBlockHash] = {
    wrapResult(
      blockFlow.getEventsByHash(Byte32.unsafe(blockHash.bytes)).map { logs =>
        val events = logs.map(p => ContractEventByBlockHash.from(p._2, p._3))
        ContractEventsByBlockHash(events)
      }
    )
  }

  def getEventsByContractAddress(
      blockFlow: BlockFlow,
      start: Int,
      limit: Int,
      contractAddress: Address.Contract
  ): Try[ContractEvents] = {
    wrapResult(blockFlow.getEvents(contractAddress.lockupScript.contractId, start, start + limit))
      .flatMap {
        case (nextStart, logStatesVec) => {
          if (logStatesVec.isEmpty) {
            wrapResult(blockFlow.getEventsCurrentCount(contractAddress.contractId)).flatMap {
              case None =>
                Left(notFound(s"Contract events of ${contractAddress}"))
              case Some(currentCount) if currentCount == start =>
                Right(ContractEvents.from(AVector.empty, nextStart))
              case Some(currentCount) =>
                Left(
                  notFound(
                    s"Current count for events of ${contractAddress} is '$currentCount', events start from '$start' with limit '$limit'"
                  )
                )
            }
          } else {
            Right(ContractEvents.from(logStatesVec, nextStart))
          }
        }
      }
  }

  private def publishTx(txHandler: ActorRefT[TxHandler.Command], tx: TransactionTemplate)(implicit
      askTimeout: Timeout
  ): FutureTry[SubmitTxResult] = {
    val message =
      TxHandler.AddToMemPool(AVector(tx), isIntraCliqueSyncing = false, isLocalTx = true)
    txHandler.ask(message).mapTo[TxHandler.SubmitToMemPoolResult].map {
      case TxHandler.ProcessedByMemPool(_, AddedToMemPool) =>
        Right(SubmitTxResult(tx.id, tx.fromGroup.value, tx.toGroup.value))
      case TxHandler.ProcessedByMemPool(_, AlreadyExisted) =>
        // succeed for idempotency reasons due to clients retrying submission
        Right(SubmitTxResult(tx.id, tx.fromGroup.value, tx.toGroup.value))
      case failedResult =>
        Left(failed(failedResult.message))
    }
  }

  private[app] def mergeAndprepareOutputInfos(
      destinations: AVector[Destination]
  ): Either[String, AVector[TxOutputInfo]] = {
    AVector.from(destinations.groupBy(_.address)).flatMapE { case (address, dests) =>
      val simpleDests = dests.filter(dest => dest.lockTime.isEmpty && dest.message.isEmpty)
      val otherDests =
        prepareOutputInfos(dests.filter(dest => dest.lockTime.isDefined || dest.message.isDefined))

      if (simpleDests.nonEmpty) {
        for {
          amount <- TxUtils.checkTotalAttoAlphAmount(simpleDests.map(_.getAttoAlphAmount().value))
          tokens <- UnsignedTransaction
            .calculateTotalAmountPerToken(
              simpleDests.flatMap(
                _.tokens.map(_.map(t => (t.id, t.amount))).getOrElse(AVector.empty)
              )
            )
        } yield {
          TxOutputInfo(address.lockupScript, amount, tokens, None, None) +: otherDests
        }
      } else {
        Right(otherDests)
      }
    }
  }

  private def prepareOutputInfos(destinations: AVector[Destination]): AVector[TxOutputInfo] = {
    destinations.map { destination =>
      val tokensInfo = destination.tokens match {
        case Some(tokens) =>
          tokens.map { token =>
            token.id -> token.amount
          }
        case None =>
          AVector.empty[(TokenId, U256)]
      }

      val tokensDustAmount = dustUtxoAmount.mulUnsafe(U256.unsafe(tokensInfo.length))

      TxOutputInfo(
        destination.address.lockupScript,
        Math.max(destination.getAttoAlphAmount().value, tokensDustAmount),
        tokensInfo,
        destination.lockTime,
        destination.message
      )
    }
  }

  // scalastyle:off method.length
  def prepareMultiInputsUnsignedTransactionFromQuery(
      blockFlow: BlockFlow,
      query: BuildMultiAddressesTransaction
  ): Try[UnsignedTransaction] = {

    val transferResult = for {
      outputInfos <- mergeAndprepareOutputInfos(query.from.flatMap(_.destinations)).left.map(failed)
      inputs <- query.from.mapE { in =>
        for {
          lockUnlock <- in.getLockPair()
          utxos      <- prepareOutputRefsOpt(in.utxos).left.map(failed)
          amount <- TxUtils
            .checkTotalAttoAlphAmount(in.destinations.map(_.getAttoAlphAmount().value))
            .left
            .map(failed)
          tokens <- UnsignedTransaction
            .calculateTotalAmountPerToken(
              in.destinations.flatMap(
                _.tokens.map(_.map(t => (t.id, t.amount))).getOrElse(AVector.empty)
              )
            )
            .left
            .map(failed)
        } yield {
          lockUnlock match {
            case (lock, unlock) =>
              InputData(
                lock,
                unlock,
                amount,
                Option.when(tokens.nonEmpty)(tokens),
                in.gasAmount,
                utxos
              )
          }
        }
      }
      _ <- checkUniqueInputs(inputs)
      result <-
        blockFlow
          .transferMultiInputs(
            inputs,
            outputInfos,
            query.gasPrice.getOrElse(nonCoinbaseMinGasPrice),
            apiConfig.defaultUtxosLimit,
            query.targetBlockHash
          )
          .left
          .map(failedInIO)
    } yield {
      result
    }

    transferResult match {
      case Right(Right(unsignedTransaction)) => validateUnsignedTransaction(unsignedTransaction)
      case Right(Left(error))                => Left(failed(error))
      case Left(error)                       => Left(error)
    }
  }

  def prepareUnsignedTransaction(
      blockFlow: BlockFlow,
      fromPublicKey: PublicKey,
      outputRefsOpt: Option[AVector[OutputRef]],
      destinations: AVector[Destination],
      gasOpt: Option[GasBox],
      gasPrice: GasPrice,
      targetBlockHashOpt: Option[BlockHash],
      extraUtxosInfo: ExtraUtxosInfo
  ): Try[UnsignedTransaction] = {
    val fromLockupScript = LockupScript.p2pkh(fromPublicKey)
    val fromUnlockScript = UnlockScript.p2pkh(fromPublicKey)
    prepareUnsignedTransaction(
      blockFlow,
      fromLockupScript,
      fromUnlockScript,
      outputRefsOpt,
      destinations,
      gasOpt,
      gasPrice,
      targetBlockHashOpt,
      extraUtxosInfo
    )
  }

  // scalastyle:off parameter.number
  def prepareUnsignedTransaction(
      blockFlow: BlockFlow,
      fromLockupScript: LockupScript.Asset,
      fromUnlockScript: UnlockScript,
      outputRefsOpt: Option[AVector[OutputRef]],
      destinations: AVector[Destination],
      gasOpt: Option[GasBox],
      gasPrice: GasPrice,
      targetBlockHashOpt: Option[BlockHash],
      extraUtxosInfo: ExtraUtxosInfo
  ): Try[UnsignedTransaction] = {
    val outputInfos = prepareOutputInfos(destinations)

    val transferResult = outputRefsOpt match {
      case Some(outputRefs) =>
        prepareOutputRefs(outputRefs) match {
          case Right(assetOutputRefs) =>
            blockFlow.transfer(
              targetBlockHashOpt,
              fromLockupScript,
              fromUnlockScript,
              assetOutputRefs,
              outputInfos,
              gasOpt,
              gasPrice
            )
          case Left(error) =>
            Right(Left(error))
        }
      case None =>
        blockFlow.transfer(
          targetBlockHashOpt,
          fromLockupScript,
          fromUnlockScript,
          outputInfos,
          gasOpt,
          gasPrice,
          apiConfig.defaultUtxosLimit,
          extraUtxosInfo
        )
    }

    transferResult match {
      case Right(Right(unsignedTransaction)) => validateUnsignedTransaction(unsignedTransaction)
      case Right(Left(error))                => Left(failed(error))
      case Left(error)                       => failed(error)
    }
  }
  // scalastyle:on parameter.number

  private def getUtxosLimit(utxosLimit: Option[Int]): Int = {
    utxosLimit match {
      case Some(limit) => math.min(apiConfig.defaultUtxosLimit, limit)
      case None        => apiConfig.defaultUtxosLimit
    }
  }

  // scalastyle:off parameter.number
  def prepareSweepAddressTransaction(
      blockFlow: BlockFlow,
      fromPublicKey: PublicKey,
      toAddress: Address.Asset,
      maxAttoAlphPerUTXO: Option[Amount],
      lockTimeOpt: Option[TimeStamp],
      gasOpt: Option[GasBox],
      gasPrice: GasPrice,
      targetBlockHashOpt: Option[BlockHash],
      utxosLimit: Option[Int]
  ): Try[AVector[UnsignedTransaction]] = {
    blockFlow.sweepAddress(
      targetBlockHashOpt,
      fromPublicKey,
      toAddress.lockupScript,
      lockTimeOpt,
      gasOpt,
      gasPrice,
      maxAttoAlphPerUTXO.map(_.value),
      getUtxosLimit(utxosLimit)
    ) match {
      case Right(Right(unsignedTxs)) => unsignedTxs.mapE(validateUnsignedTransaction)
      case Right(Left(error))        => Left(failed(error))
      case Left(error)               => failed(error)
    }
  }
  // scalastyle:on parameter.number

  // scalastyle:off parameter.number
  def prepareSweepAddressTransactionFromScripts(
      blockFlow: BlockFlow,
      fromLockupScript: LockupScript.Asset,
      fromUnlockupScript: UnlockScript,
      toAddress: Address.Asset,
      maxAttoAlphPerUTXO: Option[Amount],
      lockTimeOpt: Option[TimeStamp],
      gasOpt: Option[GasBox],
      gasPrice: GasPrice,
      targetBlockHashOpt: Option[BlockHash],
      utxosLimit: Option[Int]
  ): Try[AVector[UnsignedTransaction]] = {
    blockFlow.sweepAddressFromScripts(
      targetBlockHashOpt,
      fromLockupScript,
      fromUnlockupScript,
      toAddress.lockupScript,
      lockTimeOpt,
      gasOpt,
      gasPrice,
      maxAttoAlphPerUTXO.map(_.value),
      getUtxosLimit(utxosLimit)
    ) match {
      case Right(Right(unsignedTxs)) => unsignedTxs.mapE(validateUnsignedTransaction)
      case Right(Left(error))        => Left(failed(error))
      case Left(error)               => failed(error)
    }
  }

  def prepareUnsignedTransaction(
      blockFlow: BlockFlow,
      fromLockupScript: LockupScript.Asset,
      fromUnlockScript: UnlockScript,
      destinations: AVector[Destination],
      gasOpt: Option[GasBox],
      gasPrice: GasPrice,
      targetBlockHashOpt: Option[BlockHash],
      extraUtxosInfo: ExtraUtxosInfo
  ): Try[UnsignedTransaction] = {
    prepareUnsignedTransaction(
      blockFlow,
      fromLockupScript,
      fromUnlockScript,
      None,
      destinations,
      gasOpt,
      gasPrice,
      targetBlockHashOpt,
      extraUtxosInfo
    )
  }

  def prepareOutputRefsOpt(
      outputRefsOpt: Option[AVector[OutputRef]]
  ): Either[String, Option[AVector[AssetOutputRef]]] = {
    outputRefsOpt match {
      case Some(outputRefs) => prepareOutputRefs(outputRefs).map(Some(_))
      case None             => Right(None)
    }
  }

  def prepareOutputRefs(
      outputRefs: AVector[OutputRef]
  ): Either[String, AVector[AssetOutputRef]] = {
    val allAssetType = outputRefs.forall(outputRef => Hint.unsafe(outputRef.hint).isAssetType)
    if (allAssetType) {
      Right(outputRefs.map(_.unsafeToAssetOutputRef()))
    } else {
      Left("Selected UTXOs must be of asset type")
    }
  }

  def checkGroup(lockupScript: LockupScript): Try[Unit] = {
    checkGroup(
      lockupScript.groupIndex(brokerConfig),
      Some(s"Address ${Address.from(lockupScript)}")
    )
  }

  def checkGroup(publicKey: PublicKey): Try[Unit] = {
    val lockupScript = LockupScript.p2pkh(publicKey)
    checkGroup(lockupScript)
  }

  @SuppressWarnings(Array("org.wartremover.warts.DefaultArguments"))
  def checkGroup(groupIndex: GroupIndex, data: Option[String] = None): Try[Unit] = {
    if (brokerConfig.contains(groupIndex)) {
      Right(())
    } else {
      Left(badRequest(s"${data.getOrElse("This node")} belongs to other groups"))
    }
  }

  def checkChainIndex(chainIndex: ChainIndex, data: String): Try[ChainIndex] = {
    if (
      brokerConfig.contains(chainIndex.from) ||
      brokerConfig.contains(chainIndex.to)
    ) {
      Right(chainIndex)
    } else {
      Left(badRequest(s"$data belongs to other groups"))
    }
  }

  def checkHashChainIndex(hash: BlockHash): Try[ChainIndex] = {
    val chainIndex = ChainIndex.from(hash)
    checkChainIndex(chainIndex, hash.toHexString)
  }

  def checkUniqueInputs(
      inputs: AVector[InputData]
  ): Try[Unit] = {
    if (inputs.groupBy(_.fromLockupScript).values.exists(_.length > 1)) {
      Left(badRequest("Some addresses defined multiple time"))
    } else {
      Right(())
    }
  }

  def execute(f: => Unit): FutureTry[Boolean] =
    Future {
      f
      Right(true)
    }

  def buildMultisigAddress(
      keys: AVector[PublicKey],
      mrequired: Int
  ): Either[String, BuildMultisigAddressResult] = {
    LockupScript.p2mpkh(keys, mrequired) match {
      case Some(lockupScript) =>
        Right(
          BuildMultisigAddressResult(
            Address.Asset(lockupScript)
          )
        )
      case None => Left(s"Invalid m-of-n multisig")
    }
  }

  private def unsignedTxFromScript(
      blockFlow: BlockFlow,
      script: StatefulScript,
      amount: U256,
      tokens: AVector[(TokenId, U256)],
      fromLockupScript: LockupScript.Asset,
      fromUnlockScript: UnlockScript,
      gas: Option[GasBox],
      gasPrice: Option[GasPrice],
      gasEstimationMultiplier: Option[GasEstimationMultiplier],
      extraUtxosInfo: ExtraUtxosInfo
  ): Try[(UnsignedTransaction, AVector[TxInputWithAsset])] = {
    for {
      selectedUtxos <- buildSelectedUtxos(
        blockFlow,
        script,
        amount,
        tokens,
        fromLockupScript,
        fromUnlockScript,
        gas,
        gasPrice,
        gasEstimationMultiplier,
        extraUtxosInfo
      )
      inputs = selectedUtxos.assets.map(asset => (asset.ref, asset.output))
      unsignedTx <- wrapError {
        UnsignedTransaction.buildScriptTx(
          script,
          fromLockupScript,
          fromUnlockScript,
          inputs,
          amount,
          tokens,
          gas.getOrElse(selectedUtxos.gas),
          gasPrice.getOrElse(nonCoinbaseMinGasPrice)
        )
      }
      validatedUnsignedTx <- validateUnsignedTransaction(unsignedTx)
    } yield (
      validatedUnsignedTx,
      selectedUtxos.assets.map(TxInputWithAsset.from(_, fromUnlockScript))
    )
  }

  final def buildSelectedUtxos(
      blockFlow: BlockFlow,
      script: StatefulScript,
      amount: U256,
      tokens: AVector[(TokenId, U256)],
      fromLockupScript: LockupScript.Asset,
      fromUnlockScript: UnlockScript,
      gas: Option[GasBox],
      gasPrice: Option[GasPrice],
      gasEstimationMultiplier: Option[GasEstimationMultiplier],
      extraUtxosInfo: ExtraUtxosInfo
  ): Try[Selected] = {
    val result = tryBuildSelectedUtxos(
      blockFlow,
      script,
      amount,
      tokens,
      fromLockupScript,
      fromUnlockScript,
      gas,
      gasPrice,
      gasEstimationMultiplier,
      extraUtxosInfo
    )
    result match {
      case Right(res) =>
        val alphAmount = res.assets.fold(U256.Zero)(_ addUnsafe _.output.amount)
        val gasFee     = gasPrice.getOrElse(nonCoinbaseMinGasPrice) * res.gas

        val remainingAmount = alphAmount.subUnsafe(gasFee).subUnsafe(amount)
        if (remainingAmount < dustUtxoAmount) {
          tryBuildSelectedUtxos(
            blockFlow,
            script,
            amount.addUnsafe(dustUtxoAmount),
            tokens,
            fromLockupScript,
            fromUnlockScript,
            Some(res.gas),
            gasPrice,
            None,
            extraUtxosInfo
          )
        } else {
          Right(res)
        }
      case err @ _ => err
    }
  }

  private def tryBuildSelectedUtxos(
      blockFlow: BlockFlow,
      script: StatefulScript,
      amount: U256,
      tokens: AVector[(TokenId, U256)],
      fromLockupScript: LockupScript.Asset,
      fromUnlockScript: UnlockScript,
      gas: Option[GasBox],
      gasPrice: Option[GasPrice],
      gasEstimationMultiplier: Option[GasEstimationMultiplier],
      extraUtxosInfo: ExtraUtxosInfo
  ): Try[Selected] = {
    val utxosLimit               = apiConfig.defaultUtxosLimit
    val estimatedTxOutputsLength = tokens.length + 1
    // Allocate extra dust amounts for potential fixed outputs as well as generated outputs
    val estimatedTotalDustAmount =
      dustUtxoAmount.mulUnsafe(U256.unsafe(estimatedTxOutputsLength * 2))

    for {
      utxos <- blockFlow.getUsableUtxos(fromLockupScript, utxosLimit).left.map(failedInIO)
      totalSelectAmount <- amount
        .add(estimatedTotalDustAmount)
        .toRight(failed("ALPH amount overflow"))
      selectedUtxos <- wrapError(
        UtxoSelectionAlgo
          .Build(
            ProvidedGas(gas, gasPrice.getOrElse(nonCoinbaseMinGasPrice), gasEstimationMultiplier)
          )
          .select(
            AssetAmounts(totalSelectAmount, tokens),
            fromLockupScript,
            fromUnlockScript,
            extraUtxosInfo.merge(utxos),
            txOutputsLength = estimatedTxOutputsLength,
            Some(script),
            AssetScriptGasEstimator.Default(blockFlow),
            TxScriptEmulator.Default(blockFlow)
          )
      )
    } yield selectedUtxos
  }

  def buildDeployContractUnsignedTx(
      blockFlow: BlockFlow,
      query: BuildDeployContractTx,
      extraUtxosInfo: ExtraUtxosInfo
  ): Try[UnsignedTransaction] = {
    val hardfork = blockFlow.networkConfig.getHardFork(TimeStamp.now())
    for {
      amounts <- BuildTxCommon
        .getAlphAndTokenAmounts(query.initialAttoAlphAmount, query.initialTokenAmounts)
        .left
        .map(badRequest)
      tokenIssuanceInfo <- BuildTxCommon
        .getTokenIssuanceInfo(query.issueTokenAmount, query.issueTokenTo)
        .left
        .map(badRequest)
      initialAttoAlphAmount <- getInitialAttoAlphAmount(amounts._1, hardfork)
      code                  <- query.decodeBytecode()
      lockPair              <- query.getLockPair()
      script <- buildDeployContractTxWithParsedState(
        code.contract,
        Address.Asset(lockPair._1),
        code.initialImmFields,
        code.initialMutFields,
        initialAttoAlphAmount,
        amounts._2,
        tokenIssuanceInfo
      )
      totalAttoAlphAmount <- initialAttoAlphAmount
        .add(query.issueTokenTo.map(_ => dustUtxoAmount).getOrElse(U256.Zero))
        .toRight(failed("ALPH amount overflow"))
      result <- unsignedTxFromScript(
        blockFlow,
        script,
        totalAttoAlphAmount,
        amounts._2,
        lockPair._1,
        lockPair._2,
        query.gasAmount,
        query.gasPrice,
        None,
        extraUtxosInfo
      )
    } yield result._1
  }

  @SuppressWarnings(Array("org.wartremover.warts.DefaultArguments"))
  def buildDeployContractTx(
      blockFlow: BlockFlow,
      query: BuildDeployContractTx,
      extraUtxosInfo: ExtraUtxosInfo = ExtraUtxosInfo.empty
  ): Try[BuildDeployContractTxResult] = {
    for {
      utx <- buildDeployContractUnsignedTx(blockFlow, query, extraUtxosInfo)
    } yield BuildDeployContractTxResult.from(utx)
  }

  def buildChainedTransactions(
      blockFlow: BlockFlow,
      buildTransactionRequests: AVector[BuildChainedTx]
  ): Try[AVector[BuildChainedTxResult]] = {
    val buildResults = buildTransactionRequests.foldE(
      (AVector.empty[BuildChainedTxResult], ExtraUtxosInfo.empty)
    ) { case ((buildTransactionResults, extraUtxosInfo), buildTransactionRequest) =>
      for {
        keyPair <- buildTransactionRequest.value.getLockPair()
        (newUtxosForThisLockupScript, restOfUtxos) = extraUtxosInfo.newUtxos.partition(
          _.output.lockupScript == keyPair._1
        )
        buildResult <- buildChainedTransaction(
          blockFlow,
          buildTransactionRequest,
          extraUtxosInfo.copy(newUtxos = newUtxosForThisLockupScript)
        )
        (buildTransactionResult, updatedExtraUtxosInfo) = buildResult
      } yield (
        buildTransactionResults :+ buildTransactionResult,
        updatedExtraUtxosInfo.copy(newUtxos = updatedExtraUtxosInfo.newUtxos ++ restOfUtxos)
      )
    }

    buildResults.map(_._1)
  }

  def buildChainedTransaction(
      blockFlow: BlockFlow,
      buildTransaction: BuildChainedTx,
      extraUtxosInfo: ExtraUtxosInfo
  ): Try[(BuildChainedTxResult, ExtraUtxosInfo)] = {
    buildTransaction match {
      case buildTransfer: BuildChainedTransferTx =>
        for {
          unsignedTx <- buildTransferUnsignedTransaction(
            blockFlow,
            buildTransfer.value,
            extraUtxosInfo
          )
        } yield (
          BuildChainedTransferTxResult(BuildTransferTxResult.from(unsignedTx)),
          extraUtxosInfo.updateWithUnsignedTx(unsignedTx)
        )
      case buildExecuteScript: BuildChainedExecuteScriptTx =>
        for {
          buildUnsignedTxResult <- buildExecuteScriptUnsignedTx(
            blockFlow,
            buildExecuteScript.value,
            extraUtxosInfo
          )
        } yield {
          val (unsignedTx, txScriptExecution) = buildUnsignedTxResult
          val generatedOutputs =
            Output.fromGeneratedOutputs(unsignedTx, txScriptExecution.generatedOutputs)
          val generatedAssetOutputs = generatedOutputs.collect {
            case o: model.AssetOutput =>
              val txOutputRef =
                AssetOutputRef.from(new ScriptHint(o.hint), TxOutputRef.unsafeKey(o.key))
              Some(AssetOutputInfo(txOutputRef, o.toProtocol(), MemPoolOutput))
            case _ => None
          }
          val simulationResult = SimulationResult.from(txScriptExecution)
          (
            BuildChainedExecuteScriptTxResult(
              BuildExecuteScriptTxResult.from(
                unsignedTx,
                simulationResult
              )
            ),
            extraUtxosInfo
              .updateWithUnsignedTx(unsignedTx)
              .updateWithGeneratedAssetOutputs(generatedAssetOutputs)
          )
        }
      case buildDeployContract: BuildChainedDeployContractTx =>
        for {
          unsignedTx <- buildDeployContractUnsignedTx(
            blockFlow,
            buildDeployContract.value,
            extraUtxosInfo
          )
        } yield (
          BuildChainedDeployContractTxResult(
            BuildDeployContractTxResult.from(unsignedTx)
          ),
          extraUtxosInfo.updateWithUnsignedTx(unsignedTx)
        )
    }
  }

  def getInitialAttoAlphAmount(amountOption: Option[U256], hardfork: HardFork): Try[U256] = {
    val minimalContractDeposit = minimalContractStorageDeposit(hardfork)
    amountOption match {
      case Some(amount) =>
        if (amount >= minimalContractDeposit) { Right(amount) }
        else {
          val error =
            s"Expect ${Amount.toAlphString(minimalContractDeposit)} deposit to deploy a new contract"
          Left(failed(error))
        }
      case None => Right(minimalContractDeposit)
    }
  }

  def toVmVal(values: Option[AVector[Val]]): AVector[vm.Val] = {
    values match {
      case Some(vs) => toVmVal(vs)
      case None     => AVector.empty
    }
  }

  @SuppressWarnings(Array("org.wartremover.warts.Recursion"))
  def toVmVal(values: AVector[Val]): AVector[vm.Val] = {
    values.fold(AVector.ofCapacity[vm.Val](values.length)) {
      case (acc, value: Val.Primitive) => acc :+ value.toVmVal
      case (acc, value: ValArray)      => acc ++ toVmVal(value.value)
    }
  }

  def verifySignature(query: VerifySignature): Try[Boolean] = {
    Right(SignatureSchema.verify(query.data, query.signature, query.publicKey))
  }

  @SuppressWarnings(Array("org.wartremover.warts.OptionPartial"))
  def buildExecuteScriptUnsignedTx(
      blockFlow: BlockFlow,
      query: BuildExecuteScriptTx,
      extraUtxosInfo: ExtraUtxosInfo
  ): Try[(UnsignedTransaction, TxScriptExecution)] = {
    for {
      _          <- query.check().left.map(badRequest)
      multiplier <- GasEstimationMultiplier.from(query.gasEstimationMultiplier).left.map(badRequest)
      amounts <- BuildTxCommon
        .getAlphAndTokenAmounts(query.attoAlphAmount, query.tokens)
        .left
        .map(badRequest)
      lockPair <- query.getLockPair()
      script <- deserialize[StatefulScript](query.bytecode).left.map(serdeError =>
        badRequest(serdeError.getMessage)
      )
      buildUnsignedTxResult <- unsignedTxFromScript(
        blockFlow,
        script,
        amounts._1.getOrElse(U256.Zero),
        amounts._2,
        lockPair._1,
        lockPair._2,
        query.gasAmount,
        query.gasPrice,
        multiplier,
        extraUtxosInfo
      )
      (unsignedTx, inputWithAssets) = buildUnsignedTxResult
      emulationResult <- TxScriptEmulator
        .Default(blockFlow)
        .emulate(
          inputWithAssets,
          unsignedTx.fixedOutputs,
          unsignedTx.scriptOpt.get,
          Some(unsignedTx.gasAmount),
          Some(unsignedTx.gasPrice)
        )
        .left
        .map(failed)
    } yield {
      (unsignedTx, emulationResult.value)
    }
  }

  @SuppressWarnings(Array("org.wartremover.warts.DefaultArguments"))
  def buildExecuteScriptTx(
      blockFlow: BlockFlow,
      query: BuildExecuteScriptTx,
      extraUtxosInfo: ExtraUtxosInfo = ExtraUtxosInfo.empty
  ): Try[BuildExecuteScriptTxResult] = {
    for {
      buildUnsignedTxResult <- buildExecuteScriptUnsignedTx(blockFlow, query, extraUtxosInfo)
    } yield BuildExecuteScriptTxResult.from(
      buildUnsignedTxResult._1,
      SimulationResult.from(buildUnsignedTxResult._2)
    )
  }

  @SuppressWarnings(Array("org.wartremover.warts.ToString"))
  def compileScript(query: Compile.Script): Try[CompileScriptResult] = {
    Compiler
      .compileTxScriptFull(query.code, compilerOptions = query.getLangCompilerOptions())
      .map(CompileScriptResult.from)
      .left
      .map(error => failed(error.format(query.code)))
  }

  @SuppressWarnings(Array("org.wartremover.warts.ToString"))
  def compileContract(query: Compile.Contract): Try[CompileContractResult] = {
    Compiler
      .compileContractFull(query.code, compilerOptions = query.getLangCompilerOptions())
      .map(CompileContractResult.from)
      .left
      .map(error => failed(error.format(query.code)))
  }

  @SuppressWarnings(Array("org.wartremover.warts.ToString"))
  def compileProject(blockFlow: BlockFlow, query: Compile.Project): Try[CompileProjectResult] = {
    val compilerOptions = query.getLangCompilerOptions()
    Compiler
      .compileProject(query.code, compilerOptions)
      .left
      .map(error => failed(error.format(query.code)))
      .flatMap { result =>
        if (compilerOptions.skipTests) {
          Right(result)
        } else {
          runTests(blockFlow, query.code, result._1).map(_ => result)
        }
      }
      .map(p => CompileProjectResult.from(p._1, p._2, p._3, p._4))
  }

  private def runTests(
      blockFlow: BlockFlow,
      sourceCode: String,
      contracts: AVector[CompiledContract]
  ): Try[Unit] = {
    Testing
      .run(
        groupIndex => blockFlow.getBestCachedWorldState(groupIndex).map(_.staging()),
        sourceCode,
        contracts
      )
      .left
      .map(failed)
  }

  def getContractState(
      blockFlow: BlockFlow,
      address: Address.Contract
  ): Try[ContractState] = {
    val groupIndex = address.groupIndex
    for {
      worldState <- wrapResult(blockFlow.getBestCachedWorldState(groupIndex))
      state      <- fetchContractState(worldState, address.contractId)
    } yield state
  }

  def getContractCode(blockFlow: BlockFlow, codeHash: Hash): Try[StatefulContract] = {
    // Since the contract code is not stored in the trie,
    // and all the groups share the same storage,
    // we only need to get the world state from any one group
    val groupIndex = GroupIndex.unsafe(brokerConfig.groupRange(0))
    for {
      worldState <- wrapResult(blockFlow.getBestPersistedWorldState(groupIndex))
      code <- wrapResult(worldState.getContractCode(codeHash)) match {
        case Right(None)       => Left(notFound(s"Contract code hash: ${codeHash.toHexString}"))
        case Right(Some(code)) => Right(code)
        case Left(error)       => Left(error)
      }
    } yield code
  }

  def getParentContract(
      blockFlow: BlockFlow,
      contractAddress: Address.Contract
  ): Try[ContractParent] = {
    for {
      result <- wrapResult(
        blockFlow.getParentContractId(contractAddress.contractId).map { contractIdOpt =>
          ContractParent(contractIdOpt.map(Address.contract))
        }
      )
    } yield result
  }

  def getSubContracts(
      blockFlow: BlockFlow,
      start: Int,
      limit: Int,
      contractAddress: Address.Contract
  ): Try[SubContracts] = {
    wrapResult(blockFlow.getSubContractIds(contractAddress.contractId, start, start + limit))
      .flatMap { case (nextStart, contractIds) =>
        if (contractIds.isEmpty) {
          wrapResult(blockFlow.getSubContractsCurrentCount(contractAddress.contractId)).flatMap {
            case None =>
              Left(notFound(s"Sub-contracts of ${contractAddress}"))
            case Some(currentCount) if currentCount == start =>
              Right(SubContracts(AVector.empty, currentCount))
            case Some(currentCount) =>
              Left(
                notFound(
                  s"Current count for sub-contracts of ${contractAddress} is '$currentCount', sub-contracts start from '$start' with limit '$limit'"
                )
              )
          }
        } else {
          Right(SubContracts(contractIds.map(Address.contract), nextStart))
        }
      }
  }

  def getSubContractsCurrentCount(
      blockFlow: BlockFlow,
      contractAddress: Address.Contract
  ): Try[Int] = {
    val contractId = contractAddress.contractId
    for {
      countOpt <- wrapResult(blockFlow.getSubContractsCurrentCount(contractId))
      count <- countOpt.toRight(
        notFound(s"Current sub-contracts count for contract $contractAddress")
      )
    } yield count
  }

  def getTxIdFromOutputRef(
      blockFlow: BlockFlow,
      outputRef: TxOutputRef
  ): Try[TransactionId] = {
    for {
      resultOpt <- wrapResult(blockFlow.getTxIdTxOutputLocatorsFromOutputRef(outputRef))
      result <- resultOpt.toRight(
        notFound(s"Transaction id for output ref ${outputRef.key.value.toHexString}")
      )
    } yield result.txId
  }

  private def call[P <: CallBase](
      blockFlow: BlockFlow,
      params: P,
      execute: (
          WorldState.Staging,
          GroupIndex,
          BlockHash
      ) => Try[(AVector[vm.Val], StatefulVM.TxScriptExecution)]
  ) = {
    for {
      groupIndex <- params.validate()
      _          <- checkGroup(groupIndex)
      blockHash = params.worldStateBlockHash.getOrElse {
        val hardFork = networkConfig.getHardFork(TimeStamp.now())
        val bestDeps = blockFlow.getBestDeps(ChainIndex(groupIndex, groupIndex), hardFork)
        bestDeps.uncleHash(groupIndex)
      }
      worldState <- wrapResult(
        blockFlow.getPersistedWorldState(blockHash).map(_.cached().staging())
      )
      resultPair <- execute(worldState, groupIndex, blockHash)
      (returns, exeResult) = resultPair
      contractsState <- params.allContractAddresses.mapE(address =>
        fetchContractState(worldState, address.contractId)
      )
      events = fetchContractEvents(worldState)
      eventsSplit <- extractDebugMessages(events)
    } yield (returns, exeResult, contractsState, eventsSplit._1, eventsSplit._2)
  }

  def callTxScript(blockFlow: BlockFlow, params: CallTxScript): Try[CallTxScriptResult] = {
    val txId        = params.txId.getOrElse(TransactionId.random)
    val inputAssets = params.inputAssets.getOrElse(AVector.empty)
    for {
      script <- deserialize[StatefulScript](params.bytecode).left.map(serdeError =>
        badRequest(serdeError.getMessage)
      )
      result <- call(blockFlow, params, callTxScript(_, _, txId, _, inputAssets, script))
    } yield {
      val (returns, exeResult, contractsState, events, debugMessages) = result
      CallTxScriptResult(
        returns.map(Val.from),
        maximalGasPerTx.subUnsafe(exeResult.gasBox).value,
        contractsState,
        exeResult.contractPrevOutputs.map(_.lockupScript).map(Address.from),
        exeResult.generatedOutputs.mapWithIndex { case (output, index) =>
          Output.from(output, txId, index)
        },
        events,
        debugMessages
      )
    }
  }

  private def callTxScript(
      worldState: WorldState.Staging,
      groupIndex: GroupIndex,
      txId: TransactionId,
      blockHash: BlockHash,
      inputAssets: AVector[TestInputAsset],
      script: StatefulScript
  ): Try[(AVector[vm.Val], StatefulVM.TxScriptExecution)] = {
    val blockEnv = BlockEnv.mockup(groupIndex, blockHash, TimeStamp.now())
    val txEnv    = TxEnv.mockup(txId, inputAssets.map(_.toAssetOutput))
    val context  = StatefulContext(blockEnv, txEnv, worldState, maximalGasPerTx)
    wrapExeResult(StatefulVM.runTxScriptWithOutputsTestOnly(context, script))
  }

<<<<<<< HEAD
=======
  @inline private def mockupBlockEnv(
      groupIndex: GroupIndex,
      blockHash: BlockHash,
      blockTimeStamp: TimeStamp
  ) = {
    val consensusConfig = consensusConfigs.getConsensusConfig(blockTimeStamp)
    BlockEnv(
      ChainIndex(groupIndex, groupIndex),
      networkConfig.networkId,
      blockTimeStamp,
      consensusConfig.maxMiningTarget,
      Some(blockHash)
    )
  }

  @inline private def mockupTxEnv(txId: TransactionId, inputAssets: AVector[TestInputAsset]) = {
    TxEnv.mockup(
      txId = txId,
      signatures = Stack.popOnly(AVector.empty[Byte64]),
      prevOutputs = inputAssets.map(_.toAssetOutput),
      fixedOutputs = AVector.empty[AssetOutput],
      gasPrice = nonCoinbaseMinGasPrice,
      gasAmount = maximalGasPerTx,
      isEntryMethodPayable = true
    )
  }

>>>>>>> e14bd2c2
  def callContract(blockFlow: BlockFlow, params: CallContract): CallContractResult = {
    val txId = params.txId.getOrElse(TransactionId.random)
    val result = call(blockFlow, params, callContract(params, _, _, _, txId)).map {
      case (returns, exeResult, contractsState, events, debugMessages) =>
        CallContractSucceeded(
          returns.map(Val.from),
          maximalGasPerTx.subUnsafe(exeResult.gasBox).value,
          contractsState,
          exeResult.contractPrevOutputs.map(_.lockupScript).map(Address.from),
          exeResult.generatedOutputs.mapWithIndex { case (output, index) =>
            Output.from(output, txId, index)
          },
          events,
          debugMessages
        )
    }
    result match {
      case Right(result) => result
      case Left(error)   => CallContractFailed(error.detail)
    }
  }

  private def callContract(
      params: CallContract,
      worldState: WorldState.Staging,
      groupIndex: GroupIndex,
      blockHash: BlockHash,
      txId: TransactionId
  ): Try[(AVector[vm.Val], StatefulVM.TxScriptExecution)] = {
    val contractId = params.address.contractId
    for {
      contractObj <- wrapResult(worldState.getContractObj(contractId))
      method      <- wrapExeResult(contractObj.code.getMethod(params.methodIndex))
      result <- executeContractMethod(
        worldState,
        groupIndex,
        contractId,
        params.callerAddress.map(_.contractId),
        txId,
        blockHash,
        TimeStamp.now(),
        params.inputAssets.getOrElse(AVector.empty),
        params.methodIndex,
        params.args.getOrElse(AVector.empty),
        method
      )
    } yield result
  }

  val maxCallsInMultipleCall: Int = ServerUtils.maxCallsInMultipleCall

  def multipleCallContract(
      blockFlow: BlockFlow,
      params: MultipleCallContract
  ): Try[MultipleCallContractResult] = {
    if (params.calls.length > maxCallsInMultipleCall) {
      Left(
        failed(s"The number of contract calls exceeds the maximum limit($maxCallsInMultipleCall)")
      )
    } else {
      val bestDepss = blockFlow.brokerConfig.groupRange.map { group =>
        val hardFork = networkConfig.getHardFork(TimeStamp.now())
        blockFlow.getBestDeps(ChainIndex.unsafe(group, group), hardFork)
      }
      params.calls
        .mapE { call =>
          call.validate().map { groupIndex =>
            val blockHash = call.worldStateBlockHash.getOrElse(
              bestDepss(groupIndex.value).uncleHash(groupIndex)
            )
            callContract(blockFlow, call.copy(worldStateBlockHash = Some(blockHash)))
          }
        }
        .flatMap(results => Right(MultipleCallContractResult(results)))
    }
  }

  def runTestContract(
      blockFlow: BlockFlow,
      testContract: TestContract.Complete
  ): Try[TestContractResult] = {
    val contractId = testContract.contractId
    for {
      groupIndex <- testContract.groupIndex
      worldState <- wrapResult(blockFlow.getBestCachedWorldState(groupIndex).map(_.staging()))
      _ <- testContract.existingContracts.foreachE(
        createContract(worldState, _, testContract.blockHash, testContract.txId)
      )
      _      <- createContract(worldState, contractId, testContract)
      method <- wrapExeResult(testContract.code.getMethod(testContract.testMethodIndex))
      executionResultPair <- executeContractMethod(
        worldState,
        groupIndex,
        contractId,
        testContract.callerContractIdOpt,
        testContract.txId,
        testContract.blockHash,
        testContract.blockTimeStamp,
        testContract.inputAssets,
        testContract.testMethodIndex,
        testContract.testArgs,
        method
      )
      events = fetchContractEvents(worldState)
      contractIds <- getCreatedAndDestroyedContractIds(events)
      postState   <- fetchContractsState(worldState, testContract, contractIds._1, contractIds._2)
      eventsSplit <- extractDebugMessages(events)
    } yield {
      val executionOutputs = executionResultPair._1
      val executionResult  = executionResultPair._2
      val gasUsed          = maximalGasPerTx.subUnsafe(executionResult.gasBox)
      TestContractResult(
        address = Address.contract(testContract.contractId),
        codeHash = postState._2,
        returns = executionOutputs.map(Val.from),
        gasUsed = gasUsed.value,
        contracts = postState._1,
        txInputs = executionResult.contractPrevOutputs.map(_.lockupScript).map(Address.from),
        txOutputs = executionResult.generatedOutputs.mapWithIndex { case (output, index) =>
          Output.from(output, TransactionId.zero, index)
        },
        events = eventsSplit._1,
        debugMessages = eventsSplit._2
      )
    }
  }

  def extractDebugMessage(event: ContractEventByTxId): Try[DebugMessage] = {
    (event.fields.length, event.fields.headOption) match {
      case (1, Some(message: ValByteVec)) =>
        Right(DebugMessage(event.contractAddress, message.value.utf8String))
      case _ =>
        Left(failed("Invalid debug message"))
    }
  }

  def extractDebugMessages(
      events: AVector[ContractEventByTxId]
  ): Try[(AVector[ContractEventByTxId], AVector[DebugMessage])] = {
    val nonDebugEvents = events.filter(e => I256.from(e.eventIndex) != debugEventIndex.v)
    events.filter(e => I256.from(e.eventIndex) == debugEventIndex.v).mapE(extractDebugMessage).map {
      debugMessages => nonDebugEvents -> debugMessages
    }
  }

  private def getCreatedAndDestroyedContractIds(
      events: AVector[ContractEventByTxId]
  ): Try[(AVector[ContractId], AVector[ContractId])] = {
    events.foldE((AVector.empty[ContractId], AVector.empty[ContractId])) {
      case ((createdIds, destroyedIds), event) =>
        event.eventIndex match {
          case vm.createContractEventIndexInt =>
            event.getContractId() match {
              case Some(contractId) => Right((createdIds :+ contractId, destroyedIds))
              case None             => Left(failed(s"invalid create contract event $event"))
            }
          case vm.destroyContractEventIndexInt =>
            event.getContractId() match {
              case Some(contractId) => Right((createdIds, destroyedIds :+ contractId))
              case None             => Left(failed(s"invalid destroy contract event $event"))
            }
          case _ => Right((createdIds, destroyedIds))
        }
    }
  }

  private def fetchContractsState(
      worldState: WorldState.Staging,
      testContract: TestContract.Complete,
      createdContractIds: AVector[ContractId],
      destroyedContractIds: AVector[ContractId]
  ): Try[(AVector[ContractState], Hash)] = {
    val contractIds = testContract.existingContracts.fold(createdContractIds) {
      case (ids, contractState) =>
        if (destroyedContractIds.contains(contractState.id)) ids else ids :+ contractState.id
    }
    contractIds.mapE(id => fetchContractState(worldState, id)).flatMap { existingContractsState =>
      if (destroyedContractIds.contains(testContract.contractId)) {
        Right((existingContractsState, testContract.code.hash))
      } else {
        fetchTestContractState(worldState, testContract).map {
          case (testContractState, testCodeHash) =>
            (existingContractsState :+ testContractState, testCodeHash)
        }
      }
    }
  }

  private def fetchTestContractState(
      worldState: WorldState.Staging,
      testContract: TestContract.Complete
  ): Try[(ContractState, Hash)] = {
    fetchContractState(worldState, testContract.contractId) map { testContractState =>
      val codeHash = testContract.codeHash(testContractState.codeHash)
      // Note that we need to update the code hash as the contract might have been migrated
      (testContractState.copy(codeHash = codeHash), codeHash)
    }
  }

  private def fetchContractEvents(worldState: WorldState.Staging): AVector[ContractEventByTxId] = {
    val allLogStates = worldState.nodeIndexesState.logState.getNewLogs()
    allLogStates.flatMap(logStates =>
      logStates.states.flatMap(state =>
        AVector(
          ContractEventByTxId(
            logStates.blockHash,
            Address.contract(logStates.contractId),
            state.index.toInt,
            state.fields.map(Val.from)
          )
        )
      )
    )
  }

  private def fetchContractState(
      worldState: WorldState.AbstractCached,
      contractId: ContractId
  ): Try[ContractState] = {
    val result = for {
      state          <- worldState.getContractState(contractId)
      code           <- worldState.getContractCode(state)
      contract       <- code.toContract().left.map(IOError.Serde.apply)
      contractOutput <- worldState.getContractAsset(state.contractOutputRef)
    } yield ContractState(
      Address.contract(contractId),
      contract,
      contract.hash,
      Some(state.initialStateHash),
      state.immFields.map(Val.from),
      state.mutFields.map(Val.from),
      AssetState.from(contractOutput)
    )
    wrapResult(result)
  }

  // scalastyle:off method.length
  private def executeContractMethod(
      worldState: WorldState.Staging,
      groupIndex: GroupIndex,
      contractId: ContractId,
      callerContractIdOpt: Option[ContractId],
      txId: TransactionId,
      blockHash: BlockHash,
      blockTimeStamp: TimeStamp,
      inputAssets: AVector[TestInputAsset],
      methodIndex: Int,
      args: AVector[Val],
      method: Method[StatefulContext]
  ): Try[(AVector[vm.Val], StatefulVM.TxScriptExecution)] = {
    val blockEnv     = BlockEnv.mockup(groupIndex, blockHash, blockTimeStamp)
    val testGasFee   = nonCoinbaseMinGasPrice * maximalGasPerTx
    val assetOutputs = inputAssets.map(_.toAssetOutput)
    val txEnv        = TxEnv.mockup(txId, assetOutputs)
    val context      = StatefulContext(blockEnv, txEnv, worldState, maximalGasPerTx)
    for {
      _ <- checkArgs(args, method)
      _ <- checkGasFee(testGasFee, inputAssets)
      result <- runWithDebugError(
        context,
        contractId,
        callerContractIdOpt,
        assetOutputs,
        methodIndex,
        args,
        method,
        testGasFee
      )
    } yield result
  }
  // scalastyle:on method.length

  private def checkArgs(args: AVector[Val], method: Method[StatefulContext]): Try[Unit] = {
    if (args.sumBy(_.flattenSize()) != method.argsLength) {
      Left(
        failed(
          "The number of parameters is different from the number specified by the target method"
        )
      )
    } else {
      Right(())
    }
  }

  private def checkGasFee(testGasFee: U256, inputAssets: AVector[TestInputAsset]): Try[Unit] = {
    inputAssets.headOption match {
      case Some(inputAsset) if inputAsset.asset.attoAlphAmount < testGasFee =>
        Left(
          failed(
            s"First input asset should have at least ${ALPH.prettifyAmount(testGasFee)} to cover gas"
          )
        )
      case _ =>
        Right(())
    }
  }

  // scalastyle:off method.length
  @SuppressWarnings(Array("org.wartremover.warts.ToString"))
  def runWithDebugError(
      context: StatefulContext,
      contractId: ContractId,
      callerContractIdOpt: Option[ContractId],
      inputAssets: AVector[AssetOutput],
      methodIndex: Int,
      args: AVector[Val],
      method: Method[StatefulContext],
      testGasFee: U256
  ): Try[(AVector[vm.Val], StatefulVM.TxScriptExecution)] = {
<<<<<<< HEAD
    val executionResult = ContractRunner.run(
      context,
      contractId,
      callerContractIdOpt,
      inputAssets,
      methodIndex,
      toVmVal(args),
      method,
      testGasFee
    )
=======
    val executionResult = callerContractIdOpt match {
      case None =>
        val script = StatefulScript.unsafe(
          AVector(
            Method[StatefulContext](
              isPublic = true,
              usePreapprovedAssets = inputAssets.nonEmpty,
              useContractAssets = false,
              usePayToContractOnly = false,
              useRoutePattern = false,
              argsLength = 0,
              localsLength = 0,
              returnLength = method.returnLength,
              instrs = approveAsset(inputAssets, testGasFee) ++ callExternal(
                args,
                methodIndex,
                method.argsLength,
                method.returnLength,
                contractId
              )
            )
          )
        )
        StatefulVM.runTxScriptWithOutputsTestOnly(context, script)
      case Some(callerContractId) =>
        val mockCallerContract = StatefulContract(
          0,
          AVector(
            Method[StatefulContext](
              isPublic = true,
              usePreapprovedAssets = inputAssets.nonEmpty,
              useContractAssets = false,
              usePayToContractOnly = false,
              useRoutePattern = false,
              argsLength = 0,
              localsLength = 0,
              returnLength = method.returnLength,
              instrs = approveAsset(inputAssets, testGasFee) ++ callExternal(
                args,
                methodIndex,
                method.argsLength,
                method.returnLength,
                contractId
              )
            )
          )
        )
        StatefulVM.runCallerContractWithOutputsTestOnly(
          context,
          mockCallerContract,
          callerContractId
        )
    }
>>>>>>> e14bd2c2
    executionResult match {
      case Right(result)         => Right(result)
      case Left(Left(ioFailure)) => Left(failedInIO(ioFailure.error))
      case Left(Right(exeFailure)) =>
        val errorString = s"VM execution error: ${exeFailure.toString()}"
        val events      = fetchContractEvents(context.worldState)
        extractDebugMessages(events).flatMap { case (_, debugMessages) =>
          val detail = showDebugMessages(debugMessages) ++ errorString
          Left(failed(detail))
        }
    }
  }
  // scalastyle:on method.length

  def showDebugMessages(messages: AVector[DebugMessage]): String = {
    if (messages.isEmpty) {
      ""
    } else {
      messages.mkString("", "\n", "\n")
    }
  }

  def createContract(
      worldState: WorldState.Staging,
      existingContract: ContractState,
      blockHash: BlockHash,
      txId: TransactionId
  ): Try[Unit] = {
    createContract(
      worldState,
      existingContract.id,
      existingContract.bytecode,
      toVmVal(existingContract.immFields),
      toVmVal(existingContract.mutFields),
      existingContract.asset,
      blockHash,
      txId
    )
  }

  def createContract(
      worldState: WorldState.Staging,
      contractId: ContractId,
      testContract: TestContract.Complete
  ): Try[Unit] = {
    createContract(
      worldState,
      contractId,
      testContract.code,
      toVmVal(testContract.initialImmFields),
      toVmVal(testContract.initialMutFields),
      testContract.initialAsset,
      testContract.blockHash,
      testContract.txId
    )
  }

  def createContract(
      worldState: WorldState.Staging,
      contractId: ContractId,
      code: StatefulContract,
      initialImmState: AVector[vm.Val],
      initialMutState: AVector[vm.Val],
      asset: AssetState,
      blockHash: BlockHash,
      txId: TransactionId
  ): Try[Unit] = {
    val output = asset.toContractOutput(contractId)
    wrapResult(
      ContractRunner.createContractUnsafe(
        worldState,
        contractId,
        code,
        initialImmState,
        initialMutState,
        output,
        blockHash,
        txId
      )
    )
  }
}

object ServerUtils {

  val maxCallsInMultipleCall: Int = 20

  private def validateUtxInputs(
      unsignedTx: UnsignedTransaction
  ): Try[Unit] = {
    if (unsignedTx.inputs.nonEmpty) {
      Right(())
    } else {
      Left(ApiError.BadRequest("Invalid transaction: empty inputs"))
    }
  }

  private def validateUtxGasFee(
      unsignedTx: UnsignedTransaction
  )(implicit apiConfig: ApiConfig): Try[Unit] = {
    val gasFee = unsignedTx.gasPrice * unsignedTx.gasAmount
    if (gasFee <= apiConfig.gasFeeCap) {
      Right(())
    } else {
      val capAmount    = ALPH.prettifyAmount(apiConfig.gasFeeCap)
      val gasFeeAmount = ALPH.prettifyAmount(gasFee)
      Left(
        ApiError.BadRequest(
          s"Gas fee exceeds the limit: maximum allowed is $capAmount, but got $gasFeeAmount. " +
            s"Please lower the gas price or adjust the alephium.api.gas-fee-cap in your user.conf file."
        )
      )
    }
  }

  def validateUnsignedTransaction(
      unsignedTx: UnsignedTransaction
  )(implicit apiConfig: ApiConfig): Try[UnsignedTransaction] = {
    for {
      _ <- validateUtxInputs(unsignedTx)
      _ <- validateUtxGasFee(unsignedTx)
    } yield unsignedTx
  }

  def buildDeployContractTxWithParsedState(
      contract: StatefulContract,
      address: Address,
      initialImmFields: AVector[vm.Val],
      initialMutFields: AVector[vm.Val],
      initialAttoAlphAmount: U256,
      initialTokenAmounts: AVector[(TokenId, U256)],
      tokenIssuanceInfo: Option[(U256, Option[Address.Asset])]
  ): Try[StatefulScript] = {
    buildDeployContractScriptWithParsedState(
      Hex.toHexString(serialize(contract)),
      address,
      initialImmFields,
      initialMutFields,
      initialAttoAlphAmount,
      initialTokenAmounts,
      tokenIssuanceInfo
    )
  }

  def buildDeployContractScriptRawWithParsedState(
      codeRaw: String,
      address: Address,
      initialImmFields: AVector[vm.Val],
      initialMutFields: AVector[vm.Val],
      initialAttoAlphAmount: U256,
      initialTokenAmounts: AVector[(TokenId, U256)],
      tokenIssuanceInfo: Option[(U256, Option[Address.Asset])]
  ): String = {
    val immStateRaw = Hex.toHexString(serialize(initialImmFields))
    val mutStateRaw = Hex.toHexString(serialize(initialMutFields))
    def toCreate(approveAssets: String): String = tokenIssuanceInfo match {
      case Some((issueAmount, Some(issueTo))) =>
        s"""
           |createContractWithToken!$approveAssets(#$codeRaw, #$immStateRaw, #$mutStateRaw, ${issueAmount.v}, @$issueTo)
           |  transferToken!{@$address -> ALPH: dustAmount!()}(@$address, @$issueTo, ALPH, dustAmount!())
           |""".stripMargin.stripLeading.stripTrailing
      case Some((issueAmount, None)) =>
        s"createContractWithToken!$approveAssets(#$codeRaw, #$immStateRaw, #$mutStateRaw, ${issueAmount.v})"
      case None =>
        s"createContract!$approveAssets(#$codeRaw, #$immStateRaw, #$mutStateRaw)"
    }

    val create = if (initialTokenAmounts.isEmpty) {
      val approveAssets = s"{@$address -> ALPH: ${initialAttoAlphAmount.v}}"
      toCreate(approveAssets)
    } else {
      val approveTokens = initialTokenAmounts
        .map { case (tokenId, amount) =>
          s"#${tokenId.toHexString}: ${amount.v}"
        }
        .mkString(", ")
      val approveAssets = s"{@$address -> ALPH: ${initialAttoAlphAmount.v}, $approveTokens}"
      toCreate(approveAssets)
    }
    s"""
       |TxScript Main {
       |  $create
       |}
       |""".stripMargin
  }

  def buildDeployContractScriptWithParsedState(
      codeRaw: String,
      address: Address,
      initialImmFields: AVector[vm.Val],
      initialMutFields: AVector[vm.Val],
      initialAttoAlphAmount: U256,
      initialTokenAmounts: AVector[(TokenId, U256)],
      tokenIssuanceInfo: Option[(U256, Option[Address.Asset])]
  ): Try[StatefulScript] = {
    val scriptRaw = buildDeployContractScriptRawWithParsedState(
      codeRaw,
      address,
      initialImmFields,
      initialMutFields,
      initialAttoAlphAmount,
      initialTokenAmounts,
      tokenIssuanceInfo
    )

    wrapCompilerResult(Compiler.compileTxScript(scriptRaw))
  }
}<|MERGE_RESOLUTION|>--- conflicted
+++ resolved
@@ -1816,36 +1816,6 @@
     wrapExeResult(StatefulVM.runTxScriptWithOutputsTestOnly(context, script))
   }
 
-<<<<<<< HEAD
-=======
-  @inline private def mockupBlockEnv(
-      groupIndex: GroupIndex,
-      blockHash: BlockHash,
-      blockTimeStamp: TimeStamp
-  ) = {
-    val consensusConfig = consensusConfigs.getConsensusConfig(blockTimeStamp)
-    BlockEnv(
-      ChainIndex(groupIndex, groupIndex),
-      networkConfig.networkId,
-      blockTimeStamp,
-      consensusConfig.maxMiningTarget,
-      Some(blockHash)
-    )
-  }
-
-  @inline private def mockupTxEnv(txId: TransactionId, inputAssets: AVector[TestInputAsset]) = {
-    TxEnv.mockup(
-      txId = txId,
-      signatures = Stack.popOnly(AVector.empty[Byte64]),
-      prevOutputs = inputAssets.map(_.toAssetOutput),
-      fixedOutputs = AVector.empty[AssetOutput],
-      gasPrice = nonCoinbaseMinGasPrice,
-      gasAmount = maximalGasPerTx,
-      isEntryMethodPayable = true
-    )
-  }
-
->>>>>>> e14bd2c2
   def callContract(blockFlow: BlockFlow, params: CallContract): CallContractResult = {
     val txId = params.txId.getOrElse(TransactionId.random)
     val result = call(blockFlow, params, callContract(params, _, _, _, txId)).map {
@@ -2155,7 +2125,6 @@
       method: Method[StatefulContext],
       testGasFee: U256
   ): Try[(AVector[vm.Val], StatefulVM.TxScriptExecution)] = {
-<<<<<<< HEAD
     val executionResult = ContractRunner.run(
       context,
       contractId,
@@ -2166,61 +2135,6 @@
       method,
       testGasFee
     )
-=======
-    val executionResult = callerContractIdOpt match {
-      case None =>
-        val script = StatefulScript.unsafe(
-          AVector(
-            Method[StatefulContext](
-              isPublic = true,
-              usePreapprovedAssets = inputAssets.nonEmpty,
-              useContractAssets = false,
-              usePayToContractOnly = false,
-              useRoutePattern = false,
-              argsLength = 0,
-              localsLength = 0,
-              returnLength = method.returnLength,
-              instrs = approveAsset(inputAssets, testGasFee) ++ callExternal(
-                args,
-                methodIndex,
-                method.argsLength,
-                method.returnLength,
-                contractId
-              )
-            )
-          )
-        )
-        StatefulVM.runTxScriptWithOutputsTestOnly(context, script)
-      case Some(callerContractId) =>
-        val mockCallerContract = StatefulContract(
-          0,
-          AVector(
-            Method[StatefulContext](
-              isPublic = true,
-              usePreapprovedAssets = inputAssets.nonEmpty,
-              useContractAssets = false,
-              usePayToContractOnly = false,
-              useRoutePattern = false,
-              argsLength = 0,
-              localsLength = 0,
-              returnLength = method.returnLength,
-              instrs = approveAsset(inputAssets, testGasFee) ++ callExternal(
-                args,
-                methodIndex,
-                method.argsLength,
-                method.returnLength,
-                contractId
-              )
-            )
-          )
-        )
-        StatefulVM.runCallerContractWithOutputsTestOnly(
-          context,
-          mockCallerContract,
-          callerContractId
-        )
-    }
->>>>>>> e14bd2c2
     executionResult match {
       case Right(result)         => Right(result)
       case Left(Left(ioFailure)) => Left(failedInIO(ioFailure.error))
