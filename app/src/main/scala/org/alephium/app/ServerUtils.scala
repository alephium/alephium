// Copyright 2018 The Alephium Authors
// This file is part of the alephium project.
//
// The library is free software: you can redistribute it and/or modify
// it under the terms of the GNU Lesser General Public License as published by
// the Free Software Foundation, either version 3 of the License, or
// (at your option) any later version.
//
// The library is distributed in the hope that it will be useful,
// but WITHOUT ANY WARRANTY; without even the implied warranty of
// MERCHANTABILITY or FITNESS FOR A PARTICULAR PURPOSE. See the
// GNU Lesser General Public License for more details.
//
// You should have received a copy of the GNU Lesser General Public License
// along with the library. If not, see <http://www.gnu.org/licenses/>.

package org.alephium.app

import java.math.BigInteger

import scala.concurrent._

import akka.util.Timeout
import com.typesafe.scalalogging.StrictLogging

import org.alephium.api._
import org.alephium.api.ApiError
import org.alephium.api.model
import org.alephium.api.model.{AssetOutput => _, Transaction => _, TransactionTemplate => _, _}
<<<<<<< HEAD
import org.alephium.crypto.Byte32
import org.alephium.flow.core.{BlockFlow, BlockFlowState, ExtraUtxosInfo}
=======
import org.alephium.crypto.{Byte32, Byte64}
import org.alephium.flow.core.{BlockFlow, BlockFlowState, ExtraUtxosInfo, UtxoSelectionAlgo}
>>>>>>> 1556734f
import org.alephium.flow.core.FlowUtils.{AssetOutputInfo, MemPoolOutput}
import org.alephium.flow.core.TxUtils
import org.alephium.flow.core.TxUtils.InputData
import org.alephium.flow.core.UtxoSelectionAlgo._
import org.alephium.flow.gasestimation._
import org.alephium.flow.handler.TxHandler
import org.alephium.flow.mempool.MemPool._
import org.alephium.io.IOError
import org.alephium.protocol.{vm, ALPH, Hash, PublicKey, Signature, SignatureSchema}
import org.alephium.protocol.config._
import org.alephium.protocol.model.{Balance => _, ContractOutput => ProtocolContractOutput, _}
import org.alephium.protocol.model.UnsignedTransaction.TxOutputInfo
import org.alephium.protocol.vm.{failed => _, BlockHash => _, ContractState => _, Val => _, _}
import org.alephium.protocol.vm.StatefulVM.TxScriptExecution
import org.alephium.protocol.vm.nodeindexes.{TxIdTxOutputLocators, TxOutputLocator}
import org.alephium.ralph.Compiler
import org.alephium.serde.{avectorSerde, deserialize, serialize}
import org.alephium.util._

// scalastyle:off number.of.methods
// scalastyle:off file.size.limit number.of.types
class ServerUtils(implicit
    val brokerConfig: BrokerConfig,
    consensusConfigs: ConsensusConfigs,
    val networkConfig: NetworkConfig,
    val apiConfig: ApiConfig,
    logConfig: LogConfig,
    executionContext: ExecutionContext
) extends GrouplessUtils
    with StrictLogging {
  import ServerUtils._

  def getHeightedBlocks(
      blockFlow: BlockFlow,
      timeInterval: TimeInterval
  ): Try[AVector[(ChainIndex, AVector[(Block, Int)])]] = {
    for {
      _      <- timeInterval.validateTimeSpan(apiConfig.blockflowFetchMaxAge)
      blocks <- wrapResult(blockFlow.getHeightedBlocks(timeInterval.from, timeInterval.to))
    } yield blocks
  }

  def getBlocks(blockFlow: BlockFlow, timeInterval: TimeInterval): Try[BlocksPerTimeStampRange] = {
    getHeightedBlocks(blockFlow, timeInterval).flatMap { heightedBlocks =>
      heightedBlocks
        .mapE(_._2.mapE { case (block, height) =>
          BlockEntry.from(block, height).left.map(failed)
        })
        .map(BlocksPerTimeStampRange.apply)
    }
  }

  def getBlocksAndEvents(
      blockFlow: BlockFlow,
      timeInterval: TimeInterval
  ): Try[BlocksAndEventsPerTimeStampRange] = {
    getHeightedBlocks(blockFlow, timeInterval).flatMap { heightedBlocks =>
      heightedBlocks
        .mapE(_._2.mapE { case (block, height) =>
          for {
            blockEntry <- BlockEntry.from(block, height).left.map(failed)
            events     <- getEventsByBlockHash(blockFlow, blockEntry.hash)
          } yield {
            BlockAndEvents(blockEntry, events.events)
          }

        })
        .map(BlocksAndEventsPerTimeStampRange.apply)
    }
  }

  def getRichBlocksAndEvents(
      blockFlow: BlockFlow,
      timeInterval: TimeInterval
  ): Try[RichBlocksAndEventsPerTimeStampRange] = {
    getHeightedBlocks(blockFlow, timeInterval).flatMap { heightedBlocks =>
      heightedBlocks
        .mapE(_._2.mapE { case (block, height) =>
          for {
            transactions <- block.transactions.mapE(tx =>
              getRichTransaction(blockFlow, tx, block.hash)
            )
            blockEntry <- RichBlockEntry.from(block, height, transactions).left.map(failed)
            events     <- getEventsByBlockHash(blockFlow, blockEntry.hash)
          } yield {
            RichBlockAndEvents(blockEntry, events.events)
          }

        })
        .map(RichBlocksAndEventsPerTimeStampRange.apply)
    }
  }

  def averageHashRate(blockFlow: BlockFlow, timeInterval: TimeInterval)(implicit
      groupConfig: GroupConfig
  ): Try[HashRateResponse] = {
    getHeightedBlocks(blockFlow, timeInterval).map { blocks =>
      val hashCount = blocks.fold(BigInt(0)) { case (acc, (_, entries)) =>
        entries.fold(acc) { case (hashCount, entry) =>
          val target   = entry._1.target
          val hashDone = Target.maxBigInt.divide(target.value)
          hashCount + hashDone
        }
      }
      val hashrate =
        (hashCount * 1000 * groupConfig.chainNum) / timeInterval.durationUnsafe().millis
      HashRateResponse(s"${hashrate / 1000000} MH/s")
    }
  }

  def getCurrentDifficulty(
      blockFlow: BlockFlow
  ): Try[BigInteger] = {
    wrapResult(blockFlow.getDifficultyMetric().map(_.value))
  }

  private def tooManyUtxos[T](error: IOError): Try[T] = {
    error match {
      case IOError.MaxNodeReadLimitExceeded =>
        val message =
          "Your address has too many UTXOs and exceeds the API limit. Please consolidate your UTXOs, or run your own full node with a higher API limit."
        Left(ApiError.InternalServerError(message))
      case error => failed(error)
    }
  }

  def getBalance(
      blockFlow: BlockFlow,
      addressRaw: String,
      getMempoolUtxos: Boolean
  ): Try[Balance] = {
    val utxosLimit = apiConfig.defaultUtxosLimit
    Address.fromBase58(addressRaw) match {
      case Some(address) =>
        address.lockupScript match {
          case _: LockupScript.P2PK if !LockupScript.P2PK.hasExplicitGroupIndex(addressRaw) =>
            getGrouplessBalance(blockFlow, address, getMempoolUtxos)
          case _ =>
            for {
              _ <- checkGroup(address.lockupScript)
              balance <- blockFlow
                .getBalance(
                  address.lockupScript,
                  utxosLimit,
                  getMempoolUtxos
                )
                .map(Balance.from)
                .left
                .flatMap(tooManyUtxos)
            } yield balance
        }
      case None =>
        Left(ApiError.BadRequest(s"Unable to decode address from $addressRaw"))
    }
  }

  def getUTXOsIncludePool(blockFlow: BlockFlow, address: Address): Try[UTXOs] = {
    val utxosLimit = apiConfig.defaultUtxosLimit
    for {
      _ <- checkGroup(address.lockupScript)
      utxos <- blockFlow
        .getUTXOs(address.lockupScript, utxosLimit, getMempoolUtxos = true)
        .map(_.map(outputInfo => UTXO.from(outputInfo.ref, outputInfo.output)))
        .left
        .flatMap(tooManyUtxos)
    } yield UTXOs.from(utxos)
  }

  def getContractGroup(
      blockFlow: BlockFlow,
      contractId: ContractId,
      groupIndex: GroupIndex
  ): Try[Group] = {
    val searchResult = for {
      worldState <- blockFlow.getBestPersistedWorldState(groupIndex)
      existed    <- worldState.contractState.exists(contractId)
    } yield existed

    searchResult match {
      case Right(true)  => Right(Group(groupIndex.value))
      case Right(false) => Left(failed("Group not found. Please check another broker"))
      case Left(error)  => Left(failedInIO(error))
    }
  }

  def getGroup(blockFlow: BlockFlow, query: GetGroup): Try[Group] = query match {
    case GetGroup(assetAddress: Address.Asset) =>
      Right(Group(assetAddress.groupIndex(brokerConfig).value))
    case GetGroup(Address.Contract(LockupScript.P2C(contractId))) =>
      getGroupForContract(blockFlow, contractId)
  }

  def getGroupForContract(blockFlow: BlockFlow, contractId: ContractId): Try[Group] = {
    blockFlow
      .getGroupForContract(contractId)
      .map { groupIndex =>
        Group(groupIndex.value)
      }
      .left
      .map(failed)
  }

  def listMempoolTransactions(
      blockFlow: BlockFlow
  ): Try[AVector[MempoolTransactions]] = {
    val result = brokerConfig.groupRange.foldLeft(
      AVector.ofCapacity[MempoolTransactions](brokerConfig.chainNum)
    ) { case (acc, group) =>
      val groupIndex       = GroupIndex.unsafe(group)
      val txsWithTimestamp = blockFlow.getMemPool(groupIndex).getAllWithTimestamp()
      val groupedTxsWithTimestamp =
        txsWithTimestamp.filter(_._1.chainIndex.from == groupIndex).groupBy(_._1.chainIndex)
      acc ++ AVector.from(
        groupedTxsWithTimestamp.map { case (chainIndex, txsWithTimestamp) =>
          MempoolTransactions(
            chainIndex.from.value,
            chainIndex.to.value,
            txsWithTimestamp.map(model.TransactionTemplate.fromProtocol.tupled)
          )
        }
      )
    }
    Right(result)
  }

  def buildTransferFromOneToManyGroups(
      blockFlow: BlockFlow,
      transferRequest: BuildTransferTx
  ): Try[AVector[BuildTransferTxResult]] =
    for {
      _ <- Either.cond(
        transferRequest.gasAmount.isEmpty,
        (),
        badRequest(
          "Explicit gas amount is not permitted, transfer-from-one-to-many-groups requires gas estimation."
        )
      )
      assetOutputRefs <- transferRequest.utxos match {
        case Some(outputRefs) => prepareOutputRefs(outputRefs).left.map(badRequest)
        case None             => Right(AVector.empty[AssetOutputRef])
      }
      lockPair <- transferRequest.getLockPair()
      _ <- Either.cond(
        brokerConfig.contains(lockPair._1.groupIndex),
        (),
        badRequest(s"This node cannot serve request for Group ${lockPair._1.groupIndex}")
      )
      outputInfos = prepareOutputInfos(transferRequest.destinations)
      gasPrice    = transferRequest.gasPrice.getOrElse(nonCoinbaseMinGasPrice)
      unsignedTxs <- blockFlow
        .buildTransferFromOneToManyGroups(
          lockPair._1,
          lockPair._2,
          transferRequest.targetBlockHash,
          assetOutputRefs,
          outputInfos,
          gasPrice,
          apiConfig.defaultUtxosLimit
        )
        .left
        .map(failed)
      txs <- unsignedTxs.mapE(validateUnsignedTransaction)
    } yield txs.map(BuildTransferTxResult.from)

  def buildTransferUnsignedTransaction(
      blockFlow: BlockFlow,
      query: BuildTransferTx,
      extraUtxosInfo: ExtraUtxosInfo
  ): Try[UnsignedTransaction] = {
    for {
      lockPair <- query.getLockPair()
      unsignedTx <- prepareUnsignedTransaction(
        blockFlow,
        lockPair._1,
        lockPair._2,
        query.utxos,
        query.destinations,
        query.gasAmount,
        query.gasPrice.getOrElse(nonCoinbaseMinGasPrice),
        query.targetBlockHash,
        extraUtxosInfo
      )
    } yield unsignedTx
  }

  @SuppressWarnings(Array("org.wartremover.warts.DefaultArguments"))
  def buildTransferTransaction(
      blockFlow: BlockFlow,
      query: BuildTransferTx,
      extraUtxosInfo: ExtraUtxosInfo = ExtraUtxosInfo.empty
  ): Try[BuildTransferTxResult] = {
    for {
      unsignedTx <- buildTransferUnsignedTransaction(blockFlow, query, extraUtxosInfo)
    } yield BuildTransferTxResult.from(unsignedTx)
  }

  def buildMultiInputsTransaction(
      blockFlow: BlockFlow,
      query: BuildMultiAddressesTransaction
  ): Try[BuildTransferTxResult] = {
    for {
      unsignedTx <- prepareMultiInputsUnsignedTransactionFromQuery(
        blockFlow,
        query
      )
    } yield {
      BuildTransferTxResult.from(unsignedTx)
    }
  }
  def buildMultisig(
      blockFlow: BlockFlow,
      query: BuildMultisig
  ): Try[BuildTransferTxResult] = {
    for {
      _ <- checkGroup(query.fromAddress.lockupScript)
      unlockScript <- buildMultisigUnlockScript(
        query.fromAddress.lockupScript,
        query.fromPublicKeys
      )
      unsignedTx <- prepareUnsignedTransaction(
        blockFlow,
        query.fromAddress.lockupScript,
        unlockScript,
        query.destinations,
        query.gas,
        query.gasPrice.getOrElse(nonCoinbaseMinGasPrice),
        None,
        ExtraUtxosInfo.empty
      )
    } yield {
      BuildTransferTxResult.from(unsignedTx)
    }
  }

  def buildSweepMultisig(
      blockFlow: BlockFlow,
      query: BuildSweepMultisig
  ): Try[BuildSweepAddressTransactionsResult] = {
    val lockupScript = query.fromAddress.lockupScript
    for {
      _            <- checkGroup(lockupScript)
      unlockScript <- buildMultisigUnlockScript(lockupScript, query.fromPublicKeys)
      unsignedTxs <- prepareSweepAddressTransactionFromScripts(
        blockFlow,
        lockupScript,
        unlockScript,
        query.toAddress,
        query.maxAttoAlphPerUTXO,
        query.lockTime,
        query.gasAmount,
        query.gasPrice.getOrElse(nonCoinbaseMinGasPrice),
        query.targetBlockHash,
        query.utxosLimit
      )
    } yield {
      BuildSweepAddressTransactionsResult.from(
        unsignedTxs,
        lockupScript.groupIndex,
        query.toAddress.groupIndex
      )
    }
  }

  private def buildMultisigUnlockScript(
      lockupScript: LockupScript,
      pubKeys: AVector[PublicKey]
  ): Try[UnlockScript.P2MPKH] = {
    lockupScript match {
      case LockupScript.P2MPKH(pkHashes, m) =>
        if (m == pubKeys.length) {
          val indexes = pkHashes.zipWithIndex
          pubKeys
            .mapE { pub =>
              val pubHash = Hash.hash(pub.bytes)
              indexes.find { case (hash, _) => hash == pubHash } match {
                case Some((_, index)) => Right((pub, index))
                case None => Left(ApiError.BadRequest(s"Invalid public key: ${pub.toHexString}"))

              }
            }
            .map(UnlockScript.P2MPKH(_))
        } else {
          Left(
            ApiError.BadRequest(s"Invalid public key number. Expected ${m}, got ${pubKeys.length}")
          )
        }
      case _ =>
        Left(ApiError.BadRequest(s"Invalid lockup script"))
    }
  }

  def buildSweepAddressTransactions(
      blockFlow: BlockFlow,
      query: BuildSweepAddressTransactions
  ): Try[BuildSweepAddressTransactionsResult] = {
    val lockupScript = LockupScript.p2pkh(query.fromPublicKey)
    for {
      _ <- checkGroup(lockupScript)
      unsignedTxs <- prepareSweepAddressTransaction(
        blockFlow,
        query.fromPublicKey,
        query.toAddress,
        query.maxAttoAlphPerUTXO,
        query.lockTime,
        query.gasAmount,
        query.gasPrice.getOrElse(nonCoinbaseMinGasPrice),
        query.targetBlockHash,
        query.utxosLimit
      )
    } yield {
      BuildSweepAddressTransactionsResult.from(
        unsignedTxs,
        lockupScript.groupIndex,
        query.toAddress.groupIndex
      )
    }
  }

  def submitTransaction(txHandler: ActorRefT[TxHandler.Command], tx: TransactionTemplate)(implicit
      askTimeout: Timeout
  ): FutureTry[SubmitTxResult] = {
    publishTx(txHandler, tx)
  }

  def createTxTemplate(query: SubmitTransaction): Try[TransactionTemplate] = {
    for {
      unsignedTx <- decodeUnsignedTransaction(query.unsignedTx)
      _          <- validateUnsignedTransaction(unsignedTx)
    } yield {
      templateWithSignatures(
        unsignedTx,
        AVector(query.signature)
      )
    }
  }

  def createMultisigTxTemplate(query: SubmitMultisig): Try[TransactionTemplate] = {
    for {
      unsignedTx <- decodeUnsignedTransaction(query.unsignedTx)
      _          <- validateUnsignedTransaction(unsignedTx)
    } yield {
      templateWithSignatures(
        unsignedTx,
        query.signatures
      )
    }
  }

  private def templateWithSignatures(
      unsignedTx: UnsignedTransaction,
      signatures: AVector[Signature]
  ): TransactionTemplate = {
    TransactionTemplate(
      unsignedTx,
<<<<<<< HEAD
      signatures.map(Bytes64.from),
=======
      signatures.map(Byte64.from),
>>>>>>> 1556734f
      scriptSignatures = AVector.empty
    )
  }

  def convert(statusOpt: Option[BlockFlowState.TxStatus]): TxStatus = {
    statusOpt match {
      case Some(confirmed: BlockFlowState.Confirmed) =>
        Confirmed(
          confirmed.index.hash,
          confirmed.index.index,
          confirmed.chainConfirmations,
          confirmed.fromGroupConfirmations,
          confirmed.toGroupConfirmations
        )
      case Some(BlockFlowState.MemPooled) =>
        MemPooled()
      case None =>
        TxNotFound()
    }
  }

  def getTransactionStatus(
      blockFlow: BlockFlow,
      txId: TransactionId,
      chainIndex: ChainIndex
  ): Try[TxStatus] = {
    blockFlow.getTransactionStatus(txId, chainIndex).left.map(failed).map(convert)
  }

  def decodeUnsignedTransaction(
      unsignedTx: String
  ): Try[UnsignedTransaction] = {
    for {
      txByteString <- Hex.from(unsignedTx).toRight(badRequest("Invalid hex"))
      unsignedTx <- deserialize[UnsignedTransaction](txByteString).left
        .map(serdeError => badRequest(serdeError.getMessage))
      _ <- validateUnsignedTransaction(unsignedTx)
    } yield unsignedTx
  }

  def decodeUnlockScript(
      unlockScript: String
  ): Try[UnlockScript] = {
    Hex.from(unlockScript).toRight(badRequest("Invalid hex")).flatMap { unlockScriptBytes =>
      deserialize[UnlockScript](unlockScriptBytes).left
        .map(serdeError => badRequest(serdeError.getMessage))
    }
  }

  def getEventsForContractCurrentCount(
      blockFlow: BlockFlow,
      contractAddress: Address.Contract
  ): Try[Int] = {
    val contractId = contractAddress.lockupScript.contractId
    for {
      countOpt <- wrapResult(blockFlow.getEventsCurrentCount(contractId))
      count    <- countOpt.toRight(notFound(s"Current events count for contract $contractAddress"))
    } yield count
  }

  private def handleBlockError(blockHash: BlockHash, error: IOError) = {
    error match {
      case _: IOError.KeyNotFound =>
        failed(
          s"The block ${blockHash.toHexString} does not exist, please check if your full node synced"
        )
      case other =>
        failed(s"Fail fetching block with hash ${blockHash.toHexString}, error: $other")
    }
  }

  def getBlock(blockFlow: BlockFlow, hash: BlockHash): Try[BlockEntry] =
    for {
      _ <- checkHashChainIndex(hash)
      block <- blockFlow
        .getBlock(hash)
        .left
        .map(handleBlockError(hash, _))
      height <- blockFlow
        .getHeight(block.header)
        .left
        .map(failedInIO)
      blockEntry <- BlockEntry.from(block, height).left.map(failed)
    } yield blockEntry

  def getRichBlockAndEvents(blockFlow: BlockFlow, hash: BlockHash): Try[RichBlockAndEvents] =
    for {
      _ <- checkHashChainIndex(hash)
      block <- blockFlow
        .getBlock(hash)
        .left
        .map(handleBlockError(hash, _))
      height <- blockFlow
        .getHeight(block.header)
        .left
        .map(failedInIO)
      transactions <- block.transactions.mapE(tx => getRichTransaction(blockFlow, tx, hash))
      blockEntry   <- RichBlockEntry.from(block, height, transactions).left.map(failed)
      contractEventsByBlockHash <- getEventsByBlockHash(blockFlow, hash)
    } yield RichBlockAndEvents(blockEntry, contractEventsByBlockHash.events)

  private[app] def getRichTransaction(
      blockFlow: BlockFlow,
      transaction: Transaction,
      spentBlockHash: BlockHash
  ): Try[RichTransaction] = {
    for {
      assetInputs    <- getRichAssetInputs(blockFlow, transaction, spentBlockHash)
      contractInputs <- getRichContractInputs(blockFlow, transaction, spentBlockHash)
    } yield {
      RichTransaction.from(transaction, assetInputs, contractInputs)
    }
  }

  @SuppressWarnings(Array("org.wartremover.warts.AsInstanceOf"))
  private[app] def getRichContractInputs(
      blockFlow: BlockFlow,
      transaction: Transaction,
      spentBlockHash: BlockHash
  ): Try[AVector[RichContractInput]] = {
    transaction.contractInputs.mapE { contractOutputRef =>
      for {
        txOutputOpt <- wrapResult(blockFlow.getTxOutput(contractOutputRef, spentBlockHash))
        richInput <- txOutputOpt match {
          case Some(txOutput) =>
            Right(RichInput.from(contractOutputRef, txOutput.asInstanceOf[ProtocolContractOutput]))
          case None =>
            Left(notFound(s"Transaction output for contract output reference ${contractOutputRef}"))
        }
      } yield richInput
    }
  }

  @SuppressWarnings(Array("org.wartremover.warts.AsInstanceOf"))
  private[app] def getRichAssetInputs(
      blockFlow: BlockFlow,
      transaction: Transaction,
      spentBlockHash: BlockHash
  ): Try[AVector[RichAssetInput]] = {
    transaction.unsigned.inputs.mapE { assetInput =>
      for {
        txOutputOpt <- wrapResult(blockFlow.getTxOutput(assetInput.outputRef, spentBlockHash))
        richInput <- txOutputOpt match {
          case Some(txOutput) =>
            Right(RichInput.from(assetInput, txOutput.asInstanceOf[AssetOutput]))
          case None =>
            Left(notFound(s"Transaction output for asset output reference ${assetInput.outputRef}"))
        }
      } yield richInput
    }
  }

  def getMainChainBlockByGhostUncle(
      blockFlow: BlockFlow,
      ghostUncleHash: BlockHash
  ): Try[BlockEntry] =
    for {
      chainIndex <- checkHashChainIndex(ghostUncleHash)
      result <- blockFlow
        .getMainChainBlockByGhostUncle(chainIndex, ghostUncleHash)
        .left
        .map(handleBlockError(ghostUncleHash, _))
      blockEntry <- result match {
        case None =>
          isBlockInMainChain(blockFlow, ghostUncleHash).flatMap { isMainChainBlock =>
            if (isMainChainBlock) {
              val message =
                s"The block ${ghostUncleHash.toHexString} is not a ghost uncle block, you should use a ghost uncle block hash to call this endpoint"
              Left(failed(message))
            } else {
              val resource =
                s"The mainchain block that references the ghost uncle block ${ghostUncleHash.toHexString}"
              Left(notFound(resource))
            }
          }
        case Some((block, height)) => BlockEntry.from(block, height).left.map(failed)
      }
    } yield blockEntry

  def getBlockAndEvents(blockFlow: BlockFlow, hash: BlockHash): Try[BlockAndEvents] =
    for {
      block  <- getBlock(blockFlow, hash)
      events <- getEventsByBlockHash(blockFlow, hash)
    } yield BlockAndEvents(block, events.events)

  def isBlockInMainChain(blockFlow: BlockFlow, blockHash: BlockHash): Try[Boolean] = {
    blockFlow.isBlockInMainChain(blockHash).left.map(handleBlockError(blockHash, _))
  }

  def getBlockHeader(blockFlow: BlockFlow, hash: BlockHash): Try[BlockHeaderEntry] =
    for {
      blockHeader <- blockFlow
        .getBlockHeader(hash)
        .left
        .map(handleBlockError(hash, _))
      height <- blockFlow
        .getHeight(hash)
        .left
        .map(failedInIO)
    } yield BlockHeaderEntry.from(blockHeader, height)

  def getRawBlock(blockFlow: BlockFlow, hash: BlockHash): Try[RawBlock] =
    for {
      _ <- checkHashChainIndex(hash)
      blockBytes <- blockFlow
        .getBlockBytes(hash)
        .left
        .map(handleBlockError(hash, _))
    } yield RawBlock(blockBytes)

  def getHashesAtHeight(
      blockFlow: BlockFlow,
      chainIndex: ChainIndex,
      query: GetHashesAtHeight
  ): Try[HashesAtHeight] =
    for {
      hashes <- blockFlow
        .getHashes(chainIndex, query.height)
        .left
        .map(failedInIO)
    } yield HashesAtHeight(hashes)

  def getChainInfo(blockFlow: BlockFlow, chainIndex: ChainIndex): Try[ChainInfo] =
    for {
      maxHeight <- blockFlow
        .getMaxHeightByWeight(chainIndex)
        .left
        .map(failedInIO)
    } yield ChainInfo(maxHeight)

  def searchLocalTransactionStatus(
      blockFlow: BlockFlow,
      txId: TransactionId,
      chainIndexes: AVector[ChainIndex]
  ): Try[TxStatus] = {
    blockFlow.searchLocalTransactionStatus(txId, chainIndexes).left.map(failed).map(convert)
  }

  def getTransaction(
      blockFlow: BlockFlow,
      txId: TransactionId,
      fromGroup: Option[GroupIndex],
      toGroup: Option[GroupIndex]
  ): Try[model.Transaction] = {
    getTransactionAndConvert(
      blockFlow,
      txId,
      fromGroup,
      toGroup,
      tx => model.Transaction.fromProtocol(tx)
    )
  }

  def getRichTransaction(
      blockFlow: BlockFlow,
      txId: TransactionId,
      fromGroup: Option[GroupIndex],
      toGroup: Option[GroupIndex]
  ): Try[model.RichTransaction] = {
    for {
      blockHash       <- getBlockHashForTransaction(blockFlow, txId)
      transaction     <- getTransactionAndConvert(blockFlow, txId, fromGroup, toGroup, identity)
      richTransaction <- getRichTransaction(blockFlow, transaction, blockHash)
    } yield richTransaction
  }

  def getBlockHashForTransaction(blockFlow: BlockFlow, txId: TransactionId): Try[BlockHash] = {
    val outputRef = TxOutputRef.key(txId, 0)
    for {
      locatorsOpt <- wrapResult(blockFlow.getTxIdTxOutputLocatorsFromOutputRef(outputRef))
      locators <- locatorsOpt.toRight(
        notFound(s"Transaction id for output ref ${outputRef.value.toHexString}")
      )
      mainchainBlockHash <- getMainChainBlockHashFromOutputLocators(blockFlow, locators)
    } yield mainchainBlockHash
  }

  def getMainChainBlockHashFromOutputLocators(
      blockFlow: BlockFlow,
      locators: TxIdTxOutputLocators
  ): Try[BlockHash] = {
    for {
      locatorOpt <- locators.txOutputLocators.findE(locator =>
        isBlockInMainChain(blockFlow, locator.blockHash)
      )
      locator <- locatorOpt.toRight(
        notFound(s"Main chain block hash for ${locators.txId}")
      )
    } yield locator.blockHash
  }

  def getRawTransaction(
      blockFlow: BlockFlow,
      txId: TransactionId,
      fromGroup: Option[GroupIndex],
      toGroup: Option[GroupIndex]
  ): Try[model.RawTransaction] = {
    getTransactionAndConvert(
      blockFlow,
      txId,
      fromGroup,
      toGroup,
      tx => RawTransaction(serialize(tx))
    )
  }

  def getTransactionAndConvert[T](
      blockFlow: BlockFlow,
      txId: TransactionId,
      fromGroup: Option[GroupIndex],
      toGroup: Option[GroupIndex],
      convert: Transaction => T
  ): Try[T] = {
    val result = (fromGroup, toGroup) match {
      case (Some(from), Some(to)) =>
        blockFlow.getTransaction(txId, ChainIndex(from, to)).left.map(failed)
      case _ =>
        val chainIndexes = brokerConfig.chainIndexes.filter { chainIndex =>
          fromGroup.forall(_ == chainIndex.from) && toGroup.forall(_ == chainIndex.to)
        }
        blockFlow.searchTransaction(txId, chainIndexes).left.map(failed)
    }

    result.flatMap {
      case Some(tx) => Right(convert(tx))
      case None     => Left(notFound(s"Transaction ${txId.toHexString}"))
    }
  }

  def getEventsByTxId(
      blockFlow: BlockFlow,
      txId: TransactionId
  ): Try[ContractEventsByTxId] = {
    wrapResult(
      blockFlow.getEventsByHash(Byte32.unsafe(txId.bytes)).map { logs =>
        val events = logs.map(p => ContractEventByTxId.from(p._1, p._2, p._3))
        ContractEventsByTxId(events)
      }
    )
  }

  def getEventsByBlockHash(
      blockFlow: BlockFlow,
      blockHash: BlockHash
  ): Try[ContractEventsByBlockHash] = {
    wrapResult(
      blockFlow.getEventsByHash(Byte32.unsafe(blockHash.bytes)).map { logs =>
        val events = logs.map(p => ContractEventByBlockHash.from(p._2, p._3))
        ContractEventsByBlockHash(events)
      }
    )
  }

  def getEventsByContractAddress(
      blockFlow: BlockFlow,
      start: Int,
      limit: Int,
      contractAddress: Address.Contract
  ): Try[ContractEvents] = {
    wrapResult(blockFlow.getEvents(contractAddress.lockupScript.contractId, start, start + limit))
      .flatMap {
        case (nextStart, logStatesVec) => {
          if (logStatesVec.isEmpty) {
            wrapResult(blockFlow.getEventsCurrentCount(contractAddress.contractId)).flatMap {
              case None =>
                Left(notFound(s"Contract events of ${contractAddress}"))
              case Some(currentCount) if currentCount == start =>
                Right(ContractEvents.from(AVector.empty, nextStart))
              case Some(currentCount) =>
                Left(
                  notFound(
                    s"Current count for events of ${contractAddress} is '$currentCount', events start from '$start' with limit '$limit'"
                  )
                )
            }
          } else {
            Right(ContractEvents.from(logStatesVec, nextStart))
          }
        }
      }
  }

  private def publishTx(txHandler: ActorRefT[TxHandler.Command], tx: TransactionTemplate)(implicit
      askTimeout: Timeout
  ): FutureTry[SubmitTxResult] = {
    val message =
      TxHandler.AddToMemPool(AVector(tx), isIntraCliqueSyncing = false, isLocalTx = true)
    txHandler.ask(message).mapTo[TxHandler.SubmitToMemPoolResult].map {
      case TxHandler.ProcessedByMemPool(_, AddedToMemPool) =>
        Right(SubmitTxResult(tx.id, tx.fromGroup.value, tx.toGroup.value))
      case TxHandler.ProcessedByMemPool(_, AlreadyExisted) =>
        // succeed for idempotency reasons due to clients retrying submission
        Right(SubmitTxResult(tx.id, tx.fromGroup.value, tx.toGroup.value))
      case failedResult =>
        Left(failed(failedResult.message))
    }
  }

  private[app] def mergeAndprepareOutputInfos(
      destinations: AVector[Destination]
  ): Either[String, AVector[TxOutputInfo]] = {
    AVector.from(destinations.groupBy(_.address)).flatMapE { case (address, dests) =>
      val simpleDests = dests.filter(dest => dest.lockTime.isEmpty && dest.message.isEmpty)
      val otherDests =
        prepareOutputInfos(dests.filter(dest => dest.lockTime.isDefined || dest.message.isDefined))

      if (simpleDests.nonEmpty) {
        for {
          amount <- TxUtils.checkTotalAttoAlphAmount(simpleDests.map(_.getAttoAlphAmount().value))
          tokens <- UnsignedTransaction
            .calculateTotalAmountPerToken(
              simpleDests.flatMap(
                _.tokens.map(_.map(t => (t.id, t.amount))).getOrElse(AVector.empty)
              )
            )
        } yield {
          TxOutputInfo(address.lockupScript, amount, tokens, None, None) +: otherDests
        }
      } else {
        Right(otherDests)
      }
    }
  }

  protected def prepareOutputInfos(destinations: AVector[Destination]): AVector[TxOutputInfo] = {
    destinations.map { destination =>
      val tokensInfo = destination.tokens match {
        case Some(tokens) =>
          tokens.map { token =>
            token.id -> token.amount
          }
        case None =>
          AVector.empty[(TokenId, U256)]
      }

      val tokensDustAmount = dustUtxoAmount.mulUnsafe(U256.unsafe(tokensInfo.length))

      TxOutputInfo(
        destination.address.lockupScript,
        Math.max(destination.getAttoAlphAmount().value, tokensDustAmount),
        tokensInfo,
        destination.lockTime,
        destination.message
      )
    }
  }

  // scalastyle:off method.length
  def prepareMultiInputsUnsignedTransactionFromQuery(
      blockFlow: BlockFlow,
      query: BuildMultiAddressesTransaction
  ): Try[UnsignedTransaction] = {

    val transferResult = for {
      outputInfos <- mergeAndprepareOutputInfos(query.from.flatMap(_.destinations)).left.map(failed)
      inputs <- query.from.mapE { in =>
        for {
          lockUnlock <- in.getLockPair()
          utxos      <- prepareOutputRefsOpt(in.utxos).left.map(failed)
          amount <- TxUtils
            .checkTotalAttoAlphAmount(in.destinations.map(_.getAttoAlphAmount().value))
            .left
            .map(failed)
          tokens <- UnsignedTransaction
            .calculateTotalAmountPerToken(
              in.destinations.flatMap(
                _.tokens.map(_.map(t => (t.id, t.amount))).getOrElse(AVector.empty)
              )
            )
            .left
            .map(failed)
        } yield {
          lockUnlock match {
            case (lock, unlock) =>
              InputData(
                lock,
                unlock,
                amount,
                Option.when(tokens.nonEmpty)(tokens),
                in.gasAmount,
                utxos
              )
          }
        }
      }
      _ <- checkUniqueInputs(inputs)
      result <-
        blockFlow
          .transferMultiInputs(
            inputs,
            outputInfos,
            query.gasPrice.getOrElse(nonCoinbaseMinGasPrice),
            apiConfig.defaultUtxosLimit,
            query.targetBlockHash
          )
          .left
          .map(failedInIO)
    } yield {
      result
    }

    transferResult match {
      case Right(Right(unsignedTransaction)) => validateUnsignedTransaction(unsignedTransaction)
      case Right(Left(error))                => Left(failed(error))
      case Left(error)                       => Left(error)
    }
  }

  def prepareUnsignedTransaction(
      blockFlow: BlockFlow,
      fromPublicKey: PublicKey,
      outputRefsOpt: Option[AVector[OutputRef]],
      destinations: AVector[Destination],
      gasOpt: Option[GasBox],
      gasPrice: GasPrice,
      targetBlockHashOpt: Option[BlockHash],
      extraUtxosInfo: ExtraUtxosInfo
  ): Try[UnsignedTransaction] = {
    val fromLockupScript = LockupScript.p2pkh(fromPublicKey)
    val fromUnlockScript = UnlockScript.p2pkh(fromPublicKey)
    prepareUnsignedTransaction(
      blockFlow,
      fromLockupScript,
      fromUnlockScript,
      outputRefsOpt,
      destinations,
      gasOpt,
      gasPrice,
      targetBlockHashOpt,
      extraUtxosInfo
    )
  }

  // scalastyle:off parameter.number
  def prepareUnsignedTransaction(
      blockFlow: BlockFlow,
      fromLockupScript: LockupScript.Asset,
      fromUnlockScript: UnlockScript,
      outputRefsOpt: Option[AVector[OutputRef]],
      destinations: AVector[Destination],
      gasOpt: Option[GasBox],
      gasPrice: GasPrice,
      targetBlockHashOpt: Option[BlockHash],
      extraUtxosInfo: ExtraUtxosInfo
  ): Try[UnsignedTransaction] = {
    val outputInfos = prepareOutputInfos(destinations)

    val transferResult = outputRefsOpt match {
      case Some(outputRefs) =>
        prepareOutputRefs(outputRefs) match {
          case Right(assetOutputRefs) =>
            blockFlow.transfer(
              targetBlockHashOpt,
              fromLockupScript,
              fromUnlockScript,
              assetOutputRefs,
              outputInfos,
              gasOpt,
              gasPrice
            )
          case Left(error) =>
            Right(Left(error))
        }
      case None =>
        blockFlow.transfer(
          targetBlockHashOpt,
          fromLockupScript,
          fromUnlockScript,
          outputInfos,
          gasOpt,
          gasPrice,
          apiConfig.defaultUtxosLimit,
          extraUtxosInfo
        )
    }

    transferResult match {
      case Right(Right(unsignedTransaction)) => validateUnsignedTransaction(unsignedTransaction)
      case Right(Left(error))                => Left(failed(error))
      case Left(error)                       => failed(error)
    }
  }
  // scalastyle:on parameter.number

  private def getUtxosLimit(utxosLimit: Option[Int]): Int = {
    utxosLimit match {
      case Some(limit) => math.min(apiConfig.defaultUtxosLimit, limit)
      case None        => apiConfig.defaultUtxosLimit
    }
  }

  // scalastyle:off parameter.number
  def prepareSweepAddressTransaction(
      blockFlow: BlockFlow,
      fromPublicKey: PublicKey,
      toAddress: Address.Asset,
      maxAttoAlphPerUTXO: Option[Amount],
      lockTimeOpt: Option[TimeStamp],
      gasOpt: Option[GasBox],
      gasPrice: GasPrice,
      targetBlockHashOpt: Option[BlockHash],
      utxosLimit: Option[Int]
  ): Try[AVector[UnsignedTransaction]] = {
    blockFlow.sweepAddress(
      targetBlockHashOpt,
      fromPublicKey,
      toAddress.lockupScript,
      lockTimeOpt,
      gasOpt,
      gasPrice,
      maxAttoAlphPerUTXO.map(_.value),
      getUtxosLimit(utxosLimit)
    ) match {
      case Right(Right(unsignedTxs)) => unsignedTxs.mapE(validateUnsignedTransaction)
      case Right(Left(error))        => Left(failed(error))
      case Left(error)               => failed(error)
    }
  }
  // scalastyle:on parameter.number

  // scalastyle:off parameter.number
  def prepareSweepAddressTransactionFromScripts(
      blockFlow: BlockFlow,
      fromLockupScript: LockupScript.Asset,
      fromUnlockupScript: UnlockScript,
      toAddress: Address.Asset,
      maxAttoAlphPerUTXO: Option[Amount],
      lockTimeOpt: Option[TimeStamp],
      gasOpt: Option[GasBox],
      gasPrice: GasPrice,
      targetBlockHashOpt: Option[BlockHash],
      utxosLimit: Option[Int]
  ): Try[AVector[UnsignedTransaction]] = {
    blockFlow.sweepAddressFromScripts(
      targetBlockHashOpt,
      fromLockupScript,
      fromUnlockupScript,
      toAddress.lockupScript,
      lockTimeOpt,
      gasOpt,
      gasPrice,
      maxAttoAlphPerUTXO.map(_.value),
      getUtxosLimit(utxosLimit)
    ) match {
      case Right(Right(unsignedTxs)) => unsignedTxs.mapE(validateUnsignedTransaction)
      case Right(Left(error))        => Left(failed(error))
      case Left(error)               => failed(error)
    }
  }

  def prepareUnsignedTransaction(
      blockFlow: BlockFlow,
      fromLockupScript: LockupScript.Asset,
      fromUnlockScript: UnlockScript,
      destinations: AVector[Destination],
      gasOpt: Option[GasBox],
      gasPrice: GasPrice,
      targetBlockHashOpt: Option[BlockHash],
      extraUtxosInfo: ExtraUtxosInfo
  ): Try[UnsignedTransaction] = {
    prepareUnsignedTransaction(
      blockFlow,
      fromLockupScript,
      fromUnlockScript,
      None,
      destinations,
      gasOpt,
      gasPrice,
      targetBlockHashOpt,
      extraUtxosInfo
    )
  }

  def prepareOutputRefsOpt(
      outputRefsOpt: Option[AVector[OutputRef]]
  ): Either[String, Option[AVector[AssetOutputRef]]] = {
    outputRefsOpt match {
      case Some(outputRefs) => prepareOutputRefs(outputRefs).map(Some(_))
      case None             => Right(None)
    }
  }

  def prepareOutputRefs(
      outputRefs: AVector[OutputRef]
  ): Either[String, AVector[AssetOutputRef]] = {
    val allAssetType = outputRefs.forall(outputRef => Hint.unsafe(outputRef.hint).isAssetType)
    if (allAssetType) {
      Right(outputRefs.map(_.unsafeToAssetOutputRef()))
    } else {
      Left("Selected UTXOs must be of asset type")
    }
  }

  def checkGroup(lockupScript: LockupScript): Try[Unit] = {
    checkGroup(
      lockupScript.groupIndex(brokerConfig),
      Some(s"Address ${Address.from(lockupScript)}")
    )
  }

  def checkGroup(publicKey: PublicKey): Try[Unit] = {
    val lockupScript = LockupScript.p2pkh(publicKey)
    checkGroup(lockupScript)
  }

  @SuppressWarnings(Array("org.wartremover.warts.DefaultArguments"))
  def checkGroup(groupIndex: GroupIndex, data: Option[String] = None): Try[Unit] = {
    if (brokerConfig.contains(groupIndex)) {
      Right(())
    } else {
      Left(badRequest(s"${data.getOrElse("This node")} belongs to other groups"))
    }
  }

  def checkChainIndex(chainIndex: ChainIndex, data: String): Try[ChainIndex] = {
    if (
      brokerConfig.contains(chainIndex.from) ||
      brokerConfig.contains(chainIndex.to)
    ) {
      Right(chainIndex)
    } else {
      Left(badRequest(s"$data belongs to other groups"))
    }
  }

  def checkHashChainIndex(hash: BlockHash): Try[ChainIndex] = {
    val chainIndex = ChainIndex.from(hash)
    checkChainIndex(chainIndex, hash.toHexString)
  }

  def checkUniqueInputs(
      inputs: AVector[InputData]
  ): Try[Unit] = {
    if (inputs.groupBy(_.fromLockupScript).values.exists(_.length > 1)) {
      Left(badRequest("Some addresses defined multiple time"))
    } else {
      Right(())
    }
  }

  def execute(f: => Unit): FutureTry[Boolean] =
    Future {
      f
      Right(true)
    }

  def buildMultisigAddress(
      keys: AVector[PublicKey],
      mrequired: Int
  ): Either[String, BuildMultisigAddressResult] = {
    LockupScript.p2mpkh(keys, mrequired) match {
      case Some(lockupScript) =>
        Right(
          BuildMultisigAddressResult(
            Address.Asset(lockupScript)
          )
        )
      case None => Left(s"Invalid m-of-n multisig")
    }
  }

  private def unsignedTxFromScript(
      blockFlow: BlockFlow,
      script: StatefulScript,
      amounts: BuildTxCommon.ScriptTxAmounts,
      fromLockupScript: LockupScript.Asset,
      fromUnlockScript: UnlockScript,
      gas: Option[GasBox],
      gasPrice: Option[GasPrice],
      gasEstimationMultiplier: Option[GasEstimationMultiplier],
      utxos: AVector[AssetOutputInfo]
  ): Try[(UnsignedTransaction, AVector[TxInputWithAsset])] = {
    for {
      selectedUtxos <- buildSelectedUtxos(
        blockFlow,
        script,
        amounts,
        fromUnlockScript,
        gas,
        gasPrice,
        gasEstimationMultiplier,
        utxos
      )
      inputs = selectedUtxos.assets.map(asset => (asset.ref, asset.output))
      unsignedTx <- wrapError {
        UnsignedTransaction.buildScriptTx(
          script,
          fromLockupScript,
          fromUnlockScript,
          inputs,
          amounts.approvedAlph,
          amounts.tokens,
          gas.getOrElse(selectedUtxos.gas),
          gasPrice.getOrElse(nonCoinbaseMinGasPrice)
        )
      }
      validatedUnsignedTx <- validateUnsignedTransaction(unsignedTx)
    } yield (
      validatedUnsignedTx,
      selectedUtxos.assets.map(TxInputWithAsset.from(_, fromUnlockScript))
    )
  }

  final def buildSelectedUtxos(
      blockFlow: BlockFlow,
      script: StatefulScript,
      amounts: BuildTxCommon.ScriptTxAmounts,
      fromUnlockScript: UnlockScript,
      gas: Option[GasBox],
      gasPrice: Option[GasPrice],
      gasEstimationMultiplier: Option[GasEstimationMultiplier],
      utxos: AVector[AssetOutputInfo]
  ): Try[Selected] = {
    val result = tryBuildSelectedUtxos(
      blockFlow,
      script,
      amounts,
      fromUnlockScript,
      gas,
      gasPrice,
      gasEstimationMultiplier,
      utxos
    )
    result match {
      case Right(res) =>
        val alphAmount = res.assets.fold(U256.Zero)(_ addUnsafe _.output.amount)
        val gasFee     = gasPrice.getOrElse(nonCoinbaseMinGasPrice) * res.gas

        val remainingAmount = alphAmount.subUnsafe(gasFee).subUnsafe(amounts.approvedAlph)
        if (remainingAmount < dustUtxoAmount) {
          tryBuildSelectedUtxos(
            blockFlow,
            script,
            amounts.copy(estimatedAlph = amounts.estimatedAlph.addUnsafe(dustUtxoAmount)),
            fromUnlockScript,
            Some(res.gas),
            gasPrice,
            None,
            utxos
          )
        } else {
          Right(res)
        }
      case err @ _ => err
    }
  }

  private def tryBuildSelectedUtxos(
      blockFlow: BlockFlow,
      script: StatefulScript,
      amounts: BuildTxCommon.ScriptTxAmounts,
      fromUnlockScript: UnlockScript,
      gas: Option[GasBox],
      gasPrice: Option[GasPrice],
      gasEstimationMultiplier: Option[GasEstimationMultiplier],
      utxos: AVector[AssetOutputInfo]
  ): Try[Selected] = {
<<<<<<< HEAD
    wrapError(
      blockFlow.selectUtxos(
        fromUnlockScript,
        utxos,
        (amounts.estimatedAlph, amounts.tokens, amounts.tokens.length + 1),
        gasEstimationMultiplier,
        Some(script),
        gas,
        gasPrice.getOrElse(nonCoinbaseMinGasPrice)
=======
    val utxosLimit               = apiConfig.defaultUtxosLimit
    val estimatedTxOutputsLength = tokens.length + 1
    // Allocate extra dust amounts for potential fixed outputs as well as generated outputs
    val estimatedTotalDustAmount =
      dustUtxoAmount.mulUnsafe(U256.unsafe(estimatedTxOutputsLength * 2))

    for {
      utxos <- blockFlow.getUsableUtxos(fromLockupScript, utxosLimit).left.map(failedInIO)
      totalSelectAmount <- amount
        .add(estimatedTotalDustAmount)
        .toRight(failed("ALPH amount overflow"))
      selectedUtxos <- wrapError(
        UtxoSelectionAlgo
          .Build(
            ProvidedGas(gas, gasPrice.getOrElse(nonCoinbaseMinGasPrice), gasEstimationMultiplier)
          )
          .select(
            AssetAmounts(totalSelectAmount, tokens),
            fromLockupScript,
            fromUnlockScript,
            extraUtxosInfo.merge(utxos),
            txOutputsLength = estimatedTxOutputsLength,
            Some(script),
            AssetScriptGasEstimator.Default(blockFlow),
            TxScriptEmulator.Default(blockFlow)
          )
>>>>>>> 1556734f
      )
    )
  }

  @inline private def getAllUtxos(
      blockFlow: BlockFlow,
      fromLockupScript: LockupScript.Asset,
      extraUtxosInfo: ExtraUtxosInfo
  ): Try[AVector[AssetOutputInfo]] = {
    blockFlow
      .getUsableUtxos(fromLockupScript, apiConfig.defaultUtxosLimit)
      .left
      .map(failedInIO)
      .map(extraUtxosInfo.merge)
  }

  final protected def buildDeployContractTxScript(
      query: BuildTxCommon.DeployContractTx,
      contractDeposit: U256,
      tokens: AVector[(TokenId, U256)],
      lockupScript: LockupScript.Asset
  ): Try[StatefulScript] = {
    for {
      tokenIssuanceInfo <- BuildTxCommon
        .getTokenIssuanceInfo(query.issueTokenAmount, query.issueTokenTo)
        .left
        .map(badRequest)
      code <- query.decodeBytecode()
      script <- buildDeployContractTxWithParsedState(
        code.contract,
        Address.Asset(lockupScript),
        code.initialImmFields,
        code.initialMutFields,
        contractDeposit,
        tokens,
        tokenIssuanceInfo
      )
    } yield script
  }

  def buildDeployContractUnsignedTx(
      blockFlow: BlockFlow,
      query: BuildDeployContractTx,
      extraUtxosInfo: ExtraUtxosInfo
  ): Try[UnsignedTransaction] = {
    for {
      amounts <- query.getAmounts.left.map(badRequest)
      (contractDeposit, scriptTxAmounts) = amounts
      lockPair <- query.getLockPair()
      script <- buildDeployContractTxScript(
        query,
        contractDeposit,
        scriptTxAmounts.tokens,
        lockPair._1
      )
      utxos <- getAllUtxos(blockFlow, lockPair._1, extraUtxosInfo)
      result <- unsignedTxFromScript(
        blockFlow,
        script,
        scriptTxAmounts,
        lockPair._1,
        lockPair._2,
        query.gasAmount,
        query.gasPrice,
        None,
        utxos
      )
    } yield result._1
  }

  @SuppressWarnings(Array("org.wartremover.warts.DefaultArguments"))
  def buildDeployContractTx(
      blockFlow: BlockFlow,
      query: BuildDeployContractTx,
      extraUtxosInfo: ExtraUtxosInfo = ExtraUtxosInfo.empty
  ): Try[BuildDeployContractTxResult] = {
    for {
      utx <- buildDeployContractUnsignedTx(blockFlow, query, extraUtxosInfo)
    } yield BuildDeployContractTxResult.from(utx)
  }

  def buildChainedTransactions(
      blockFlow: BlockFlow,
      buildTransactionRequests: AVector[BuildChainedTx]
  ): Try[AVector[BuildChainedTxResult]] = {
    val buildResults = buildTransactionRequests.foldE(
      (AVector.empty[BuildChainedTxResult], ExtraUtxosInfo.empty)
    ) { case ((buildTransactionResults, extraUtxosInfo), buildTransactionRequest) =>
      for {
        keyPair <- buildTransactionRequest.value.getLockPair()
        (newUtxosForThisLockupScript, restOfUtxos) = extraUtxosInfo.newUtxos.partition(
          _.output.lockupScript == keyPair._1
        )
        buildResult <- buildChainedTransaction(
          blockFlow,
          buildTransactionRequest,
          extraUtxosInfo.copy(newUtxos = newUtxosForThisLockupScript)
        )
        (buildTransactionResult, updatedExtraUtxosInfo) = buildResult
      } yield (
        buildTransactionResults :+ buildTransactionResult,
        updatedExtraUtxosInfo.copy(newUtxos = updatedExtraUtxosInfo.newUtxos ++ restOfUtxos)
      )
    }

    buildResults.map(_._1)
  }

  def buildChainedTransaction(
      blockFlow: BlockFlow,
      buildTransaction: BuildChainedTx,
      extraUtxosInfo: ExtraUtxosInfo
  ): Try[(BuildChainedTxResult, ExtraUtxosInfo)] = {
    buildTransaction match {
      case buildTransfer: BuildChainedTransferTx =>
        for {
          unsignedTx <- buildTransferUnsignedTransaction(
            blockFlow,
            buildTransfer.value,
            extraUtxosInfo
          )
        } yield (
          BuildChainedTransferTxResult(BuildTransferTxResult.from(unsignedTx)),
          extraUtxosInfo.updateWithUnsignedTx(unsignedTx)
        )
      case buildExecuteScript: BuildChainedExecuteScriptTx =>
        for {
          buildUnsignedTxResult <- buildExecuteScriptUnsignedTx(
            blockFlow,
            buildExecuteScript.value,
            extraUtxosInfo
          )
        } yield {
          val (unsignedTx, txScriptExecution) = buildUnsignedTxResult
          val generatedOutputs =
            Output.fromGeneratedOutputs(unsignedTx, txScriptExecution.generatedOutputs)
          val generatedAssetOutputs = generatedOutputs.collect {
            case o: model.AssetOutput =>
              val txOutputRef =
                AssetOutputRef.from(new ScriptHint(o.hint), TxOutputRef.unsafeKey(o.key))
              Some(AssetOutputInfo(txOutputRef, o.toProtocol(), MemPoolOutput))
            case _ => None
          }
          val simulationResult = SimulationResult.from(txScriptExecution)
          (
            BuildChainedExecuteScriptTxResult(
              BuildExecuteScriptTxResult.from(
                unsignedTx,
                simulationResult
              )
            ),
            extraUtxosInfo
              .updateWithUnsignedTx(unsignedTx)
              .updateWithGeneratedAssetOutputs(generatedAssetOutputs)
          )
        }
      case buildDeployContract: BuildChainedDeployContractTx =>
        for {
          unsignedTx <- buildDeployContractUnsignedTx(
            blockFlow,
            buildDeployContract.value,
            extraUtxosInfo
          )
        } yield (
          BuildChainedDeployContractTxResult(
            BuildDeployContractTxResult.from(unsignedTx)
          ),
          extraUtxosInfo.updateWithUnsignedTx(unsignedTx)
        )
    }
  }

  def toVmVal(values: Option[AVector[Val]]): AVector[vm.Val] = {
    values match {
      case Some(vs) => toVmVal(vs)
      case None     => AVector.empty
    }
  }

  @SuppressWarnings(Array("org.wartremover.warts.Recursion"))
  def toVmVal(values: AVector[Val]): AVector[vm.Val] = {
    values.fold(AVector.ofCapacity[vm.Val](values.length)) {
      case (acc, value: Val.Primitive) => acc :+ value.toVmVal
      case (acc, value: ValArray)      => acc ++ toVmVal(value.value)
    }
  }

  def verifySignature(query: VerifySignature): Try[Boolean] = {
    Right(SignatureSchema.verify(query.data, query.signature, query.publicKey))
  }

  @SuppressWarnings(Array("org.wartremover.warts.OptionPartial"))
  protected def buildExecuteScriptTx(
      blockFlow: BlockFlow,
      amounts: BuildTxCommon.ScriptTxAmounts,
      lockPair: (LockupScript.Asset, UnlockScript),
      script: StatefulScript,
      utxos: AVector[AssetOutputInfo],
      multiplier: Option[GasEstimationMultiplier],
      gasOpt: Option[GasBox],
      gasPrice: Option[GasPrice]
  ): Try[(UnsignedTransaction, TxScriptExecution)] = {
    for {
      buildUnsignedTxResult <- unsignedTxFromScript(
        blockFlow,
        script,
        amounts,
        lockPair._1,
        lockPair._2,
        gasOpt,
        gasPrice,
        multiplier,
        utxos
      )
      (unsignedTx, inputWithAssets) = buildUnsignedTxResult
      emulationResult <- TxScriptEmulator
        .Default(blockFlow)
        .emulate(
          inputWithAssets,
          unsignedTx.fixedOutputs,
          unsignedTx.scriptOpt.get,
          Some(unsignedTx.gasAmount),
          Some(unsignedTx.gasPrice)
        )
        .left
        .map(failed)
    } yield {
      (unsignedTx, emulationResult.value)
    }
  }

  def buildExecuteScriptUnsignedTx(
      blockFlow: BlockFlow,
      query: BuildExecuteScriptTx,
      extraUtxosInfo: ExtraUtxosInfo
  ): Try[(UnsignedTransaction, TxScriptExecution)] = {
    for {
      _          <- query.check().left.map(badRequest)
      multiplier <- GasEstimationMultiplier.from(query.gasEstimationMultiplier).left.map(badRequest)
      amounts    <- query.getAmounts.left.map(badRequest)
      lockPair   <- query.getLockPair()
      script     <- query.decodeStatefulScript().left.map(badRequest)
      utxos      <- getAllUtxos(blockFlow, lockPair._1, extraUtxosInfo)
      result <- buildExecuteScriptTx(
        blockFlow,
        amounts,
        lockPair,
        script,
        utxos,
        multiplier,
        query.gasAmount,
        query.gasPrice
      )
    } yield result
  }

  @SuppressWarnings(Array("org.wartremover.warts.DefaultArguments"))
  def buildExecuteScriptTx(
      blockFlow: BlockFlow,
      query: BuildExecuteScriptTx,
      extraUtxosInfo: ExtraUtxosInfo = ExtraUtxosInfo.empty
  ): Try[BuildExecuteScriptTxResult] = {
    for {
      buildUnsignedTxResult <- buildExecuteScriptUnsignedTx(blockFlow, query, extraUtxosInfo)
    } yield BuildExecuteScriptTxResult.from(
      buildUnsignedTxResult._1,
      SimulationResult.from(buildUnsignedTxResult._2)
    )
  }

  @SuppressWarnings(Array("org.wartremover.warts.ToString"))
  def compileScript(query: Compile.Script): Try[CompileScriptResult] = {
    Compiler
      .compileTxScriptFull(query.code, compilerOptions = query.getLangCompilerOptions())
      .map(CompileScriptResult.from)
      .left
      .map(error => failed(error.format(query.code)))
  }

  @SuppressWarnings(Array("org.wartremover.warts.ToString"))
  def compileContract(query: Compile.Contract): Try[CompileContractResult] = {
    Compiler
      .compileContractFull(query.code, compilerOptions = query.getLangCompilerOptions())
      .map(CompileContractResult.from)
      .left
      .map(error => failed(error.format(query.code)))
  }

  @SuppressWarnings(Array("org.wartremover.warts.ToString"))
  def compileProject(query: Compile.Project): Try[CompileProjectResult] = {
    Compiler
      .compileProject(query.code, compilerOptions = query.getLangCompilerOptions())
      .map(p => CompileProjectResult.from(p._1, p._2, p._3, p._4))
      .left
      .map(error => failed(error.format(query.code)))
  }

  def getContractState(
      blockFlow: BlockFlow,
      address: Address.Contract
  ): Try[ContractState] = {
    val groupIndex = address.groupIndex
    for {
      worldState <- wrapResult(blockFlow.getBestCachedWorldState(groupIndex))
      state      <- fetchContractState(worldState, address.contractId)
    } yield state
  }

  def getContractCode(blockFlow: BlockFlow, codeHash: Hash): Try[StatefulContract] = {
    // Since the contract code is not stored in the trie,
    // and all the groups share the same storage,
    // we only need to get the world state from any one group
    val groupIndex = GroupIndex.unsafe(brokerConfig.groupRange(0))
    for {
      worldState <- wrapResult(blockFlow.getBestPersistedWorldState(groupIndex))
      code <- wrapResult(worldState.getContractCode(codeHash)) match {
        case Right(None)       => Left(notFound(s"Contract code hash: ${codeHash.toHexString}"))
        case Right(Some(code)) => Right(code)
        case Left(error)       => Left(error)
      }
    } yield code
  }

  def getParentContract(
      blockFlow: BlockFlow,
      contractAddress: Address.Contract
  ): Try[ContractParent] = {
    for {
      result <- wrapResult(
        blockFlow.getParentContractId(contractAddress.contractId).map { contractIdOpt =>
          ContractParent(contractIdOpt.map(Address.contract))
        }
      )
    } yield result
  }

  def getSubContracts(
      blockFlow: BlockFlow,
      start: Int,
      limit: Int,
      contractAddress: Address.Contract
  ): Try[SubContracts] = {
    wrapResult(blockFlow.getSubContractIds(contractAddress.contractId, start, start + limit))
      .flatMap { case (nextStart, contractIds) =>
        if (contractIds.isEmpty) {
          wrapResult(blockFlow.getSubContractsCurrentCount(contractAddress.contractId)).flatMap {
            case None =>
              Left(notFound(s"Sub-contracts of ${contractAddress}"))
            case Some(currentCount) if currentCount == start =>
              Right(SubContracts(AVector.empty, currentCount))
            case Some(currentCount) =>
              Left(
                notFound(
                  s"Current count for sub-contracts of ${contractAddress} is '$currentCount', sub-contracts start from '$start' with limit '$limit'"
                )
              )
          }
        } else {
          Right(SubContracts(contractIds.map(Address.contract), nextStart))
        }
      }
  }

  def getSubContractsCurrentCount(
      blockFlow: BlockFlow,
      contractAddress: Address.Contract
  ): Try[Int] = {
    val contractId = contractAddress.contractId
    for {
      countOpt <- wrapResult(blockFlow.getSubContractsCurrentCount(contractId))
      count <- countOpt.toRight(
        notFound(s"Current sub-contracts count for contract $contractAddress")
      )
    } yield count
  }

  def getTxIdFromOutputRef(
      blockFlow: BlockFlow,
      outputRef: TxOutputRef
  ): Try[TransactionId] = {
    for {
      resultOpt <- wrapResult(blockFlow.getTxIdTxOutputLocatorsFromOutputRef(outputRef))
      result <- resultOpt.toRight(
        notFound(s"Transaction id for output ref ${outputRef.key.value.toHexString}")
      )
    } yield result.txId
  }

  private def call[P <: CallBase](
      blockFlow: BlockFlow,
      params: P,
      execute: (
          WorldState.Staging,
          GroupIndex,
          BlockHash
      ) => Try[(AVector[vm.Val], StatefulVM.TxScriptExecution)]
  ) = {
    for {
      groupIndex <- params.validate()
      _          <- checkGroup(groupIndex)
      blockHash = params.worldStateBlockHash.getOrElse {
        val hardFork = networkConfig.getHardFork(TimeStamp.now())
        val bestDeps = blockFlow.getBestDeps(ChainIndex(groupIndex, groupIndex), hardFork)
        bestDeps.uncleHash(groupIndex)
      }
      worldState <- wrapResult(
        blockFlow.getPersistedWorldState(blockHash).map(_.cached().staging())
      )
      resultPair <- execute(worldState, groupIndex, blockHash)
      (returns, exeResult) = resultPair
      contractsState <- params.allContractAddresses.mapE(address =>
        fetchContractState(worldState, address.contractId)
      )
      events = fetchContractEvents(worldState)
      eventsSplit <- extractDebugMessages(events)
    } yield (returns, exeResult, contractsState, eventsSplit._1, eventsSplit._2)
  }

  def callTxScript(blockFlow: BlockFlow, params: CallTxScript): Try[CallTxScriptResult] = {
    val txId        = params.txId.getOrElse(TransactionId.random)
    val inputAssets = params.inputAssets.getOrElse(AVector.empty)
    for {
      script <- deserialize[StatefulScript](params.bytecode).left.map(serdeError =>
        badRequest(serdeError.getMessage)
      )
      result <- call(blockFlow, params, callTxScript(_, _, txId, _, inputAssets, script))
    } yield {
      val (returns, exeResult, contractsState, events, debugMessages) = result
      CallTxScriptResult(
        returns.map(Val.from),
        maximalGasPerTx.subUnsafe(exeResult.gasBox).value,
        contractsState,
        exeResult.contractPrevOutputs.map(_.lockupScript).map(Address.from),
        exeResult.generatedOutputs.mapWithIndex { case (output, index) =>
          Output.from(output, txId, index)
        },
        events,
        debugMessages
      )
    }
  }

  private def callTxScript(
      worldState: WorldState.Staging,
      groupIndex: GroupIndex,
      txId: TransactionId,
      blockHash: BlockHash,
      inputAssets: AVector[TestInputAsset],
      script: StatefulScript
  ): Try[(AVector[vm.Val], StatefulVM.TxScriptExecution)] = {
    val blockEnv = mockupBlockEnv(groupIndex, blockHash, TimeStamp.now())
    val txEnv    = mockupTxEnv(txId, inputAssets)
    val context  = StatefulContext(blockEnv, txEnv, worldState, maximalGasPerTx)
    wrapExeResult(StatefulVM.runTxScriptWithOutputsTestOnly(context, script))
  }

  @inline private def mockupBlockEnv(
      groupIndex: GroupIndex,
      blockHash: BlockHash,
      blockTimeStamp: TimeStamp
  ) = {
    val consensusConfig = consensusConfigs.getConsensusConfig(blockTimeStamp)
    BlockEnv(
      ChainIndex(groupIndex, groupIndex),
      networkConfig.networkId,
      blockTimeStamp,
      consensusConfig.maxMiningTarget,
      Some(blockHash)
    )
  }

  @inline private def mockupTxEnv(txId: TransactionId, inputAssets: AVector[TestInputAsset]) = {
    TxEnv.mockup(
      txId = txId,
<<<<<<< HEAD
      signatures = Stack.popOnly(AVector.empty[Bytes64]),
=======
      signatures = Stack.popOnly(AVector.empty[Byte64]),
>>>>>>> 1556734f
      prevOutputs = inputAssets.map(_.toAssetOutput),
      fixedOutputs = AVector.empty[AssetOutput],
      gasPrice = nonCoinbaseMinGasPrice,
      gasAmount = maximalGasPerTx,
      isEntryMethodPayable = true
    )
  }

  def callContract(blockFlow: BlockFlow, params: CallContract): CallContractResult = {
    val txId = params.txId.getOrElse(TransactionId.random)
    val result = call(blockFlow, params, callContract(params, _, _, _, txId)).map {
      case (returns, exeResult, contractsState, events, debugMessages) =>
        CallContractSucceeded(
          returns.map(Val.from),
          maximalGasPerTx.subUnsafe(exeResult.gasBox).value,
          contractsState,
          exeResult.contractPrevOutputs.map(_.lockupScript).map(Address.from),
          exeResult.generatedOutputs.mapWithIndex { case (output, index) =>
            Output.from(output, txId, index)
          },
          events,
          debugMessages
        )
    }
    result match {
      case Right(result) => result
      case Left(error)   => CallContractFailed(error.detail)
    }
  }

  private def callContract(
      params: CallContract,
      worldState: WorldState.Staging,
      groupIndex: GroupIndex,
      blockHash: BlockHash,
      txId: TransactionId
  ): Try[(AVector[vm.Val], StatefulVM.TxScriptExecution)] = {
    val contractId = params.address.contractId
    for {
      contractObj <- wrapResult(worldState.getContractObj(contractId))
      method      <- wrapExeResult(contractObj.code.getMethod(params.methodIndex))
      result <- executeContractMethod(
        worldState,
        groupIndex,
        contractId,
        params.callerAddress.map(_.contractId),
        txId,
        blockHash,
        TimeStamp.now(),
        params.inputAssets.getOrElse(AVector.empty),
        params.methodIndex,
        params.args.getOrElse(AVector.empty),
        method
      )
    } yield result
  }

  val maxCallsInMultipleCall: Int = ServerUtils.maxCallsInMultipleCall

  def multipleCallContract(
      blockFlow: BlockFlow,
      params: MultipleCallContract
  ): Try[MultipleCallContractResult] = {
    if (params.calls.length > maxCallsInMultipleCall) {
      Left(
        failed(s"The number of contract calls exceeds the maximum limit($maxCallsInMultipleCall)")
      )
    } else {
      val bestDepss = blockFlow.brokerConfig.groupRange.map { group =>
        val hardFork = networkConfig.getHardFork(TimeStamp.now())
        blockFlow.getBestDeps(ChainIndex.unsafe(group, group), hardFork)
      }
      params.calls
        .mapE { call =>
          call.validate().map { groupIndex =>
            val blockHash = call.worldStateBlockHash.getOrElse(
              bestDepss(groupIndex.value).uncleHash(groupIndex)
            )
            callContract(blockFlow, call.copy(worldStateBlockHash = Some(blockHash)))
          }
        }
        .flatMap(results => Right(MultipleCallContractResult(results)))
    }
  }

  def runTestContract(
      blockFlow: BlockFlow,
      testContract: TestContract.Complete
  ): Try[TestContractResult] = {
    val contractId = testContract.contractId
    for {
      groupIndex <- testContract.groupIndex
      worldState <- wrapResult(blockFlow.getBestCachedWorldState(groupIndex).map(_.staging()))
      _ <- testContract.existingContracts.foreachE(
        createContract(worldState, _, testContract.blockHash, testContract.txId)
      )
      _      <- createContract(worldState, contractId, testContract)
      method <- wrapExeResult(testContract.code.getMethod(testContract.testMethodIndex))
      executionResultPair <- executeContractMethod(
        worldState,
        groupIndex,
        contractId,
        testContract.callerContractIdOpt,
        testContract.txId,
        testContract.blockHash,
        testContract.blockTimeStamp,
        testContract.inputAssets,
        testContract.testMethodIndex,
        testContract.testArgs,
        method
      )
      events = fetchContractEvents(worldState)
      contractIds <- getCreatedAndDestroyedContractIds(events)
      postState   <- fetchContractsState(worldState, testContract, contractIds._1, contractIds._2)
      eventsSplit <- extractDebugMessages(events)
    } yield {
      val executionOutputs = executionResultPair._1
      val executionResult  = executionResultPair._2
      val gasUsed          = maximalGasPerTx.subUnsafe(executionResult.gasBox)
      TestContractResult(
        address = Address.contract(testContract.contractId),
        codeHash = postState._2,
        returns = executionOutputs.map(Val.from),
        gasUsed = gasUsed.value,
        contracts = postState._1,
        txInputs = executionResult.contractPrevOutputs.map(_.lockupScript).map(Address.from),
        txOutputs = executionResult.generatedOutputs.mapWithIndex { case (output, index) =>
          Output.from(output, TransactionId.zero, index)
        },
        events = eventsSplit._1,
        debugMessages = eventsSplit._2
      )
    }
  }

  def extractDebugMessage(event: ContractEventByTxId): Try[DebugMessage] = {
    (event.fields.length, event.fields.headOption) match {
      case (1, Some(message: ValByteVec)) =>
        Right(DebugMessage(event.contractAddress, message.value.utf8String))
      case _ =>
        Left(failed("Invalid debug message"))
    }
  }

  def extractDebugMessages(
      events: AVector[ContractEventByTxId]
  ): Try[(AVector[ContractEventByTxId], AVector[DebugMessage])] = {
    val nonDebugEvents = events.filter(e => I256.from(e.eventIndex) != debugEventIndex.v)
    events.filter(e => I256.from(e.eventIndex) == debugEventIndex.v).mapE(extractDebugMessage).map {
      debugMessages => nonDebugEvents -> debugMessages
    }
  }

  private def getCreatedAndDestroyedContractIds(
      events: AVector[ContractEventByTxId]
  ): Try[(AVector[ContractId], AVector[ContractId])] = {
    events.foldE((AVector.empty[ContractId], AVector.empty[ContractId])) {
      case ((createdIds, destroyedIds), event) =>
        event.eventIndex match {
          case vm.createContractEventIndexInt =>
            event.getContractId() match {
              case Some(contractId) => Right((createdIds :+ contractId, destroyedIds))
              case None             => Left(failed(s"invalid create contract event $event"))
            }
          case vm.destroyContractEventIndexInt =>
            event.getContractId() match {
              case Some(contractId) => Right((createdIds, destroyedIds :+ contractId))
              case None             => Left(failed(s"invalid destroy contract event $event"))
            }
          case _ => Right((createdIds, destroyedIds))
        }
    }
  }

  private def fetchContractsState(
      worldState: WorldState.Staging,
      testContract: TestContract.Complete,
      createdContractIds: AVector[ContractId],
      destroyedContractIds: AVector[ContractId]
  ): Try[(AVector[ContractState], Hash)] = {
    val contractIds = testContract.existingContracts.fold(createdContractIds) {
      case (ids, contractState) =>
        if (destroyedContractIds.contains(contractState.id)) ids else ids :+ contractState.id
    }
    contractIds.mapE(id => fetchContractState(worldState, id)).flatMap { existingContractsState =>
      if (destroyedContractIds.contains(testContract.contractId)) {
        Right((existingContractsState, testContract.code.hash))
      } else {
        fetchTestContractState(worldState, testContract).map {
          case (testContractState, testCodeHash) =>
            (existingContractsState :+ testContractState, testCodeHash)
        }
      }
    }
  }

  private def fetchTestContractState(
      worldState: WorldState.Staging,
      testContract: TestContract.Complete
  ): Try[(ContractState, Hash)] = {
    fetchContractState(worldState, testContract.contractId) map { testContractState =>
      val codeHash = testContract.codeHash(testContractState.codeHash)
      // Note that we need to update the code hash as the contract might have been migrated
      (testContractState.copy(codeHash = codeHash), codeHash)
    }
  }

  private def fetchContractEvents(worldState: WorldState.Staging): AVector[ContractEventByTxId] = {
    val allLogStates = worldState.nodeIndexesState.logState.getNewLogs()
    allLogStates.flatMap(logStates =>
      logStates.states.flatMap(state =>
        AVector(
          ContractEventByTxId(
            logStates.blockHash,
            Address.contract(logStates.contractId),
            state.index.toInt,
            state.fields.map(Val.from)
          )
        )
      )
    )
  }

  private def fetchContractState(
      worldState: WorldState.AbstractCached,
      contractId: ContractId
  ): Try[ContractState] = {
    val result = for {
      state          <- worldState.getContractState(contractId)
      code           <- worldState.getContractCode(state)
      contract       <- code.toContract().left.map(IOError.Serde.apply)
      contractOutput <- worldState.getContractAsset(state.contractOutputRef)
    } yield ContractState(
      Address.contract(contractId),
      contract,
      contract.hash,
      Some(state.initialStateHash),
      state.immFields.map(Val.from),
      state.mutFields.map(Val.from),
      AssetState.from(contractOutput)
    )
    wrapResult(result)
  }

  // scalastyle:off method.length parameter.number
  private def executeContractMethod(
      worldState: WorldState.Staging,
      groupIndex: GroupIndex,
      contractId: ContractId,
      callerContractIdOpt: Option[ContractId],
      txId: TransactionId,
      blockHash: BlockHash,
      blockTimeStamp: TimeStamp,
      inputAssets: AVector[TestInputAsset],
      methodIndex: Int,
      args: AVector[Val],
      method: Method[StatefulContext]
  ): Try[(AVector[vm.Val], StatefulVM.TxScriptExecution)] = {
    val blockEnv   = mockupBlockEnv(groupIndex, blockHash, blockTimeStamp)
    val testGasFee = nonCoinbaseMinGasPrice * maximalGasPerTx
    val txEnv      = mockupTxEnv(txId, inputAssets)
    val context    = StatefulContext(blockEnv, txEnv, worldState, maximalGasPerTx)
    for {
      _ <- checkArgs(args, method)
      _ <- checkGasFee(testGasFee, inputAssets)
      result <- runWithDebugError(
        context,
        contractId,
        callerContractIdOpt,
        inputAssets,
        methodIndex,
        args,
        method,
        testGasFee
      )
    } yield result
  }
  // scalastyle:on method.length parameter.number

  private def checkArgs(args: AVector[Val], method: Method[StatefulContext]): Try[Unit] = {
    if (args.sumBy(_.flattenSize()) != method.argsLength) {
      Left(
        failed(
          "The number of parameters is different from the number specified by the target method"
        )
      )
    } else {
      Right(())
    }
  }

  private def checkGasFee(testGasFee: U256, inputAssets: AVector[TestInputAsset]): Try[Unit] = {
    inputAssets.headOption match {
      case Some(inputAsset) if inputAsset.asset.attoAlphAmount < testGasFee =>
        Left(
          failed(
            s"First input asset should have at least ${ALPH.prettifyAmount(testGasFee)} to cover gas"
          )
        )
      case _ =>
        Right(())
    }
  }

  // scalastyle:off method.length
  @SuppressWarnings(Array("org.wartremover.warts.ToString"))
  def runWithDebugError(
      context: StatefulContext,
      contractId: ContractId,
      callerContractIdOpt: Option[ContractId],
      inputAssets: AVector[TestInputAsset],
      methodIndex: Int,
      args: AVector[Val],
      method: Method[StatefulContext],
      testGasFee: U256
  ): Try[(AVector[vm.Val], StatefulVM.TxScriptExecution)] = {
    val executionResult = callerContractIdOpt match {
      case None =>
        val script = StatefulScript.unsafe(
          AVector(
            Method[StatefulContext](
              isPublic = true,
              usePreapprovedAssets = inputAssets.nonEmpty,
              useContractAssets = false,
              usePayToContractOnly = false,
              argsLength = 0,
              localsLength = 0,
              returnLength = method.returnLength,
              instrs = approveAsset(inputAssets, testGasFee) ++ callExternal(
                args,
                methodIndex,
                method.argsLength,
                method.returnLength,
                contractId
              )
            )
          )
        )
        StatefulVM.runTxScriptWithOutputsTestOnly(context, script)
      case Some(callerContractId) =>
        val mockCallerContract = StatefulContract(
          0,
          AVector(
            Method[StatefulContext](
              isPublic = true,
              usePreapprovedAssets = inputAssets.nonEmpty,
              useContractAssets = false,
              usePayToContractOnly = false,
              argsLength = 0,
              localsLength = 0,
              returnLength = method.returnLength,
              instrs = approveAsset(inputAssets, testGasFee) ++ callExternal(
                args,
                methodIndex,
                method.argsLength,
                method.returnLength,
                contractId
              )
            )
          )
        )
        StatefulVM.runCallerContractWithOutputsTestOnly(
          context,
          mockCallerContract,
          callerContractId
        )
    }
    executionResult match {
      case Right(result)         => Right(result)
      case Left(Left(ioFailure)) => Left(failedInIO(ioFailure.error))
      case Left(Right(exeFailure)) =>
        val errorString = s"VM execution error: ${exeFailure.toString()}"
        val events      = fetchContractEvents(context.worldState)
        extractDebugMessages(events).flatMap { case (_, debugMessages) =>
          val detail = showDebugMessages(debugMessages) ++ errorString
          Left(failed(detail))
        }
    }
  }
  // scalastyle:on method.length

  def showDebugMessages(messages: AVector[DebugMessage]): String = {
    if (messages.isEmpty) {
      ""
    } else {
      messages.mkString("", "\n", "\n")
    }
  }

  private def approveAsset(
      inputAssets: AVector[TestInputAsset],
      gasFee: U256
  ): AVector[Instr[StatefulContext]] = {
    inputAssets.flatMapWithIndex { (asset, index) =>
      val gasFeeOpt = if (index == 0) Some(gasFee) else None
      asset.approveAll(gasFeeOpt)
    }
  }

  private def callExternal(
      args: AVector[Val],
      methodIndex: Int,
      argLength: Int,
      returnLength: Int,
      contractId: ContractId
  ): AVector[Instr[StatefulContext]] = {
    toVmVal(args).map(_.toConstInstr: Instr[StatefulContext]) ++
      AVector[Instr[StatefulContext]](
        ConstInstr.u256(vm.Val.U256(U256.unsafe(argLength))),
        ConstInstr.u256(vm.Val.U256(U256.unsafe(returnLength))),
        BytesConst(vm.Val.ByteVec(contractId.bytes)),
        CallExternal(methodIndex.toByte)
      )
  }

  def createContract(
      worldState: WorldState.Staging,
      existingContract: ContractState,
      blockHash: BlockHash,
      txId: TransactionId
  ): Try[Unit] = {
    createContract(
      worldState,
      existingContract.id,
      existingContract.bytecode,
      toVmVal(existingContract.immFields),
      toVmVal(existingContract.mutFields),
      existingContract.asset,
      blockHash,
      txId
    )
  }

  def createContract(
      worldState: WorldState.Staging,
      contractId: ContractId,
      testContract: TestContract.Complete
  ): Try[Unit] = {
    createContract(
      worldState,
      contractId,
      testContract.code,
      toVmVal(testContract.initialImmFields),
      toVmVal(testContract.initialMutFields),
      testContract.initialAsset,
      testContract.blockHash,
      testContract.txId
    )
  }

  def createContract(
      worldState: WorldState.Staging,
      contractId: ContractId,
      code: StatefulContract,
      initialImmState: AVector[vm.Val],
      initialMutState: AVector[vm.Val],
      asset: AssetState,
      blockHash: BlockHash,
      txId: TransactionId
  ): Try[Unit] = {
    val outputRef = contractId.inaccurateFirstOutputRef()
    val output    = asset.toContractOutput(contractId)

    wrapResult(
      worldState.createContractLemanUnsafe(
        contractId,
        code.toHalfDecoded(),
        initialImmState,
        initialMutState,
        outputRef,
        output,
        txId,
        Some(TxOutputLocator(blockHash, 0, 0))
      )
    )
  }
}

object ServerUtils {

  val maxCallsInMultipleCall: Int = 20

  private def validateUtxInputs(
      unsignedTx: UnsignedTransaction
  ): Try[Unit] = {
    if (unsignedTx.inputs.nonEmpty) {
      Right(())
    } else {
      Left(ApiError.BadRequest("Invalid transaction: empty inputs"))
    }
  }

  private def validateUtxGasFee(
      unsignedTx: UnsignedTransaction
  )(implicit apiConfig: ApiConfig): Try[Unit] = {
    val gasFee = unsignedTx.gasPrice * unsignedTx.gasAmount
    if (gasFee <= apiConfig.gasFeeCap) {
      Right(())
    } else {
      val capAmount    = ALPH.prettifyAmount(apiConfig.gasFeeCap)
      val gasFeeAmount = ALPH.prettifyAmount(gasFee)
      Left(
        ApiError.BadRequest(
          s"Gas fee exceeds the limit: maximum allowed is $capAmount, but got $gasFeeAmount. " +
            s"Please lower the gas price or adjust the alephium.api.gas-fee-cap in your user.conf file."
        )
      )
    }
  }

  def validateUnsignedTransaction(
      unsignedTx: UnsignedTransaction
  )(implicit apiConfig: ApiConfig): Try[UnsignedTransaction] = {
    for {
      _ <- validateUtxInputs(unsignedTx)
      _ <- validateUtxGasFee(unsignedTx)
    } yield unsignedTx
  }

  def buildDeployContractTxWithParsedState(
      contract: StatefulContract,
      address: Address,
      initialImmFields: AVector[vm.Val],
      initialMutFields: AVector[vm.Val],
      initialAttoAlphAmount: U256,
      initialTokenAmounts: AVector[(TokenId, U256)],
      tokenIssuanceInfo: Option[(U256, Option[Address.Asset])]
  )(implicit groupConfig: GroupConfig): Try[StatefulScript] = {
    buildDeployContractScriptWithParsedState(
      Hex.toHexString(serialize(contract)),
      address,
      initialImmFields,
      initialMutFields,
      initialAttoAlphAmount,
      initialTokenAmounts,
      tokenIssuanceInfo
    )
  }

  def buildDeployContractScriptRawWithParsedState(
      codeRaw: String,
      address: String,
      initialImmFields: AVector[vm.Val],
      initialMutFields: AVector[vm.Val],
      initialAttoAlphAmount: U256,
      initialTokenAmounts: AVector[(TokenId, U256)],
      tokenIssuanceInfo: Option[(U256, Option[Address.Asset])]
  ): String = {
    val immStateRaw = Hex.toHexString(serialize(initialImmFields))
    val mutStateRaw = Hex.toHexString(serialize(initialMutFields))
    def toCreate(approveAssets: String): String = tokenIssuanceInfo match {
      case Some((issueAmount, Some(issueTo))) =>
        s"""
           |createContractWithToken!$approveAssets(#$codeRaw, #$immStateRaw, #$mutStateRaw, ${issueAmount.v}, @$issueTo)
           |  transferToken!{@$address -> ALPH: dustAmount!()}(@$address, @$issueTo, ALPH, dustAmount!())
           |""".stripMargin.stripLeading.stripTrailing
      case Some((issueAmount, None)) =>
        s"createContractWithToken!$approveAssets(#$codeRaw, #$immStateRaw, #$mutStateRaw, ${issueAmount.v})"
      case None =>
        s"createContract!$approveAssets(#$codeRaw, #$immStateRaw, #$mutStateRaw)"
    }

    val create = if (initialTokenAmounts.isEmpty) {
      val approveAssets = s"{@$address -> ALPH: ${initialAttoAlphAmount.v}}"
      toCreate(approveAssets)
    } else {
      val approveTokens = initialTokenAmounts
        .map { case (tokenId, amount) =>
          s"#${tokenId.toHexString}: ${amount.v}"
        }
        .mkString(", ")
      val approveAssets = s"{@$address -> ALPH: ${initialAttoAlphAmount.v}, $approveTokens}"
      toCreate(approveAssets)
    }
    s"""
       |TxScript Main {
       |  $create
       |}
       |""".stripMargin
  }

  def buildDeployContractScriptWithParsedState(
      codeRaw: String,
      address: Address,
      initialImmFields: AVector[vm.Val],
      initialMutFields: AVector[vm.Val],
      initialAttoAlphAmount: U256,
      initialTokenAmounts: AVector[(TokenId, U256)],
      tokenIssuanceInfo: Option[(U256, Option[Address.Asset])]
  )(implicit groupConfig: GroupConfig): Try[StatefulScript] = {
    val scriptRaw = buildDeployContractScriptRawWithParsedState(
      codeRaw,
      address.toBase58Extended,
      initialImmFields,
      initialMutFields,
      initialAttoAlphAmount,
      initialTokenAmounts,
      tokenIssuanceInfo
    )

    wrapCompilerResult(Compiler.compileTxScript(scriptRaw))
  }
}<|MERGE_RESOLUTION|>--- conflicted
+++ resolved
@@ -27,13 +27,8 @@
 import org.alephium.api.ApiError
 import org.alephium.api.model
 import org.alephium.api.model.{AssetOutput => _, Transaction => _, TransactionTemplate => _, _}
-<<<<<<< HEAD
-import org.alephium.crypto.Byte32
+import org.alephium.crypto.{Byte32, Byte64}
 import org.alephium.flow.core.{BlockFlow, BlockFlowState, ExtraUtxosInfo}
-=======
-import org.alephium.crypto.{Byte32, Byte64}
-import org.alephium.flow.core.{BlockFlow, BlockFlowState, ExtraUtxosInfo, UtxoSelectionAlgo}
->>>>>>> 1556734f
 import org.alephium.flow.core.FlowUtils.{AssetOutputInfo, MemPoolOutput}
 import org.alephium.flow.core.TxUtils
 import org.alephium.flow.core.TxUtils.InputData
@@ -488,11 +483,7 @@
   ): TransactionTemplate = {
     TransactionTemplate(
       unsignedTx,
-<<<<<<< HEAD
-      signatures.map(Bytes64.from),
-=======
       signatures.map(Byte64.from),
->>>>>>> 1556734f
       scriptSignatures = AVector.empty
     )
   }
@@ -1270,6 +1261,7 @@
         blockFlow,
         script,
         amounts,
+        fromLockupScript,
         fromUnlockScript,
         gas,
         gasPrice,
@@ -1300,6 +1292,7 @@
       blockFlow: BlockFlow,
       script: StatefulScript,
       amounts: BuildTxCommon.ScriptTxAmounts,
+      fromLockupScript: LockupScript.Asset,
       fromUnlockScript: UnlockScript,
       gas: Option[GasBox],
       gasPrice: Option[GasPrice],
@@ -1310,6 +1303,7 @@
       blockFlow,
       script,
       amounts,
+      fromLockupScript,
       fromUnlockScript,
       gas,
       gasPrice,
@@ -1327,6 +1321,7 @@
             blockFlow,
             script,
             amounts.copy(estimatedAlph = amounts.estimatedAlph.addUnsafe(dustUtxoAmount)),
+            fromLockupScript,
             fromUnlockScript,
             Some(res.gas),
             gasPrice,
@@ -1344,15 +1339,16 @@
       blockFlow: BlockFlow,
       script: StatefulScript,
       amounts: BuildTxCommon.ScriptTxAmounts,
+      fromLockupScript: LockupScript.Asset,
       fromUnlockScript: UnlockScript,
       gas: Option[GasBox],
       gasPrice: Option[GasPrice],
       gasEstimationMultiplier: Option[GasEstimationMultiplier],
       utxos: AVector[AssetOutputInfo]
   ): Try[Selected] = {
-<<<<<<< HEAD
     wrapError(
       blockFlow.selectUtxos(
+        fromLockupScript,
         fromUnlockScript,
         utxos,
         (amounts.estimatedAlph, amounts.tokens, amounts.tokens.length + 1),
@@ -1360,34 +1356,6 @@
         Some(script),
         gas,
         gasPrice.getOrElse(nonCoinbaseMinGasPrice)
-=======
-    val utxosLimit               = apiConfig.defaultUtxosLimit
-    val estimatedTxOutputsLength = tokens.length + 1
-    // Allocate extra dust amounts for potential fixed outputs as well as generated outputs
-    val estimatedTotalDustAmount =
-      dustUtxoAmount.mulUnsafe(U256.unsafe(estimatedTxOutputsLength * 2))
-
-    for {
-      utxos <- blockFlow.getUsableUtxos(fromLockupScript, utxosLimit).left.map(failedInIO)
-      totalSelectAmount <- amount
-        .add(estimatedTotalDustAmount)
-        .toRight(failed("ALPH amount overflow"))
-      selectedUtxos <- wrapError(
-        UtxoSelectionAlgo
-          .Build(
-            ProvidedGas(gas, gasPrice.getOrElse(nonCoinbaseMinGasPrice), gasEstimationMultiplier)
-          )
-          .select(
-            AssetAmounts(totalSelectAmount, tokens),
-            fromLockupScript,
-            fromUnlockScript,
-            extraUtxosInfo.merge(utxos),
-            txOutputsLength = estimatedTxOutputsLength,
-            Some(script),
-            AssetScriptGasEstimator.Default(blockFlow),
-            TxScriptEmulator.Default(blockFlow)
-          )
->>>>>>> 1556734f
       )
     )
   }
@@ -1862,11 +1830,7 @@
   @inline private def mockupTxEnv(txId: TransactionId, inputAssets: AVector[TestInputAsset]) = {
     TxEnv.mockup(
       txId = txId,
-<<<<<<< HEAD
-      signatures = Stack.popOnly(AVector.empty[Bytes64]),
-=======
       signatures = Stack.popOnly(AVector.empty[Byte64]),
->>>>>>> 1556734f
       prevOutputs = inputAssets.map(_.toAssetOutput),
       fixedOutputs = AVector.empty[AssetOutput],
       gasPrice = nonCoinbaseMinGasPrice,
@@ -2394,7 +2358,7 @@
       initialAttoAlphAmount: U256,
       initialTokenAmounts: AVector[(TokenId, U256)],
       tokenIssuanceInfo: Option[(U256, Option[Address.Asset])]
-  )(implicit groupConfig: GroupConfig): Try[StatefulScript] = {
+  ): Try[StatefulScript] = {
     buildDeployContractScriptWithParsedState(
       Hex.toHexString(serialize(contract)),
       address,
@@ -2456,10 +2420,10 @@
       initialAttoAlphAmount: U256,
       initialTokenAmounts: AVector[(TokenId, U256)],
       tokenIssuanceInfo: Option[(U256, Option[Address.Asset])]
-  )(implicit groupConfig: GroupConfig): Try[StatefulScript] = {
+  ): Try[StatefulScript] = {
     val scriptRaw = buildDeployContractScriptRawWithParsedState(
       codeRaw,
-      address.toBase58Extended,
+      address.toBase58,
       initialImmFields,
       initialMutFields,
       initialAttoAlphAmount,
