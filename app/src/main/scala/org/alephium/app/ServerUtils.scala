--- conflicted
+++ resolved
@@ -28,12 +28,8 @@
 import org.alephium.api.model
 import org.alephium.api.model.{AssetOutput => _, Transaction => _, TransactionTemplate => _, _}
 import org.alephium.crypto.Byte32
-<<<<<<< HEAD
-import org.alephium.flow.core.{BlockFlow, BlockFlowState, UtxoSelectionAlgo}
+import org.alephium.flow.core.{BlockFlow, BlockFlowState, ExtraUtxosInfo, UtxoSelectionAlgo}
 import org.alephium.flow.core.FlowUtils.AssetOutputInfo
-=======
-import org.alephium.flow.core.{BlockFlow, BlockFlowState, ExtraUtxosInfo, UtxoSelectionAlgo}
->>>>>>> 858d4149
 import org.alephium.flow.core.TxUtils
 import org.alephium.flow.core.TxUtils.InputData
 import org.alephium.flow.core.UtxoSelectionAlgo._
@@ -238,11 +234,10 @@
     Right(result)
   }
 
-<<<<<<< HEAD
   def buildMultiGroupTransactions(
       blockFlow: BlockFlow,
-      query: BuildTransaction
-  ): Try[AVector[BuildTransactionResult]] =
+      query: BuildTransferTx
+  ): Try[AVector[BuildTransferTxResult]] =
     for {
       _ <- Either.cond(query.gasAmount.isEmpty, (), badRequest("Explicit Gas Amount not allowed"))
       assetOutputRefs <- query.utxos match {
@@ -285,12 +280,9 @@
         .left
         .map(failed)
       txs <- unsignedTxs.mapE(validateUnsignedTransaction)
-    } yield txs.map(BuildTransactionResult.from)
-
-  def buildTransaction(
-=======
+    } yield txs.map(BuildTransferTxResult.from)
+
   def buildTransferUnsignedTransaction(
->>>>>>> 858d4149
       blockFlow: BlockFlow,
       query: BuildTransferTx,
       extraUtxosInfo: ExtraUtxosInfo
