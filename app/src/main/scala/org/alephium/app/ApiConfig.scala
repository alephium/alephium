// Copyright 2018 The Alephium Authors
// This file is part of the alephium project.
//
// The library is free software: you can redistribute it and/or modify
// it under the terms of the GNU Lesser General Public License as published by
// the Free Software Foundation, either version 3 of the License, or
// (at your option) any later version.
//
// The library is distributed in the hope that it will be useful,
// but WITHOUT ANY WARRANTY; without even the implied warranty of
// MERCHANTABILITY or FITNESS FOR A PARTICULAR PURPOSE. See the
// GNU Lesser General Public License for more details.
//
// You should have received a copy of the GNU Lesser General Public License
// along with the library. If not, see <http://www.gnu.org/licenses/>.

package org.alephium.app

import java.net.InetAddress

import scala.util.Try

import com.typesafe.config.{Config, ConfigException}
import com.typesafe.scalalogging.StrictLogging
import net.ceedubs.ficus.Ficus._
import net.ceedubs.ficus.readers.ValueReader

import org.alephium.api.model.ApiKey
import org.alephium.conf._
import org.alephium.protocol.Hash
import org.alephium.util.{AVector, Duration, U256}

/** @param networkInterface
  * @param blockflowFetchMaxAge
  * @param askTimeout
  * @param apiKey
  * @param gasFeeCap
  * @param defaultUtxosLimit
  *   the default value for mainnet is 5000. Public services might want to limit this
  */
final case class ApiConfig(
    networkInterface: InetAddress,
    blockflowFetchMaxAge: Duration,
    askTimeout: Duration,
    apiKey: AVector[ApiKey],
    gasFeeCap: U256,
    defaultUtxosLimit: Int,
    maxFormBufferedBytes: Int,
<<<<<<< HEAD
    maxWebSocketFrameSize: Int
=======
    enableHttpMetrics: Boolean
>>>>>>> 2ef448d4
)

object ApiConfig extends StrictLogging {

  implicit private val apiValueReader: ValueReader[ApiKey] =
    ValueReader[String].map { input =>
      ApiKey.from(input) match {
        case Right(apiKey) => apiKey
        case Left(error)   => throw new ConfigException.BadValue("ApiKey", error)
      }
    }

  implicit private val apiConfigValueReader: ValueReader[ApiConfig] =
    valueReader { implicit cfg =>
      val interface     = as[String]("networkInterface")
      val apiKeyEnabled = as[Boolean]("apiKeyEnabled")
      val apiKeys = Try(as[AVector[ApiKey]]("apiKey")).getOrElse(
        AVector.from(as[Option[ApiKey]]("apiKey"))
      )

      if ((interface != "127.0.0.1") && apiKeyEnabled && apiKeys.isEmpty) {
        val errorMessage = s"""|
                               |Api key is necessary, please add:
                               |    alephium.api.api-key = ${generateApiKey().value}
                               |to your user.conf.
                               |""".stripMargin

        throw new ConfigException.BadValue("api-key", errorMessage)
      }

      ApiConfig(
        as[InetAddress]("networkInterface"),
        as[Duration]("blockflowFetchMaxAge"),
        as[Duration]("askTimeout"),
        apiKeys,
        as[U256]("gasFeeCap"),
        as[Int]("defaultUtxosLimit"),
        as[Int]("maxFormBufferedBytes"),
<<<<<<< HEAD
        as[Int]("maxWebSocketFrameSize")
=======
        as[Option[Boolean]]("enableHttpMetrics").getOrElse(false)
>>>>>>> 2ef448d4
      )
    }

  @SuppressWarnings(Array("org.wartremover.warts.OptionPartial"))
  private def generateApiKey(): ApiKey = {
    val key = Hash.generate.toHexString
    ApiKey.from(key).toOption.get
  }

  def load(config: Config, path: String): ApiConfig = config.as[ApiConfig](path)
  def load(config: Config): ApiConfig               = config.as[ApiConfig]("alephium.api")
}<|MERGE_RESOLUTION|>--- conflicted
+++ resolved
@@ -46,11 +46,8 @@
     gasFeeCap: U256,
     defaultUtxosLimit: Int,
     maxFormBufferedBytes: Int,
-<<<<<<< HEAD
-    maxWebSocketFrameSize: Int
-=======
+    maxWebSocketFrameSize: Int,
     enableHttpMetrics: Boolean
->>>>>>> 2ef448d4
 )
 
 object ApiConfig extends StrictLogging {
@@ -89,11 +86,8 @@
         as[U256]("gasFeeCap"),
         as[Int]("defaultUtxosLimit"),
         as[Int]("maxFormBufferedBytes"),
-<<<<<<< HEAD
-        as[Int]("maxWebSocketFrameSize")
-=======
+        as[Int]("maxWebSocketFrameSize"),
         as[Option[Boolean]]("enableHttpMetrics").getOrElse(false)
->>>>>>> 2ef448d4
       )
     }
 
