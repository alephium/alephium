--- conflicted
+++ resolved
@@ -314,11 +314,8 @@
   }
 
   it should "sync uncle blocks" in new CliqueFixture {
-<<<<<<< HEAD
-=======
     val allSubmittedBlocks = mutable.ArrayBuffer.empty[Block]
 
->>>>>>> 5ade8653
     class TestMiner(node: InetSocketAddress) extends ExternalMinerMock(AVector(node)) {
       private val allBlocks = mutable.HashMap.empty[BlockHash, mutable.ArrayBuffer[Block]]
 
@@ -334,13 +331,9 @@
             apiConnections.head.foreach(_ ! ConnectionHandler.Send(serialized))
           }(context.dispatcher)
           task.onComplete {
-<<<<<<< HEAD
-            case Success(_) => log.info(s"Block ${block.shortHex} is submitted")
-=======
             case Success(_) =>
               log.info(s"Block ${block.hash.toHexString} is submitted")
               allSubmittedBlocks.addOne(block)
->>>>>>> 5ade8653
             case Failure(error) =>
               log.error(s"Submit block ${block.shortHex} failed ${error.getMessage}")
           }(context.dispatcher)
@@ -371,8 +364,6 @@
     miner ! Miner.Start
 
     Thread.sleep(60 * 1000)
-<<<<<<< HEAD
-=======
 
     val blocks = allSubmittedBlocks.toSeq
     blocks.nonEmpty is true
@@ -383,7 +374,6 @@
       }
     }
 
->>>>>>> 5ade8653
     miner ! Miner.Stop
 
     val clique1 =
