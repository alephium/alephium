// Copyright 2018 The Alephium Authors
// This file is part of the alephium project.
//
// The library is free software: you can redistribute it and/or modify
// it under the terms of the GNU Lesser General Public License as published by
// the Free Software Foundation, either version 3 of the License, or
// (at your option) any later version.
//
// The library is distributed in the hope that it will be useful,
// but WITHOUT ANY WARRANTY; without even the implied warranty of
// MERCHANTABILITY or FITNESS FOR A PARTICULAR PURPOSE. See the
// GNU Lesser General Public License for more details.
//
// You should have received a copy of the GNU Lesser General Public License
// along with the library. If not, see <http://www.gnu.org/licenses/>.

package org.alephium.api

import java.net.{InetAddress, InetSocketAddress}

import akka.util.ByteString
import org.scalacheck.Gen
import org.scalatest.EitherValues

import org.alephium.api.{model => api}
import org.alephium.api.UtilJson._
import org.alephium.api.model._
import org.alephium.json.Json._
import org.alephium.protocol._
import org.alephium.protocol.model.{AssetOutput => _, ContractOutput => _, _}
import org.alephium.protocol.vm.{GasBox, GasPrice, LockupScript, StatefulContract}
import org.alephium.protocol.vm.lang.TypeSignatureFixture
import org.alephium.util._
import org.alephium.util.Hex.HexStringSyntax

//scalastyle:off file.size.limit
class ApiModelSpec extends JsonFixture with ApiModelFixture with EitherValues with NumericHelpers {
  val defaultUtxosLimit: Int = 1024

  val zeroHash: String = BlockHash.zero.toHexString
  def entryDummy(i: Int): BlockEntry =
    BlockEntry(
      BlockHash.zero,
      TimeStamp.unsafe(i.toLong),
      i,
      i,
      i,
      AVector(BlockHash.zero),
      AVector.empty,
      ByteString.empty,
      1.toByte,
      Hash.zero,
      Hash.zero,
      ByteString.empty
    )
  val dummyAddress = new InetSocketAddress("127.0.0.1", 9000)
  val dummyCliqueInfo =
    CliqueInfo.unsafe(
      CliqueId.generate,
      AVector(Option(dummyAddress)),
      AVector(dummyAddress),
      1,
      priKey
    )
  val dummyPeerInfo = BrokerInfo.unsafe(CliqueId.generate, 1, 3, dummyAddress)

  val apiKey = Hash.generate.toHexString

  val inetAddress = InetAddress.getByName("127.0.0.1")

  def generateAddress(): Address.Asset = Address.p2pkh(PublicKey.generate)
  def generateContractAddress(): Address.Contract =
    Address.Contract(LockupScript.p2c("uomjgUz6D4tLejTkQtbNJMY8apAjTm1bgQf7em1wDV7S").get)

  def blockEntryJson(blockEntry: BlockEntry): String = {
    s"""
      |{
      |  "hash":"${blockEntry.hash.toHexString}",
      |  "timestamp":${blockEntry.timestamp.millis},
      |  "chainFrom":${blockEntry.chainFrom},
      |  "chainTo":${blockEntry.chainTo},
      |  "height":${blockEntry.height},
      |  "deps":${write(blockEntry.deps.map(_.toHexString))},
      |  "transactions":${write(blockEntry.transactions)},
      |  "nonce":"${Hex.toHexString(blockEntry.nonce)}",
      |  "version":${blockEntry.version},
      |  "depStateHash":"${blockEntry.depStateHash.toHexString}",
      |  "txsHash":"${blockEntry.txsHash.toHexString}",
      |  "target":"${Hex.toHexString(blockEntry.target)}"
      |}""".stripMargin
  }
  def parseFail[A: Reader](jsonRaw: String): String = {
    scala.util.Try(read[A](jsonRaw)).toEither.swap.rightValue.getMessage
  }

  it should "encode/decode TimeStamp" in {
    checkData(TimeStamp.unsafe(0), "0")
    checkData(TimeStamp.unsafe(43850028L), "43850028")
    checkData(TimeStamp.unsafe(4385002872679507624L), "\"4385002872679507624\"")

    forAll(negLongGen) { long =>
      parseFail[TimeStamp](s"$long") is "expect positive timestamp at index 0"
    }
  }

  it should "encode/decode Amount.Hint" in {
    checkData(Amount.Hint(ALPH.oneAlph), """"1 ALPH"""", dropWhiteSpace = false)
    read[Amount.Hint](""""1000000000000000000"""") is Amount.Hint(ALPH.oneAlph)

    val alph = ALPH.alph(1234) / 1000
    checkData(Amount.Hint(alph), """"1.234 ALPH"""", dropWhiteSpace = false)
    read[Amount.Hint](""""1234000000000000000"""") is Amount.Hint(alph)

    val small = ALPH.alph(1234) / 1000000000
    checkData(Amount.Hint(small), """"0.000001234 ALPH"""", dropWhiteSpace = false)
    read[Amount.Hint](""""1234000000000"""") is Amount.Hint(small)

    parseFail[Amount.Hint](""""1 alph"""")
  }

  it should "encode/decode empty FetchResponse" in {
    val response = FetchResponse(AVector.empty)
    val jsonRaw =
      """{"blocks":[]}"""
    checkData(response, jsonRaw)
  }

  it should "encode/decode FetchResponse" in {
    val entries  = AVector.tabulate(2)(entryDummy)
    val response = FetchResponse(AVector(entries))
    val jsonRaw =
      s"""{"blocks":[[${blockEntryJson(entries.head)},${blockEntryJson(entries.last)}]]}"""
    checkData(response, jsonRaw)
  }

  it should "encode/decode NodeInfo" in {
    val nodeInfo =
      NodeInfo(
        NodeInfo.BuildInfo("1.2.3", "07b7f3e044"),
        true,
        Some(dummyAddress)
      )
    val jsonRaw = {
      s"""
         |{
         |  "buildInfo": { "releaseVersion": "1.2.3", "commit": "07b7f3e044" },
         |  "upnp": true,
         |  "externalAddress": { "addr": "127.0.0.1", "port": 9000 }
         |}""".stripMargin
    }
    checkData(nodeInfo, jsonRaw)
  }

  it should "encode/decode NodeVersion" in {
    val nodeVersion = NodeVersion(ReleaseVersion(0, 0, 0))
    val jsonRaw =
      s"""
         |{
         |  "version": "v0.0.0"
         |}""".stripMargin
    checkData(nodeVersion, jsonRaw)
  }

  it should "encode/decode ChainParams" in {
    val chainParams = ChainParams(NetworkId.AlephiumMainNet, 18, 1, 2)
    val jsonRaw =
      s"""
         |{
         |  "networkId": 0,
         |  "numZerosAtLeastInHash": 18,
         |  "groupNumPerBroker": 1,
         |  "groups": 2
         |}""".stripMargin
    checkData(chainParams, jsonRaw)
  }

  it should "encode/decode SelfClique" in {
    val cliqueId = CliqueId.generate
    val peerAddress =
      PeerAddress(inetAddress, 9001, 9002, 9003)
    val selfClique =
      SelfClique(cliqueId, AVector(peerAddress), true, false)
    val jsonRaw =
      s"""
         |{
         |  "cliqueId": "${cliqueId.toHexString}",
         |  "nodes": [{"address":"127.0.0.1","restPort":9001,"wsPort":9002,"minerApiPort":9003}],
         |  "selfReady": true,
         |  "synced": false
         |}""".stripMargin
    checkData(selfClique, jsonRaw)
  }

  it should "encode/decode NeighborPeers" in {
    val neighborCliques = NeighborPeers(AVector(dummyPeerInfo))
    val cliqueIdString  = dummyPeerInfo.cliqueId.toHexString
    def jsonRaw(cliqueId: String) =
      s"""{"peers":[{"cliqueId":"$cliqueId","brokerId":1,"brokerNum":3,"address":{"addr":"127.0.0.1","port":9000}}]}"""
    checkData(neighborCliques, jsonRaw(cliqueIdString))

    parseFail[NeighborPeers](jsonRaw("OOPS")) is "invalid clique id at index 98"
  }

  it should "encode/decode GetBalance" in {
    val address    = generateAddress()
    val addressStr = address.toBase58
    val request    = GetBalance(address)
    val jsonRaw    = s"""{"address":"$addressStr"}"""
    checkData(request, jsonRaw)
  }

  it should "encode/decode AssetInput" in {
    val key       = Hash.generate
    val outputRef = OutputRef(1234, key)
    val data      = AssetInput(outputRef, hex"abcd")
    val jsonRaw =
      s"""{"outputRef":{"hint":1234,"key":"${key.toHexString}"},"unlockScript":"abcd"}"""
    checkData(data, jsonRaw)
  }

  it should "encode/decode Token" in {
    val id     = Hash.generate
    val amount = ALPH.oneAlph

    val token: Token = Token(id, amount)
    val jsonRaw =
      s"""{"id":"${id.toHexString}","amount":"${amount}"}"""

    checkData(token, jsonRaw)

    parseFail[Token](s"""{"id":"${id.toHexString}","amount":"1 ALPH"}""")
  }

  it should "encode/decode Output with big amount" in {
    val amount    = Amount(U256.unsafe(15).mulUnsafe(U256.unsafe(Number.quintillion)))
    val amountStr = "15000000000000000000"
    val tokenId1  = Hash.hash("token1")
    val tokenId2  = Hash.hash("token2")
    val tokens =
      AVector(Token(tokenId1, U256.unsafe(42)), Token(tokenId2, U256.unsafe(1000)))
    val hint = 1234
    val key  = hashGen.sample.get

    {
      val address         = generateContractAddress()
      val addressStr      = address.toBase58
      val request: Output = ContractOutput(hint, key, amount, address, tokens)
      val jsonRaw         = s"""
        |{
        |  "type": "ContractOutput",
        |  "hint": $hint,
        |  "key": "${key.toHexString}",
        |  "alphAmount": "$amountStr",
        |  "address": "$addressStr",
        |  "tokens": [
        |    {
        |      "id": "${tokenId1.toHexString}",
        |      "amount": "42"
        |    },
        |    {
        |      "id": "${tokenId2.toHexString}",
        |      "amount": "1000"
        |    }
        |  ]
        |}
        """.stripMargin
      checkData(request, jsonRaw)
    }

    {
      val address    = generateAddress()
      val addressStr = address.toBase58
      val request: Output =
        AssetOutput(
          hint,
          key,
          amount,
          address,
          AVector.empty,
          TimeStamp.unsafe(1234),
          ByteString.empty
        )
      val jsonRaw = s"""
        |{
        |  "type": "AssetOutput",
        |  "hint": $hint,
        |  "key": "${key.toHexString}",
        |  "alphAmount": "$amountStr",
        |  "address": "$addressStr",
        |  "tokens": [],
        |  "lockTime": 1234,
        |  "additionalData": ""
        |}
        """.stripMargin
      checkData(request, jsonRaw)
    }
  }

  it should "encode/decode GetGroup" in {
    val address    = generateAddress()
    val addressStr = address.toBase58
    val request    = GetGroup(address)
    val jsonRaw    = s"""{"address":"$addressStr"}"""
    checkData(request, jsonRaw)
  }

  it should "encode/decode Balance" in {
    val amount   = Amount(ALPH.alph(100))
    val locked   = Amount(ALPH.alph(50))
    val response = Balance(amount, amount.hint, locked, locked.hint, 1)
    val jsonRaw =
      """{"balance":"100000000000000000000","balanceHint":"100 ALPH","lockedBalance":"50000000000000000000","lockedBalanceHint":"50 ALPH","utxoNum":1}"""
    checkData(response, jsonRaw, dropWhiteSpace = false)
  }

  it should "encode/decode Group" in {
    val response = Group(42)
    val jsonRaw  = """{"group":42}"""
    checkData(response, jsonRaw)
  }

  it should "encode/decode TxResult" in {
    val hash    = Hash.generate
    val result  = TxResult(hash, 0, 1)
    val jsonRaw = s"""{"txId":"${hash.toHexString}","fromGroup":0,"toGroup":1}"""
    checkData(result, jsonRaw)
  }

  it should "encode/decode BuildTransaction" in {
    val fromPublicKey = PublicKey.generate
    val toKey         = PublicKey.generate
    val toAddress     = Address.p2pkh(toKey)

    {
      val transfer =
        BuildTransaction(fromPublicKey, AVector(Destination(toAddress, Amount(1))))
      val jsonRaw = s"""
        |{
        |  "fromPublicKey": "${fromPublicKey.toHexString}",
        |  "destinations": [
        |    {
        |      "address": "${toAddress.toBase58}",
        |      "alphAmount": "1"
        |    }
        |  ]
        |}
        """.stripMargin
      checkData(transfer, jsonRaw)
    }

    {
      val transfer = BuildTransaction(
        fromPublicKey,
        AVector(Destination(toAddress, Amount(1), None, Some(TimeStamp.unsafe(1234)))),
        None,
        Some(GasBox.unsafe(1)),
        Some(GasPrice(1))
      )
      val jsonRaw = s"""
        |{
        |  "fromPublicKey": "${fromPublicKey.toHexString}",
        |  "destinations": [
        |    {
        |      "address": "${toAddress.toBase58}",
        |      "alphAmount": "1",
        |      "lockTime": 1234
        |    }
        |  ],
        |  "gasAmount": 1,
        |  "gasPrice": "1"
        |}
        """.stripMargin
      checkData(transfer, jsonRaw)
    }

    {
      val tokenId1 = Hash.hash("tokenId1")

      val transfer = BuildTransaction(
        fromPublicKey,
        AVector(
          Destination(
            toAddress,
            Amount(1),
            Some(AVector(Token(tokenId1, U256.Ten))),
            Some(TimeStamp.unsafe(1234))
          )
        ),
        None,
        Some(GasBox.unsafe(1)),
        Some(GasPrice(1))
      )
      val jsonRaw = s"""
        |{
        |  "fromPublicKey": "${fromPublicKey.toHexString}",
        |  "destinations": [
        |    {
        |      "address": "${toAddress.toBase58}",
        |      "alphAmount": "1",
        |      "tokens": [
        |        {
        |          "id": "${tokenId1.toHexString}",
        |          "amount": "10"
        |        }
        |      ],
        |      "lockTime": 1234
        |    }
        |  ],
        |  "gasAmount": 1,
        |  "gasPrice": "1"
        |}
        """.stripMargin
      checkData(transfer, jsonRaw)
    }

    {
      val tokenId1 = Hash.hash("tokenId1")

      val transfer = BuildTransaction(
        fromPublicKey,
        AVector(
          Destination(
            toAddress,
            Amount(1),
            Some(AVector(Token(tokenId1, U256.Ten))),
            Some(TimeStamp.unsafe(1234))
          )
        ),
        None,
        Some(GasBox.unsafe(1)),
        Some(GasPrice(1))
      )
      val jsonRaw = s"""
        |{
        |  "fromPublicKey": "${fromPublicKey.toHexString}",
        |  "destinations": [
        |    {
        |      "address": "${toAddress.toBase58}",
        |      "alphAmount": "1",
        |      "tokens": [
        |        {
        |          "id": "${tokenId1.toHexString}",
        |          "amount": "10"
        |        }
        |      ],
        |      "lockTime": 1234
        |    }
        |  ],
        |  "gasAmount": 1,
        |  "gasPrice": "1"
        |}
        """.stripMargin
      checkData(transfer, jsonRaw)
    }

    {
      val tokenId1 = Hash.hash("tokenId1")
      val otxoKey1 = Hash.hash("utxo1")

      val transfer = BuildTransaction(
        fromPublicKey,
        AVector(
          Destination(
            toAddress,
            Amount(1),
            Some(AVector(Token(tokenId1, U256.Ten))),
            Some(TimeStamp.unsafe(1234))
          )
        ),
        Some(AVector(OutputRef(1, otxoKey1))),
        Some(GasBox.unsafe(1)),
        Some(GasPrice(1))
      )
      val jsonRaw = s"""
        |{
        |  "fromPublicKey": "${fromPublicKey.toHexString}",
        |  "destinations": [
        |    {
        |      "address": "${toAddress.toBase58}",
        |      "alphAmount": "1",
        |      "tokens": [
        |        {
        |          "id": "${tokenId1.toHexString}",
        |          "amount": "10"
        |        }
        |      ],
        |      "lockTime": 1234
        |    }
        |  ],
        |  "utxos": [
        |    {
        |      "hint": 1,
        |      "key": "${otxoKey1.toHexString}"
        |    }
        |  ],
        |  "gasAmount": 1,
        |  "gasPrice": "1"
        |}
        """.stripMargin
      checkData(transfer, jsonRaw)
    }
  }

  it should "encode/decode BuildTransactionResult" in {
    val txId     = Hash.generate
    val gas      = GasBox.unsafe(1)
    val gasPrice = GasPrice(1)
    val result   = BuildTransactionResult("tx", gas, gasPrice, txId, 1, 2)
    val jsonRaw =
      s"""{"unsignedTx":"tx", "gasAmount": 1, "gasPrice": "1", "txId":"${txId.toHexString}", "fromGroup":1,"toGroup":2}"""
    checkData(result, jsonRaw)
  }

  it should "encode/decode SweepAddressTransaction" in {
    val txId     = Hash.generate
    val gas      = GasBox.unsafe(1)
    val gasPrice = GasPrice(1)
    val result   = SweepAddressTransaction(txId, "tx", gas, gasPrice)
    val jsonRaw =
      s"""{"txId":"${txId.toHexString}","unsignedTx":"tx", "gasAmount": 1, "gasPrice": "1"}"""
    checkData(result, jsonRaw)
  }

  it should "encode/decode SubmitTransaction" in {
    val signature = Signature.generate
    val transfer  = SubmitTransaction("tx", signature)
    val jsonRaw =
      s"""{"unsignedTx":"tx","signature":"${signature.toHexString}"}"""
    checkData(transfer, jsonRaw)
  }

  it should "encode/decode PeerStatus" in {
    val blockHash         = BlockHash.generate
    val status0: TxStatus = Confirmed(blockHash, 0, 1, 2, 3)
    val jsonRaw0 =
      s"""{"type":"Confirmed","blockHash":"${blockHash.toHexString}","txIndex":0,"chainConfirmations":1,"fromGroupConfirmations":2,"toGroupConfirmations":3}"""
    checkData(status0, jsonRaw0)

    checkData[PeerStatus](PeerStatus.Penalty(10), s"""{"type":"Penalty","value":10}""")
    checkData[PeerStatus](
      PeerStatus.Banned(TimeStamp.unsafe(1L)),
      s"""{"type":"Banned","until":1}"""
    )
  }

  it should "encode/decode TxStatus" in {
    checkData(MemPooled: TxStatus, s"""{"type":"MemPooled"}""")
    checkData(TxNotFound: TxStatus, s"""{"type":"TxNotFound"}""")
  }

  it should "encode/decode MisbehaviorAction" in {
    checkData(
      MisbehaviorAction.Ban(AVector(inetAddress)),
      s"""{"type":"Ban","peers":["127.0.0.1"]}"""
    )
    checkData(
      MisbehaviorAction.Unban(AVector(inetAddress)),
      s"""{"type":"Unban","peers":["127.0.0.1"]}"""
    )
  }

  it should "encode/decode BlockCandidate" in {
    val target = Target.Max

    val blockCandidate = BlockCandidate(
      1,
      0,
      hex"aaaa",
      target.value,
      hex"bbbbbbbbbb"
    )
    val jsonRaw =
      s"""{"fromGroup":1,"toGroup":0,"headerBlob":"aaaa","target":"${target.value}","txsBlob":"bbbbbbbbbb"}"""
    checkData(blockCandidate, jsonRaw)
  }

  it should "encode/decode BlockSolution" in {
    val blockSolution = BlockSolution(
      blockBlob = hex"bbbbbbbbbb",
      miningCount = U256.unsafe(1234)
    )
    val jsonRaw =
      s"""{"blockBlob":"bbbbbbbbbb","miningCount":"1234"}"""
    checkData(blockSolution, jsonRaw)
  }

  it should "encode/decode ApiKey" in {
    def alphaNumStrOfSizeGen(size: Int) = Gen.listOfN(size, Gen.alphaNumChar).map(_.mkString)
    val rawApiKeyGen = for {
      size      <- Gen.choose(32, 512)
      apiKeyStr <- alphaNumStrOfSizeGen(size)
    } yield apiKeyStr

    forAll(rawApiKeyGen) { rawApiKey =>
      val jsonApiKey = s""""$rawApiKey""""
      checkData(ApiKey.unsafe(rawApiKey), jsonApiKey)
    }

    val invalidRawApiKeyGen = for {
      size    <- Gen.choose(0, 31)
      invalid <- alphaNumStrOfSizeGen(size)
    } yield invalid

    forAll(invalidRawApiKeyGen) { invaildApiKey =>
      parseFail[ApiKey](
        s""""$invaildApiKey""""
      ) is s"Api key must have at least 32 characters at index 0"
    }
  }

  it should "encode/decode Compile.Script" in {
    val compile =
      Compile.Script(
        code = "0000"
      )
    val jsonRaw =
      s"""
         |{
         |  "code": "0000"
         |}
         |""".stripMargin
    checkData(compile, jsonRaw)
  }

  it should "encode/decode Compile.Contract" in {
    val compile =
      Compile.Contract(code = "0000")
    val jsonRaw =
      s"""
         |{
         |  "code": "0000"
         |}
         |""".stripMargin
    checkData(compile, jsonRaw)
  }

  it should "encode/decode BuildContract" in {
    val publicKey = PublicKey.generate
    val buildDeployContractTx = BuildDeployContractTx(
      fromPublicKey = publicKey,
      bytecode = ByteString(0, 0),
      issueTokenAmount = Some(Amount(1)),
      gasAmount = Some(GasBox.unsafe(1)),
      gasPrice = Some(GasPrice(1))
    )
    val jsonRaw =
      s"""
         |{
         |  "fromPublicKey": "${publicKey.toHexString}",
         |  "bytecode": "0000",
         |  "issueTokenAmount": "1",
         |  "gasAmount": 1,
         |  "gasPrice": "1"
         |}
         |""".stripMargin
    checkData(buildDeployContractTx, jsonRaw)
  }

  it should "encode/decode BuildDeployContractTxResult" in {
    val txId       = Hash.generate
    val contractId = Hash.generate
    val buildDeployContractTxResult = BuildDeployContractTxResult(
      group = 2,
      unsignedTx = "0000",
      gasAmount = GasBox.unsafe(1),
      gasPrice = GasPrice(1),
      txId = txId,
      contractAddress = Address.contract(contractId)
    )
    val jsonRaw =
      s"""
         |{
         |  "group": 2,
         |  "unsignedTx": "0000",
         |  "gasAmount":1,
         |  "gasPrice":"1",
         |  "txId": "${txId.toHexString}",
         |  "contractAddress": "${Address.contract(contractId).toBase58}"
         |}
         |""".stripMargin
    checkData(buildDeployContractTxResult, jsonRaw)
  }

  it should "encode/decode BuildScriptTx" in {
    val publicKey = PublicKey.generate
    val buildExecuteScriptTx = BuildExecuteScriptTx(
      fromPublicKey = publicKey,
      bytecode = ByteString(0, 0),
      gasAmount = Some(GasBox.unsafe(1)),
      gasPrice = Some(GasPrice(1))
    )
    val jsonRaw =
      s"""
         |{
         |  "fromPublicKey": "${publicKey.toHexString}",
         |  "bytecode": "0000",
         |  "gasAmount": 1,
         |  "gasPrice": "1"
         |}
         |""".stripMargin
    checkData(buildExecuteScriptTx, jsonRaw)
  }

  it should "encode/decode BuildScriptTxResult" in {
    val txId = Hash.generate
    val buildExecuteScriptTxResult = BuildExecuteScriptTxResult(
      unsignedTx = "0000",
      gasAmount = GasBox.unsafe(1),
      gasPrice = GasPrice(1),
      txId = txId,
      group = 1
    )
    val jsonRaw =
      s"""
         |{
         |  "unsignedTx": "0000",
         |  "gasAmount":1,
         |  "gasPrice":"1",
         |  "txId": "${txId.toHexString}",
         |  "group": 1
         |}
         |""".stripMargin
    checkData(buildExecuteScriptTxResult, jsonRaw)
  }

  it should "encode/decode VerifySignature" in {
    val data      = Hash.generate.bytes
    val publicKey = PublicKey.generate
    val signature = Signature.generate

    val verifySignature =
      VerifySignature(data, signature, publicKey)
    val jsonRaw = s"""
        |{
        |  "data": "${Hex.toHexString(data)}",
        |  "signature": "${signature.toHexString}",
        |  "publicKey": "${publicKey.toHexString}"
        |}
        """.stripMargin
    checkData(verifySignature, jsonRaw)
  }

  it should "encode/decode AssetState" in {
    val asset1   = AssetState(U256.unsafe(100))
    val jsonRaw1 = s"""{"alphAmount": "100"}"""
    checkData(asset1, jsonRaw1)

    val asset2 = AssetState.from(U256.unsafe(100), AVector(Token(Hash.zero, U256.unsafe(123))))
    val jsonRaw2 =
      s"""
         |{
         |  "alphAmount": "100",
         |  "tokens":[{"id": "0000000000000000000000000000000000000000000000000000000000000000","amount":"123"}]
         |}""".stripMargin
    checkData(asset2, jsonRaw2)
  }

  it should "encode/decode ContractState" in {
    val u256     = ValU256(U256.MaxValue)
    val i256     = ValI256(I256.MaxValue)
    val bool     = Val.True
    val byteVec  = ValByteVec(U256.MaxValue.toBytes)
    val address1 = ValAddress(generateContractAddress())
    val state = ContractState(
      generateContractAddress(),
      StatefulContract.forSMT.toContract().rightValue,
      codeHash = Hash.zero,
      AVector(u256, i256, bool, byteVec, address1),
      AssetState.from(ALPH.alph(1), AVector(Token(Hash.zero, ALPH.alph(2))))
    )
    val jsonRaw =
      s"""
         |{
         |  "address": "uomjgUz6D4tLejTkQtbNJMY8apAjTm1bgQf7em1wDV7S",
         |  "bytecode": "00010700000000000118",
         |  "codeHash": "0000000000000000000000000000000000000000000000000000000000000000",
         |  "fields": [
         |    {
         |      "type": "U256",
         |      "value": "115792089237316195423570985008687907853269984665640564039457584007913129639935"
         |    },
         |    {
         |      "type": "I256",
         |      "value": "57896044618658097711785492504343953926634992332820282019728792003956564819967"
         |    },
         |    {
         |      "type": "Bool",
         |      "value": true
         |    },
         |    {
         |      "type": "ByteVec",
         |      "value": "ffffffffffffffffffffffffffffffffffffffffffffffffffffffffffffffff"
         |    },
         |    {
         |      "type": "Address",
         |      "value": "uomjgUz6D4tLejTkQtbNJMY8apAjTm1bgQf7em1wDV7S"
         |    }
         |  ],
         |  "asset": {
         |    "alphAmount": "1000000000000000000",
         |    "tokens": [
         |      {
         |        "id": "0000000000000000000000000000000000000000000000000000000000000000",
         |        "amount": "2000000000000000000"
         |      }
         |    ]
         |  }
         |}
         |""".stripMargin
    checkData(state, jsonRaw)
  }

  it should "encode/decode CompilerResult" in new TypeSignatureFixture {
    val result0 = CompileContractResult.from(contract, contractAst)
    val jsonRaw0 =
      """
        |{
        |  "bytecode": "07011d01010707060d05a000a001a003a0046116011602160316041605160602",
        |  "codeHash": "4106809d4ed811457fad02bc19619ca8f2a4a47a56bca4519a28d3671d9c7241",
        |  "fields": {
        |    "signature": "TxContract Foo(aa:Bool,mut bb:U256,cc:I256,mut dd:ByteVec,ee:Address,ff:[[Bool;1];2])",
        |    "names": ["aa","bb","cc","dd","ee","ff"],
        |    "types": ["Bool", "U256", "I256", "ByteVec", "Address", "[[Bool;1];2]"]
        |  },
        |  "functions": [
        |    {
        |      "name": "bar",
        |      "signature": "pub payable bar(a:Bool,mut b:U256,c:I256,mut d:ByteVec,e:Address,f:[[Bool;1];2])->(U256,I256,ByteVec,Address,[[Bool;1];2])",
        |      "argNames": ["a","b","c","d","e","f"],
        |      "argTypes": ["Bool", "U256", "I256", "ByteVec", "Address", "[[Bool;1];2]"],
        |      "returnTypes": ["U256", "I256", "ByteVec", "Address", "[[Bool;1];2]"]
        |    }
        |  ],
        |  "events": [
        |    {
        |      "name": "Bar",
        |      "signature": "event Bar(a:Bool,b:U256,d:ByteVec,e:Address)",
        |      "fieldNames":["a","b","d","e"],
        |      "fieldTypes": ["Bool", "U256", "ByteVec", "Address"]
        |    }
        |  ]
        |}
        |""".stripMargin
    write(result0).filter(!_.isWhitespace) is jsonRaw0.filter(!_.isWhitespace)

    val result1 = CompileScriptResult.from(script, scriptAst)
    val jsonRaw1 =
      """
        |{
<<<<<<< HEAD
        |  "bytecodeTemplate": "020101000000010201000707060716011602160316041605160602",
=======
        |  "bytecodeTemplate": "0101000707060716011602160316041605160602",
        |  "fields": {
        |    "signature": "TxScript Foo(aa:Bool,bb:U256,cc:I256,dd:ByteVec,ee:Address)",
        |    "names": ["aa","bb","cc","dd","ee"],
        |    "types": ["Bool", "U256", "I256", "ByteVec", "Address"]
        |  },
>>>>>>> dd21bb1c
        |  "functions": [
        |    {
        |      "name": "main",
        |      "signature": "pub payable main()->()",
        |      "argTypes": [],
        |      "returnTypes": []
        |    },
        |    {
        |      "name": "bar",
        |      "signature": "pub bar(a:Bool,mut b:U256,c:I256,mut d:ByteVec,e:Address,f:[[Bool;1];2])->(U256,I256,ByteVec,Address,[[Bool;1];2])",
        |      "argNames": ["a","b","c","d","e","f"],
        |      "argTypes": ["Bool", "U256", "I256", "ByteVec", "Address", "[[Bool;1];2]"],
        |      "returnTypes": ["U256", "I256", "ByteVec", "Address", "[[Bool;1];2]"]
        |    }
        |  ]
        |}
        |""".stripMargin
    write(result1).filter(!_.isWhitespace) is jsonRaw1.filter(!_.isWhitespace)
  }

  behavior of "TimeInterval"

  it should "validate fromTs and toTs" in {
    val ts0 = TimeStamp.unsafe(0)
    val ts1 = TimeStamp.unsafe(1)
    TimeInterval.validator(TimeInterval(ts0, ts0)).isEmpty is false
    TimeInterval.validator(TimeInterval(ts0, ts1)).isEmpty is true
    TimeInterval.validator(TimeInterval(ts1, ts0)).isEmpty is false
    TimeInterval.validator(TimeInterval(ts1, ts1)).isEmpty is false
  }

  it should "validate the time span" in {
    val timestamp = TimeStamp.now()
    val timespan  = Duration.ofHoursUnsafe(1)
    TimeInterval(timestamp, timestamp.plusMinutesUnsafe(61))
      .validateTimeSpan(timespan) is Left(
      ApiError.BadRequest(s"Time span cannot be greater than ${timespan}")
    )
    TimeInterval(timestamp, timestamp.plusMinutesUnsafe(60)).validateTimeSpan(timespan) isE ()
  }

  it should "encode/decode FixedAssetOutput" in {
    val jsonRaw =
      s"""
         |{
         |  "hint": -383063803,
         |  "key": "9f0e444c69f77a49bd0be89db92c38fe713e0963165cca12faf5712d7657120f",
         |  "alphAmount": "1000000000000000000",
         |  "address": "111111111111111111111111111111111",
         |  "tokens": [],
         |  "lockTime": 0,
         |  "additionalData": ""
         |}
         |""".stripMargin
    checkData(FixedAssetOutput.fromProtocol(assetOutput, Hash.zero, 0), jsonRaw)
  }

  it should "endcode/decode Output" in {
    val assetOutputJson =
      s"""
         |{
         |  "type": "AssetOutput",
         |  "hint": -383063803,
         |  "key": "9f0e444c69f77a49bd0be89db92c38fe713e0963165cca12faf5712d7657120f",
         |  "alphAmount": "1000000000000000000",
         |  "address": "111111111111111111111111111111111",
         |  "tokens": [],
         |  "lockTime": 0,
         |  "additionalData": ""
         |}
         |""".stripMargin
    checkData[Output](Output.from(assetOutput, Hash.zero, 0), assetOutputJson)

    val contractOutputJson =
      s"""
         |{
         |  "type": "ContractOutput",
         |  "hint": -383063804,
         |  "key": "9f0e444c69f77a49bd0be89db92c38fe713e0963165cca12faf5712d7657120f",
         |  "alphAmount": "1000000000000000000",
         |  "address": "tgx7VNFoP9DJiFMFgXXtafQZkUvyEdDHT9ryamHJYrjq",
         |  "tokens": []
         |}
         |""".stripMargin
    checkData[Output](Output.from(contractOutput, Hash.zero, 0), contractOutputJson)
  }

  it should "encode/decode UnsignedTx" in {
    val unsignedTx = UnsignedTx.fromProtocol(unsignedTransaction)
    val jsonRaw    = s"""
       |{
       |  "txId": "${unsignedTransaction.hash.toHexString}",
       |  "version": ${unsignedTransaction.version},
       |  "networkId": ${unsignedTransaction.networkId.id},
       |  "scriptOpt": ${write(unsignedTransaction.scriptOpt.map(Script.fromProtocol))},
       |  "gasAmount": ${defaultGas.value},
       |  "gasPrice": "${defaultGasPrice.value}",
       |  "inputs": ${write(unsignedTx.inputs)},
       |  "fixedOutputs": ${write(unsignedTx.fixedOutputs)}
       |}""".stripMargin

    checkData(unsignedTx, jsonRaw)
  }

  it should "encode/decode Transaction" in {
    val tx      = api.Transaction.fromProtocol(transaction)
    val jsonRaw = s"""
       |{
       |  "unsigned": ${write(tx.unsigned)},
       |  "scriptExecutionOk": ${tx.scriptExecutionOk},
       |  "contractInputs": ${write(tx.contractInputs)},
       |  "generatedOutputs": ${write(tx.generatedOutputs)},
       |  "inputSignatures": ${write(tx.inputSignatures)},
       |  "scriptSignatures": ${write(tx.scriptSignatures)}
       |}""".stripMargin

    checkData(tx, jsonRaw)
  }

  it should "encode/decode TransactionTemplate" in {
    val tx      = api.TransactionTemplate.fromProtocol(transactionTemplate)
    val jsonRaw = s"""
       |{
       |  "unsigned": ${write(tx.unsigned)},
       |  "inputSignatures": ${write(tx.inputSignatures)},
       |  "scriptSignatures": ${write(tx.scriptSignatures)}
       |}""".stripMargin

    checkData(tx, jsonRaw)
  }
}<|MERGE_RESOLUTION|>--- conflicted
+++ resolved
@@ -847,20 +847,17 @@
     val jsonRaw1 =
       """
         |{
-<<<<<<< HEAD
         |  "bytecodeTemplate": "020101000000010201000707060716011602160316041605160602",
-=======
-        |  "bytecodeTemplate": "0101000707060716011602160316041605160602",
         |  "fields": {
         |    "signature": "TxScript Foo(aa:Bool,bb:U256,cc:I256,dd:ByteVec,ee:Address)",
         |    "names": ["aa","bb","cc","dd","ee"],
         |    "types": ["Bool", "U256", "I256", "ByteVec", "Address"]
         |  },
->>>>>>> dd21bb1c
         |  "functions": [
         |    {
         |      "name": "main",
         |      "signature": "pub payable main()->()",
+        |      "argNames": [],
         |      "argTypes": [],
         |      "returnTypes": []
         |    },
