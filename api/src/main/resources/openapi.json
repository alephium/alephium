{
  "openapi": "3.0.3",
  "info": {
    "title": "Alephium API",
    "version": "1.4.0"
  },
  "servers": [
    {
      "url": "{protocol}://{host}:{port}",
      "variables": {
        "protocol": {
          "enum": [
            "http",
            "https"
          ],
          "default": "http"
        },
        "host": {
          "default": "127.0.0.1"
        },
        "port": {
          "default": "12973"
        }
      }
    }
  ],
  "paths": {
    "/wallets": {
      "get": {
        "tags": [
          "Wallets"
        ],
        "summary": "List available wallets",
        "operationId": "getWallets",
        "responses": {
          "200": {
            "content": {
              "application/json": {
                "schema": {
                  "type": "array",
                  "items": {
                    "$ref": "#/components/schemas/WalletStatus"
                  }
                },
                "example": [
                  {
                    "walletName": "wallet-super-name",
                    "locked": true
                  }
                ]
              }
            }
          },
          "400": {
            "description": "BadRequest",
            "content": {
              "application/json": {
                "schema": {
                  "$ref": "#/components/schemas/BadRequest"
                },
                "example": {
                  "detail": "Something bad in the request"
                }
              }
            }
          },
          "500": {
            "description": "InternalServerError",
            "content": {
              "application/json": {
                "schema": {
                  "$ref": "#/components/schemas/InternalServerError"
                },
                "example": {
                  "detail": "Ouch"
                }
              }
            }
          },
          "404": {
            "description": "NotFound",
            "content": {
              "application/json": {
                "schema": {
                  "$ref": "#/components/schemas/NotFound"
                },
                "example": {
                  "resource": "wallet-name",
                  "detail": "wallet-name not found"
                }
              }
            }
          },
          "503": {
            "description": "ServiceUnavailable",
            "content": {
              "application/json": {
                "schema": {
                  "$ref": "#/components/schemas/ServiceUnavailable"
                },
                "example": {
                  "detail": "Self clique unsynced"
                }
              }
            }
          },
          "401": {
            "description": "Unauthorized",
            "content": {
              "application/json": {
                "schema": {
                  "$ref": "#/components/schemas/Unauthorized"
                },
                "example": {
                  "detail": "You shall not pass"
                }
              }
            }
          }
        }
      },
      "put": {
        "tags": [
          "Wallets"
        ],
        "summary": "Restore a wallet from your mnemonic",
        "operationId": "putWallets",
        "requestBody": {
          "content": {
            "application/json": {
              "schema": {
                "$ref": "#/components/schemas/WalletRestore"
              },
              "examples": {
                "Example0": {
                  "summary": "User",
                  "value": {
                    "password": "my-secret-password",
                    "mnemonic": "vault alarm sad mass witness property virus style good flower rice alpha viable evidence run glare pretty scout evil judge enroll refuse another lava",
                    "walletName": "wallet-super-name"
                  }
                },
                "Example1": {
                  "summary": "Miner (w/o pass phrase)",
                  "value": {
                    "password": "my-secret-password",
                    "mnemonic": "vault alarm sad mass witness property virus style good flower rice alpha viable evidence run glare pretty scout evil judge enroll refuse another lava",
                    "walletName": "wallet-super-name",
                    "isMiner": true
                  }
                },
                "Example2": {
                  "summary": "Miner (with pass phrase)",
                  "value": {
                    "password": "my-secret-password",
                    "mnemonic": "vault alarm sad mass witness property virus style good flower rice alpha viable evidence run glare pretty scout evil judge enroll refuse another lava",
                    "walletName": "wallet-super-name",
                    "isMiner": true,
                    "mnemonicPassphrase": "optional-mnemonic-passphrase"
                  }
                }
              }
            }
          },
          "required": true
        },
        "responses": {
          "200": {
            "content": {
              "application/json": {
                "schema": {
                  "$ref": "#/components/schemas/WalletRestoreResult"
                },
                "example": {
                  "walletName": "wallet-super-name"
                }
              }
            }
          },
          "400": {
            "description": "BadRequest",
            "content": {
              "application/json": {
                "schema": {
                  "$ref": "#/components/schemas/BadRequest"
                },
                "example": {
                  "detail": "Something bad in the request"
                }
              }
            }
          },
          "500": {
            "description": "InternalServerError",
            "content": {
              "application/json": {
                "schema": {
                  "$ref": "#/components/schemas/InternalServerError"
                },
                "example": {
                  "detail": "Ouch"
                }
              }
            }
          },
          "404": {
            "description": "NotFound",
            "content": {
              "application/json": {
                "schema": {
                  "$ref": "#/components/schemas/NotFound"
                },
                "example": {
                  "resource": "wallet-name",
                  "detail": "wallet-name not found"
                }
              }
            }
          },
          "503": {
            "description": "ServiceUnavailable",
            "content": {
              "application/json": {
                "schema": {
                  "$ref": "#/components/schemas/ServiceUnavailable"
                },
                "example": {
                  "detail": "Self clique unsynced"
                }
              }
            }
          },
          "401": {
            "description": "Unauthorized",
            "content": {
              "application/json": {
                "schema": {
                  "$ref": "#/components/schemas/Unauthorized"
                },
                "example": {
                  "detail": "You shall not pass"
                }
              }
            }
          }
        }
      },
      "post": {
        "tags": [
          "Wallets"
        ],
        "summary": "Create a new wallet",
        "description": "A new wallet will be created and respond with a mnemonic. Make sure to keep that mnemonic safely as it will allows you to recover your wallet. Default mnemonic size is 24, (options: 12, 15, 18, 21, 24).",
        "operationId": "postWallets",
        "requestBody": {
          "content": {
            "application/json": {
              "schema": {
                "$ref": "#/components/schemas/WalletCreation"
              },
              "examples": {
                "Example0": {
                  "summary": "User",
                  "value": {
                    "password": "my-secret-password",
                    "walletName": "wallet-super-name"
                  }
                },
                "Example1": {
                  "summary": "Miner (w/o pass phrase)",
                  "value": {
                    "password": "my-secret-password",
                    "walletName": "wallet-super-name",
                    "isMiner": true,
                    "mnemonicSize": 24
                  }
                },
                "Example2": {
                  "summary": "Miner (with pass phrase)",
                  "value": {
                    "password": "my-secret-password",
                    "walletName": "wallet-super-name",
                    "isMiner": true,
                    "mnemonicPassphrase": "optional-mnemonic-passphrase",
                    "mnemonicSize": 24
                  }
                }
              }
            }
          },
          "required": true
        },
        "responses": {
          "200": {
            "content": {
              "application/json": {
                "schema": {
                  "$ref": "#/components/schemas/WalletCreationResult"
                },
                "example": {
                  "walletName": "wallet-super-name",
                  "mnemonic": "vault alarm sad mass witness property virus style good flower rice alpha viable evidence run glare pretty scout evil judge enroll refuse another lava"
                }
              }
            }
          },
          "400": {
            "description": "BadRequest",
            "content": {
              "application/json": {
                "schema": {
                  "$ref": "#/components/schemas/BadRequest"
                },
                "example": {
                  "detail": "Something bad in the request"
                }
              }
            }
          },
          "500": {
            "description": "InternalServerError",
            "content": {
              "application/json": {
                "schema": {
                  "$ref": "#/components/schemas/InternalServerError"
                },
                "example": {
                  "detail": "Ouch"
                }
              }
            }
          },
          "404": {
            "description": "NotFound",
            "content": {
              "application/json": {
                "schema": {
                  "$ref": "#/components/schemas/NotFound"
                },
                "example": {
                  "resource": "wallet-name",
                  "detail": "wallet-name not found"
                }
              }
            }
          },
          "503": {
            "description": "ServiceUnavailable",
            "content": {
              "application/json": {
                "schema": {
                  "$ref": "#/components/schemas/ServiceUnavailable"
                },
                "example": {
                  "detail": "Self clique unsynced"
                }
              }
            }
          },
          "401": {
            "description": "Unauthorized",
            "content": {
              "application/json": {
                "schema": {
                  "$ref": "#/components/schemas/Unauthorized"
                },
                "example": {
                  "detail": "You shall not pass"
                }
              }
            }
          }
        }
      }
    },
    "/wallets/{wallet_name}": {
      "get": {
        "tags": [
          "Wallets"
        ],
        "summary": "Get wallet's status",
        "operationId": "getWalletsWallet_name",
        "parameters": [
          {
            "name": "wallet_name",
            "in": "path",
            "required": true,
            "schema": {
              "type": "string"
            }
          }
        ],
        "responses": {
          "200": {
            "content": {
              "application/json": {
                "schema": {
                  "$ref": "#/components/schemas/WalletStatus"
                },
                "example": {
                  "walletName": "wallet-super-name",
                  "locked": true
                }
              }
            }
          },
          "400": {
            "description": "BadRequest",
            "content": {
              "application/json": {
                "schema": {
                  "$ref": "#/components/schemas/BadRequest"
                },
                "example": {
                  "detail": "Something bad in the request"
                }
              }
            }
          },
          "500": {
            "description": "InternalServerError",
            "content": {
              "application/json": {
                "schema": {
                  "$ref": "#/components/schemas/InternalServerError"
                },
                "example": {
                  "detail": "Ouch"
                }
              }
            }
          },
          "404": {
            "description": "NotFound",
            "content": {
              "application/json": {
                "schema": {
                  "$ref": "#/components/schemas/NotFound"
                },
                "example": {
                  "resource": "wallet-name",
                  "detail": "wallet-name not found"
                }
              }
            }
          },
          "503": {
            "description": "ServiceUnavailable",
            "content": {
              "application/json": {
                "schema": {
                  "$ref": "#/components/schemas/ServiceUnavailable"
                },
                "example": {
                  "detail": "Self clique unsynced"
                }
              }
            }
          },
          "401": {
            "description": "Unauthorized",
            "content": {
              "application/json": {
                "schema": {
                  "$ref": "#/components/schemas/Unauthorized"
                },
                "example": {
                  "detail": "You shall not pass"
                }
              }
            }
          }
        }
      },
      "delete": {
        "tags": [
          "Wallets"
        ],
        "summary": "Delete your wallet file (can be recovered with your mnemonic)",
        "operationId": "deleteWalletsWallet_name",
        "parameters": [
          {
            "name": "wallet_name",
            "in": "path",
            "required": true,
            "schema": {
              "type": "string"
            }
          }
        ],
        "requestBody": {
          "content": {
            "application/json": {
              "schema": {
                "$ref": "#/components/schemas/WalletDeletion"
              },
              "example": {
                "password": "my-secret-password"
              }
            }
          },
          "required": true
        },
        "responses": {
          "200": {
            
          },
          "400": {
            "description": "BadRequest",
            "content": {
              "application/json": {
                "schema": {
                  "$ref": "#/components/schemas/BadRequest"
                },
                "example": {
                  "detail": "Something bad in the request"
                }
              }
            }
          },
          "500": {
            "description": "InternalServerError",
            "content": {
              "application/json": {
                "schema": {
                  "$ref": "#/components/schemas/InternalServerError"
                },
                "example": {
                  "detail": "Ouch"
                }
              }
            }
          },
          "404": {
            "description": "NotFound",
            "content": {
              "application/json": {
                "schema": {
                  "$ref": "#/components/schemas/NotFound"
                },
                "example": {
                  "resource": "wallet-name",
                  "detail": "wallet-name not found"
                }
              }
            }
          },
          "503": {
            "description": "ServiceUnavailable",
            "content": {
              "application/json": {
                "schema": {
                  "$ref": "#/components/schemas/ServiceUnavailable"
                },
                "example": {
                  "detail": "Self clique unsynced"
                }
              }
            }
          },
          "401": {
            "description": "Unauthorized",
            "content": {
              "application/json": {
                "schema": {
                  "$ref": "#/components/schemas/Unauthorized"
                },
                "example": {
                  "detail": "You shall not pass"
                }
              }
            }
          }
        }
      }
    },
    "/wallets/{wallet_name}/lock": {
      "post": {
        "tags": [
          "Wallets"
        ],
        "summary": "Lock your wallet",
        "operationId": "postWalletsWallet_nameLock",
        "parameters": [
          {
            "name": "wallet_name",
            "in": "path",
            "required": true,
            "schema": {
              "type": "string"
            }
          }
        ],
        "responses": {
          "200": {
            
          },
          "400": {
            "description": "BadRequest",
            "content": {
              "application/json": {
                "schema": {
                  "$ref": "#/components/schemas/BadRequest"
                },
                "example": {
                  "detail": "Something bad in the request"
                }
              }
            }
          },
          "500": {
            "description": "InternalServerError",
            "content": {
              "application/json": {
                "schema": {
                  "$ref": "#/components/schemas/InternalServerError"
                },
                "example": {
                  "detail": "Ouch"
                }
              }
            }
          },
          "404": {
            "description": "NotFound",
            "content": {
              "application/json": {
                "schema": {
                  "$ref": "#/components/schemas/NotFound"
                },
                "example": {
                  "resource": "wallet-name",
                  "detail": "wallet-name not found"
                }
              }
            }
          },
          "503": {
            "description": "ServiceUnavailable",
            "content": {
              "application/json": {
                "schema": {
                  "$ref": "#/components/schemas/ServiceUnavailable"
                },
                "example": {
                  "detail": "Self clique unsynced"
                }
              }
            }
          },
          "401": {
            "description": "Unauthorized",
            "content": {
              "application/json": {
                "schema": {
                  "$ref": "#/components/schemas/Unauthorized"
                },
                "example": {
                  "detail": "You shall not pass"
                }
              }
            }
          }
        }
      }
    },
    "/wallets/{wallet_name}/unlock": {
      "post": {
        "tags": [
          "Wallets"
        ],
        "summary": "Unlock your wallet",
        "operationId": "postWalletsWallet_nameUnlock",
        "parameters": [
          {
            "name": "wallet_name",
            "in": "path",
            "required": true,
            "schema": {
              "type": "string"
            }
          }
        ],
        "requestBody": {
          "content": {
            "application/json": {
              "schema": {
                "$ref": "#/components/schemas/WalletUnlock"
              },
              "examples": {
                "Example0": {
                  "summary": "Default",
                  "value": {
                    "password": "my-secret-password"
                  }
                },
                "Example1": {
                  "summary": "More Settings (with pass phrase)",
                  "value": {
                    "password": "my-secret-password",
                    "mnemonicPassphrase": "optional-mnemonic-passphrase"
                  }
                }
              }
            }
          },
          "required": true
        },
        "responses": {
          "200": {
            
          },
          "400": {
            "description": "BadRequest",
            "content": {
              "application/json": {
                "schema": {
                  "$ref": "#/components/schemas/BadRequest"
                },
                "example": {
                  "detail": "Something bad in the request"
                }
              }
            }
          },
          "500": {
            "description": "InternalServerError",
            "content": {
              "application/json": {
                "schema": {
                  "$ref": "#/components/schemas/InternalServerError"
                },
                "example": {
                  "detail": "Ouch"
                }
              }
            }
          },
          "404": {
            "description": "NotFound",
            "content": {
              "application/json": {
                "schema": {
                  "$ref": "#/components/schemas/NotFound"
                },
                "example": {
                  "resource": "wallet-name",
                  "detail": "wallet-name not found"
                }
              }
            }
          },
          "503": {
            "description": "ServiceUnavailable",
            "content": {
              "application/json": {
                "schema": {
                  "$ref": "#/components/schemas/ServiceUnavailable"
                },
                "example": {
                  "detail": "Self clique unsynced"
                }
              }
            }
          },
          "401": {
            "description": "Unauthorized",
            "content": {
              "application/json": {
                "schema": {
                  "$ref": "#/components/schemas/Unauthorized"
                },
                "example": {
                  "detail": "You shall not pass"
                }
              }
            }
          }
        }
      }
    },
    "/wallets/{wallet_name}/balances": {
      "get": {
        "tags": [
          "Wallets"
        ],
        "summary": "Get your total balance",
        "operationId": "getWalletsWallet_nameBalances",
        "parameters": [
          {
            "name": "wallet_name",
            "in": "path",
            "required": true,
            "schema": {
              "type": "string"
            }
          },
          {
            "name": "utxosLimit",
            "in": "query",
            "required": false,
            "schema": {
              "type": "integer"
            }
          }
        ],
        "responses": {
          "200": {
            "description": "Format 1: `1000000000000000000`\n\nFormat 2: `x.y ALPH`, where `1 ALPH = 1000000000000000000`",
            "content": {
              "application/json": {
                "schema": {
                  "$ref": "#/components/schemas/Balances"
                },
                "example": {
                  "totalBalance": "10000000000000000000",
                  "totalBalanceHint": "10 ALPH",
                  "balances": [
                    {
                      "address": "1AujpupFP4KWeZvqA7itsHY9cLJmx4qTzojVZrg8W9y",
                      "balance": "10000000000000000000",
                      "balanceHint": "10 ALPH",
                      "lockedBalance": "0",
                      "lockedBalanceHint": "0 ALPH"
                    }
                  ]
                }
              }
            }
          },
          "400": {
            "description": "BadRequest",
            "content": {
              "application/json": {
                "schema": {
                  "$ref": "#/components/schemas/BadRequest"
                },
                "example": {
                  "detail": "Something bad in the request"
                }
              }
            }
          },
          "500": {
            "description": "InternalServerError",
            "content": {
              "application/json": {
                "schema": {
                  "$ref": "#/components/schemas/InternalServerError"
                },
                "example": {
                  "detail": "Ouch"
                }
              }
            }
          },
          "404": {
            "description": "NotFound",
            "content": {
              "application/json": {
                "schema": {
                  "$ref": "#/components/schemas/NotFound"
                },
                "example": {
                  "resource": "wallet-name",
                  "detail": "wallet-name not found"
                }
              }
            }
          },
          "503": {
            "description": "ServiceUnavailable",
            "content": {
              "application/json": {
                "schema": {
                  "$ref": "#/components/schemas/ServiceUnavailable"
                },
                "example": {
                  "detail": "Self clique unsynced"
                }
              }
            }
          },
          "401": {
            "description": "Unauthorized",
            "content": {
              "application/json": {
                "schema": {
                  "$ref": "#/components/schemas/Unauthorized"
                },
                "example": {
                  "detail": "You shall not pass"
                }
              }
            }
          }
        }
      }
    },
    "/wallets/{wallet_name}/reveal-mnemonic": {
      "post": {
        "tags": [
          "Wallets"
        ],
        "summary": "Reveal your mnemonic. !!! use it with caution !!!",
        "operationId": "postWalletsWallet_nameReveal-mnemonic",
        "parameters": [
          {
            "name": "wallet_name",
            "in": "path",
            "required": true,
            "schema": {
              "type": "string"
            }
          }
        ],
        "requestBody": {
          "content": {
            "application/json": {
              "schema": {
                "$ref": "#/components/schemas/RevealMnemonic"
              },
              "example": {
                "password": "my-secret-password"
              }
            }
          },
          "required": true
        },
        "responses": {
          "200": {
            "content": {
              "application/json": {
                "schema": {
                  "$ref": "#/components/schemas/RevealMnemonicResult"
                },
                "example": {
                  "mnemonic": "vault alarm sad mass witness property virus style good flower rice alpha viable evidence run glare pretty scout evil judge enroll refuse another lava"
                }
              }
            }
          },
          "400": {
            "description": "BadRequest",
            "content": {
              "application/json": {
                "schema": {
                  "$ref": "#/components/schemas/BadRequest"
                },
                "example": {
                  "detail": "Something bad in the request"
                }
              }
            }
          },
          "500": {
            "description": "InternalServerError",
            "content": {
              "application/json": {
                "schema": {
                  "$ref": "#/components/schemas/InternalServerError"
                },
                "example": {
                  "detail": "Ouch"
                }
              }
            }
          },
          "404": {
            "description": "NotFound",
            "content": {
              "application/json": {
                "schema": {
                  "$ref": "#/components/schemas/NotFound"
                },
                "example": {
                  "resource": "wallet-name",
                  "detail": "wallet-name not found"
                }
              }
            }
          },
          "503": {
            "description": "ServiceUnavailable",
            "content": {
              "application/json": {
                "schema": {
                  "$ref": "#/components/schemas/ServiceUnavailable"
                },
                "example": {
                  "detail": "Self clique unsynced"
                }
              }
            }
          },
          "401": {
            "description": "Unauthorized",
            "content": {
              "application/json": {
                "schema": {
                  "$ref": "#/components/schemas/Unauthorized"
                },
                "example": {
                  "detail": "You shall not pass"
                }
              }
            }
          }
        }
      }
    },
    "/wallets/{wallet_name}/transfer": {
      "post": {
        "tags": [
          "Wallets"
        ],
        "summary": "Transfer ALPH from the active address",
        "operationId": "postWalletsWallet_nameTransfer",
        "parameters": [
          {
            "name": "wallet_name",
            "in": "path",
            "required": true,
            "schema": {
              "type": "string"
            }
          }
        ],
        "requestBody": {
          "description": "Format 1: `1000000000000000000`\n\nFormat 2: `x.y ALPH`, where `1 ALPH = 1000000000000000000`",
          "content": {
            "application/json": {
              "schema": {
                "$ref": "#/components/schemas/Transfer"
              },
              "examples": {
                "Example0": {
                  "summary": "Default",
                  "value": {
                    "destinations": [
                      {
                        "address": "1AujpupFP4KWeZvqA7itsHY9cLJmx4qTzojVZrg8W9y",
                        "alphAmount": "2000000000000000000"
                      }
                    ]
                  }
                },
                "Example1": {
                  "summary": "More settings",
                  "value": {
                    "destinations": [
                      {
                        "address": "1AujpupFP4KWeZvqA7itsHY9cLJmx4qTzojVZrg8W9y",
                        "alphAmount": "2000000000000000000",
                        "tokens": [
                          {
                            "id": "2d11fd6c12435ffb07aaed4d190a505b621b927a5f6e51b61ce0ebe186397bdd",
                            "amount": "42000000000000000000"
                          },
                          {
                            "id": "bd165d20bd063c7a023d22232a1e75bf46e904067f92b49323fe89fa0fd586bf",
                            "amount": "1000000000000000000000"
                          }
                        ],
                        "lockTime": 1611041396892
                      }
                    ],
                    "gas": 20000,
                    "gasPrice": "100000000000",
                    "utxosLimit": 512
                  }
                }
              }
            }
          },
          "required": true
        },
        "responses": {
          "200": {
            "content": {
              "application/json": {
                "schema": {
                  "$ref": "#/components/schemas/TransferResult"
                },
                "example": {
                  "txId": "503bfb16230888af4924aa8f8250d7d348b862e267d75d3147f1998050b6da69",
                  "fromGroup": 2,
                  "toGroup": 1
                }
              }
            }
          },
          "400": {
            "description": "BadRequest",
            "content": {
              "application/json": {
                "schema": {
                  "$ref": "#/components/schemas/BadRequest"
                },
                "example": {
                  "detail": "Something bad in the request"
                }
              }
            }
          },
          "500": {
            "description": "InternalServerError",
            "content": {
              "application/json": {
                "schema": {
                  "$ref": "#/components/schemas/InternalServerError"
                },
                "example": {
                  "detail": "Ouch"
                }
              }
            }
          },
          "404": {
            "description": "NotFound",
            "content": {
              "application/json": {
                "schema": {
                  "$ref": "#/components/schemas/NotFound"
                },
                "example": {
                  "resource": "wallet-name",
                  "detail": "wallet-name not found"
                }
              }
            }
          },
          "503": {
            "description": "ServiceUnavailable",
            "content": {
              "application/json": {
                "schema": {
                  "$ref": "#/components/schemas/ServiceUnavailable"
                },
                "example": {
                  "detail": "Self clique unsynced"
                }
              }
            }
          },
          "401": {
            "description": "Unauthorized",
            "content": {
              "application/json": {
                "schema": {
                  "$ref": "#/components/schemas/Unauthorized"
                },
                "example": {
                  "detail": "You shall not pass"
                }
              }
            }
          }
        }
      }
    },
    "/wallets/{wallet_name}/sweep-active-address": {
      "post": {
        "tags": [
          "Wallets"
        ],
        "summary": "Transfer all unlocked ALPH from the active address to another address",
        "operationId": "postWalletsWallet_nameSweep-active-address",
        "parameters": [
          {
            "name": "wallet_name",
            "in": "path",
            "required": true,
            "schema": {
              "type": "string"
            }
          }
        ],
        "requestBody": {
          "content": {
            "application/json": {
              "schema": {
                "$ref": "#/components/schemas/Sweep"
              },
              "examples": {
                "Example0": {
                  "summary": "Default",
                  "value": {
                    "toAddress": "1AujpupFP4KWeZvqA7itsHY9cLJmx4qTzojVZrg8W9y"
                  }
                },
                "Example1": {
                  "summary": "More settings",
                  "value": {
                    "toAddress": "1AujpupFP4KWeZvqA7itsHY9cLJmx4qTzojVZrg8W9y",
                    "lockTime": 1611041396892,
                    "gas": 20000,
                    "gasPrice": "100000000000",
                    "utxosLimit": 512
                  }
                }
              }
            }
          },
          "required": true
        },
        "responses": {
          "200": {
            "content": {
              "application/json": {
                "schema": {
                  "$ref": "#/components/schemas/TransferResults"
                },
                "example": {
                  "results": [
                    {
                      "txId": "503bfb16230888af4924aa8f8250d7d348b862e267d75d3147f1998050b6da69",
                      "fromGroup": 2,
                      "toGroup": 1
                    }
                  ]
                }
              }
            }
          },
          "400": {
            "description": "BadRequest",
            "content": {
              "application/json": {
                "schema": {
                  "$ref": "#/components/schemas/BadRequest"
                },
                "example": {
                  "detail": "Something bad in the request"
                }
              }
            }
          },
          "500": {
            "description": "InternalServerError",
            "content": {
              "application/json": {
                "schema": {
                  "$ref": "#/components/schemas/InternalServerError"
                },
                "example": {
                  "detail": "Ouch"
                }
              }
            }
          },
          "404": {
            "description": "NotFound",
            "content": {
              "application/json": {
                "schema": {
                  "$ref": "#/components/schemas/NotFound"
                },
                "example": {
                  "resource": "wallet-name",
                  "detail": "wallet-name not found"
                }
              }
            }
          },
          "503": {
            "description": "ServiceUnavailable",
            "content": {
              "application/json": {
                "schema": {
                  "$ref": "#/components/schemas/ServiceUnavailable"
                },
                "example": {
                  "detail": "Self clique unsynced"
                }
              }
            }
          },
          "401": {
            "description": "Unauthorized",
            "content": {
              "application/json": {
                "schema": {
                  "$ref": "#/components/schemas/Unauthorized"
                },
                "example": {
                  "detail": "You shall not pass"
                }
              }
            }
          }
        }
      }
    },
    "/wallets/{wallet_name}/sweep-all-addresses": {
      "post": {
        "tags": [
          "Wallets"
        ],
        "summary": "Transfer unlocked ALPH from all addresses (including all mining addresses if applicable) to another address",
        "operationId": "postWalletsWallet_nameSweep-all-addresses",
        "parameters": [
          {
            "name": "wallet_name",
            "in": "path",
            "required": true,
            "schema": {
              "type": "string"
            }
          }
        ],
        "requestBody": {
          "content": {
            "application/json": {
              "schema": {
                "$ref": "#/components/schemas/Sweep"
              },
              "examples": {
                "Example0": {
                  "summary": "Default",
                  "value": {
                    "toAddress": "1AujpupFP4KWeZvqA7itsHY9cLJmx4qTzojVZrg8W9y"
                  }
                },
                "Example1": {
                  "summary": "More settings",
                  "value": {
                    "toAddress": "1AujpupFP4KWeZvqA7itsHY9cLJmx4qTzojVZrg8W9y",
                    "lockTime": 1611041396892,
                    "gas": 20000,
                    "gasPrice": "100000000000",
                    "utxosLimit": 512
                  }
                }
              }
            }
          },
          "required": true
        },
        "responses": {
          "200": {
            "content": {
              "application/json": {
                "schema": {
                  "$ref": "#/components/schemas/TransferResults"
                },
                "example": {
                  "results": [
                    {
                      "txId": "503bfb16230888af4924aa8f8250d7d348b862e267d75d3147f1998050b6da69",
                      "fromGroup": 2,
                      "toGroup": 1
                    }
                  ]
                }
              }
            }
          },
          "400": {
            "description": "BadRequest",
            "content": {
              "application/json": {
                "schema": {
                  "$ref": "#/components/schemas/BadRequest"
                },
                "example": {
                  "detail": "Something bad in the request"
                }
              }
            }
          },
          "500": {
            "description": "InternalServerError",
            "content": {
              "application/json": {
                "schema": {
                  "$ref": "#/components/schemas/InternalServerError"
                },
                "example": {
                  "detail": "Ouch"
                }
              }
            }
          },
          "404": {
            "description": "NotFound",
            "content": {
              "application/json": {
                "schema": {
                  "$ref": "#/components/schemas/NotFound"
                },
                "example": {
                  "resource": "wallet-name",
                  "detail": "wallet-name not found"
                }
              }
            }
          },
          "503": {
            "description": "ServiceUnavailable",
            "content": {
              "application/json": {
                "schema": {
                  "$ref": "#/components/schemas/ServiceUnavailable"
                },
                "example": {
                  "detail": "Self clique unsynced"
                }
              }
            }
          },
          "401": {
            "description": "Unauthorized",
            "content": {
              "application/json": {
                "schema": {
                  "$ref": "#/components/schemas/Unauthorized"
                },
                "example": {
                  "detail": "You shall not pass"
                }
              }
            }
          }
        }
      }
    },
    "/wallets/{wallet_name}/sign": {
      "post": {
        "tags": [
          "Wallets"
        ],
        "summary": "Sign the given data and return back the signature",
        "operationId": "postWalletsWallet_nameSign",
        "parameters": [
          {
            "name": "wallet_name",
            "in": "path",
            "required": true,
            "schema": {
              "type": "string"
            }
          }
        ],
        "requestBody": {
          "content": {
            "application/json": {
              "schema": {
                "$ref": "#/components/schemas/Sign"
              },
              "example": {
                "data": "798e9e137aec7c2d59d9655b4ffa640f301f628bf7c365083bb255f6aa5f89ef"
              }
            }
          },
          "required": true
        },
        "responses": {
          "200": {
            "content": {
              "application/json": {
                "schema": {
                  "$ref": "#/components/schemas/SignResult"
                },
                "example": {
                  "signature": "9e1a35b2931bd04e6780d01c36e3e5337941aa80f173cfe4f4e249c44ab135272b834c1a639db9c89d673a8a30524042b0469672ca845458a5a0cf2cad53221b"
                }
              }
            }
          },
          "400": {
            "description": "BadRequest",
            "content": {
              "application/json": {
                "schema": {
                  "$ref": "#/components/schemas/BadRequest"
                },
                "example": {
                  "detail": "Something bad in the request"
                }
              }
            }
          },
          "500": {
            "description": "InternalServerError",
            "content": {
              "application/json": {
                "schema": {
                  "$ref": "#/components/schemas/InternalServerError"
                },
                "example": {
                  "detail": "Ouch"
                }
              }
            }
          },
          "404": {
            "description": "NotFound",
            "content": {
              "application/json": {
                "schema": {
                  "$ref": "#/components/schemas/NotFound"
                },
                "example": {
                  "resource": "wallet-name",
                  "detail": "wallet-name not found"
                }
              }
            }
          },
          "503": {
            "description": "ServiceUnavailable",
            "content": {
              "application/json": {
                "schema": {
                  "$ref": "#/components/schemas/ServiceUnavailable"
                },
                "example": {
                  "detail": "Self clique unsynced"
                }
              }
            }
          },
          "401": {
            "description": "Unauthorized",
            "content": {
              "application/json": {
                "schema": {
                  "$ref": "#/components/schemas/Unauthorized"
                },
                "example": {
                  "detail": "You shall not pass"
                }
              }
            }
          }
        }
      }
    },
    "/wallets/{wallet_name}/addresses": {
      "get": {
        "tags": [
          "Wallets"
        ],
        "summary": "List all your wallet's addresses",
        "operationId": "getWalletsWallet_nameAddresses",
        "parameters": [
          {
            "name": "wallet_name",
            "in": "path",
            "required": true,
            "schema": {
              "type": "string"
            }
          }
        ],
        "responses": {
          "200": {
            "content": {
              "application/json": {
                "schema": {
                  "$ref": "#/components/schemas/Addresses"
                },
                "example": {
                  "activeAddress": "1AujpupFP4KWeZvqA7itsHY9cLJmx4qTzojVZrg8W9y",
                  "addresses": [
                    {
                      "address": "1AujpupFP4KWeZvqA7itsHY9cLJmx4qTzojVZrg8W9y",
                      "publicKey": "d1b70d2226308b46da297486adb6b4f1a8c1842cb159ac5ec04f384fe2d6f5da28",
                      "group": 0,
                      "path": "m/44'/1234'/O'/O/O"
                    }
                  ]
                }
              }
            }
          },
          "400": {
            "description": "BadRequest",
            "content": {
              "application/json": {
                "schema": {
                  "$ref": "#/components/schemas/BadRequest"
                },
                "example": {
                  "detail": "Something bad in the request"
                }
              }
            }
          },
          "500": {
            "description": "InternalServerError",
            "content": {
              "application/json": {
                "schema": {
                  "$ref": "#/components/schemas/InternalServerError"
                },
                "example": {
                  "detail": "Ouch"
                }
              }
            }
          },
          "404": {
            "description": "NotFound",
            "content": {
              "application/json": {
                "schema": {
                  "$ref": "#/components/schemas/NotFound"
                },
                "example": {
                  "resource": "wallet-name",
                  "detail": "wallet-name not found"
                }
              }
            }
          },
          "503": {
            "description": "ServiceUnavailable",
            "content": {
              "application/json": {
                "schema": {
                  "$ref": "#/components/schemas/ServiceUnavailable"
                },
                "example": {
                  "detail": "Self clique unsynced"
                }
              }
            }
          },
          "401": {
            "description": "Unauthorized",
            "content": {
              "application/json": {
                "schema": {
                  "$ref": "#/components/schemas/Unauthorized"
                },
                "example": {
                  "detail": "You shall not pass"
                }
              }
            }
          }
        }
      }
    },
    "/wallets/{wallet_name}/addresses/{address}": {
      "get": {
        "tags": [
          "Wallets"
        ],
        "summary": "Get address' info",
        "operationId": "getWalletsWallet_nameAddressesAddress",
        "parameters": [
          {
            "name": "wallet_name",
            "in": "path",
            "required": true,
            "schema": {
              "type": "string"
            }
          },
          {
            "name": "address",
            "in": "path",
            "required": true,
            "schema": {
              "type": "string"
            }
          }
        ],
        "responses": {
          "200": {
            "content": {
              "application/json": {
                "schema": {
                  "$ref": "#/components/schemas/AddressInfo"
                },
                "example": {
                  "address": "1AujpupFP4KWeZvqA7itsHY9cLJmx4qTzojVZrg8W9y",
                  "publicKey": "d1b70d2226308b46da297486adb6b4f1a8c1842cb159ac5ec04f384fe2d6f5da28",
                  "group": 0,
                  "path": "m/44'/1234'/O'/O/O"
                }
              }
            }
          },
          "400": {
            "description": "BadRequest",
            "content": {
              "application/json": {
                "schema": {
                  "$ref": "#/components/schemas/BadRequest"
                },
                "example": {
                  "detail": "Something bad in the request"
                }
              }
            }
          },
          "500": {
            "description": "InternalServerError",
            "content": {
              "application/json": {
                "schema": {
                  "$ref": "#/components/schemas/InternalServerError"
                },
                "example": {
                  "detail": "Ouch"
                }
              }
            }
          },
          "404": {
            "description": "NotFound",
            "content": {
              "application/json": {
                "schema": {
                  "$ref": "#/components/schemas/NotFound"
                },
                "example": {
                  "resource": "wallet-name",
                  "detail": "wallet-name not found"
                }
              }
            }
          },
          "503": {
            "description": "ServiceUnavailable",
            "content": {
              "application/json": {
                "schema": {
                  "$ref": "#/components/schemas/ServiceUnavailable"
                },
                "example": {
                  "detail": "Self clique unsynced"
                }
              }
            }
          },
          "401": {
            "description": "Unauthorized",
            "content": {
              "application/json": {
                "schema": {
                  "$ref": "#/components/schemas/Unauthorized"
                },
                "example": {
                  "detail": "You shall not pass"
                }
              }
            }
          }
        }
      }
    },
    "/wallets/{wallet_name}/miner-addresses": {
      "get": {
        "tags": [
          "Miners"
        ],
        "summary": "List all miner addresses per group",
        "description": "This endpoint can only be called if the wallet was created with the `isMiner = true` flag",
        "operationId": "getWalletsWallet_nameMiner-addresses",
        "parameters": [
          {
            "name": "wallet_name",
            "in": "path",
            "required": true,
            "schema": {
              "type": "string"
            }
          }
        ],
        "responses": {
          "200": {
            "content": {
              "application/json": {
                "schema": {
                  "type": "array",
                  "items": {
                    "$ref": "#/components/schemas/MinerAddressesInfo"
                  }
                },
                "example": [
                  {
                    "addresses": [
                      {
                        "address": "1AujpupFP4KWeZvqA7itsHY9cLJmx4qTzojVZrg8W9y",
                        "publicKey": "d1b70d2226308b46da297486adb6b4f1a8c1842cb159ac5ec04f384fe2d6f5da28",
                        "group": 0,
                        "path": "m/44'/1234'/O'/O/O"
                      }
                    ]
                  }
                ]
              }
            }
          },
          "400": {
            "description": "BadRequest",
            "content": {
              "application/json": {
                "schema": {
                  "$ref": "#/components/schemas/BadRequest"
                },
                "example": {
                  "detail": "Something bad in the request"
                }
              }
            }
          },
          "500": {
            "description": "InternalServerError",
            "content": {
              "application/json": {
                "schema": {
                  "$ref": "#/components/schemas/InternalServerError"
                },
                "example": {
                  "detail": "Ouch"
                }
              }
            }
          },
          "404": {
            "description": "NotFound",
            "content": {
              "application/json": {
                "schema": {
                  "$ref": "#/components/schemas/NotFound"
                },
                "example": {
                  "resource": "wallet-name",
                  "detail": "wallet-name not found"
                }
              }
            }
          },
          "503": {
            "description": "ServiceUnavailable",
            "content": {
              "application/json": {
                "schema": {
                  "$ref": "#/components/schemas/ServiceUnavailable"
                },
                "example": {
                  "detail": "Self clique unsynced"
                }
              }
            }
          },
          "401": {
            "description": "Unauthorized",
            "content": {
              "application/json": {
                "schema": {
                  "$ref": "#/components/schemas/Unauthorized"
                },
                "example": {
                  "detail": "You shall not pass"
                }
              }
            }
          }
        }
      }
    },
    "/wallets/{wallet_name}/derive-next-address": {
      "post": {
        "tags": [
          "Wallets"
        ],
        "summary": "Derive your next address",
        "description": "Cannot be called from a miner wallet",
        "operationId": "postWalletsWallet_nameDerive-next-address",
        "parameters": [
          {
            "name": "wallet_name",
            "in": "path",
            "required": true,
            "schema": {
              "type": "string"
            }
          },
          {
            "name": "group",
            "in": "query",
            "required": false,
            "schema": {
              "type": "integer"
            }
          }
        ],
        "responses": {
          "200": {
            "content": {
              "application/json": {
                "schema": {
                  "$ref": "#/components/schemas/AddressInfo"
                },
                "example": {
                  "address": "1AujpupFP4KWeZvqA7itsHY9cLJmx4qTzojVZrg8W9y",
                  "publicKey": "d1b70d2226308b46da297486adb6b4f1a8c1842cb159ac5ec04f384fe2d6f5da28",
                  "group": 0,
                  "path": "m/44'/1234'/O'/O/O"
                }
              }
            }
          },
          "400": {
            "description": "BadRequest",
            "content": {
              "application/json": {
                "schema": {
                  "$ref": "#/components/schemas/BadRequest"
                },
                "example": {
                  "detail": "Something bad in the request"
                }
              }
            }
          },
          "500": {
            "description": "InternalServerError",
            "content": {
              "application/json": {
                "schema": {
                  "$ref": "#/components/schemas/InternalServerError"
                },
                "example": {
                  "detail": "Ouch"
                }
              }
            }
          },
          "404": {
            "description": "NotFound",
            "content": {
              "application/json": {
                "schema": {
                  "$ref": "#/components/schemas/NotFound"
                },
                "example": {
                  "resource": "wallet-name",
                  "detail": "wallet-name not found"
                }
              }
            }
          },
          "503": {
            "description": "ServiceUnavailable",
            "content": {
              "application/json": {
                "schema": {
                  "$ref": "#/components/schemas/ServiceUnavailable"
                },
                "example": {
                  "detail": "Self clique unsynced"
                }
              }
            }
          },
          "401": {
            "description": "Unauthorized",
            "content": {
              "application/json": {
                "schema": {
                  "$ref": "#/components/schemas/Unauthorized"
                },
                "example": {
                  "detail": "You shall not pass"
                }
              }
            }
          }
        }
      }
    },
    "/wallets/{wallet_name}/derive-next-miner-addresses": {
      "post": {
        "tags": [
          "Miners"
        ],
        "summary": "Derive your next miner addresses for each group",
        "description": "Your wallet need to have been created with the miner flag set to true",
        "operationId": "postWalletsWallet_nameDerive-next-miner-addresses",
        "parameters": [
          {
            "name": "wallet_name",
            "in": "path",
            "required": true,
            "schema": {
              "type": "string"
            }
          }
        ],
        "responses": {
          "200": {
            "content": {
              "application/json": {
                "schema": {
                  "type": "array",
                  "items": {
                    "$ref": "#/components/schemas/AddressInfo"
                  }
                },
                "example": [
                  {
                    "address": "1AujpupFP4KWeZvqA7itsHY9cLJmx4qTzojVZrg8W9y",
                    "publicKey": "d1b70d2226308b46da297486adb6b4f1a8c1842cb159ac5ec04f384fe2d6f5da28",
                    "group": 0,
                    "path": "m/44'/1234'/O'/O/O"
                  }
                ]
              }
            }
          },
          "400": {
            "description": "BadRequest",
            "content": {
              "application/json": {
                "schema": {
                  "$ref": "#/components/schemas/BadRequest"
                },
                "example": {
                  "detail": "Something bad in the request"
                }
              }
            }
          },
          "500": {
            "description": "InternalServerError",
            "content": {
              "application/json": {
                "schema": {
                  "$ref": "#/components/schemas/InternalServerError"
                },
                "example": {
                  "detail": "Ouch"
                }
              }
            }
          },
          "404": {
            "description": "NotFound",
            "content": {
              "application/json": {
                "schema": {
                  "$ref": "#/components/schemas/NotFound"
                },
                "example": {
                  "resource": "wallet-name",
                  "detail": "wallet-name not found"
                }
              }
            }
          },
          "503": {
            "description": "ServiceUnavailable",
            "content": {
              "application/json": {
                "schema": {
                  "$ref": "#/components/schemas/ServiceUnavailable"
                },
                "example": {
                  "detail": "Self clique unsynced"
                }
              }
            }
          },
          "401": {
            "description": "Unauthorized",
            "content": {
              "application/json": {
                "schema": {
                  "$ref": "#/components/schemas/Unauthorized"
                },
                "example": {
                  "detail": "You shall not pass"
                }
              }
            }
          }
        }
      }
    },
    "/wallets/{wallet_name}/change-active-address": {
      "post": {
        "tags": [
          "Wallets"
        ],
        "summary": "Choose the active address",
        "operationId": "postWalletsWallet_nameChange-active-address",
        "parameters": [
          {
            "name": "wallet_name",
            "in": "path",
            "required": true,
            "schema": {
              "type": "string"
            }
          }
        ],
        "requestBody": {
          "content": {
            "application/json": {
              "schema": {
                "$ref": "#/components/schemas/ChangeActiveAddress"
              },
              "example": {
                "address": "1AujpupFP4KWeZvqA7itsHY9cLJmx4qTzojVZrg8W9y"
              }
            }
          },
          "required": true
        },
        "responses": {
          "200": {
            
          },
          "400": {
            "description": "BadRequest",
            "content": {
              "application/json": {
                "schema": {
                  "$ref": "#/components/schemas/BadRequest"
                },
                "example": {
                  "detail": "Something bad in the request"
                }
              }
            }
          },
          "500": {
            "description": "InternalServerError",
            "content": {
              "application/json": {
                "schema": {
                  "$ref": "#/components/schemas/InternalServerError"
                },
                "example": {
                  "detail": "Ouch"
                }
              }
            }
          },
          "404": {
            "description": "NotFound",
            "content": {
              "application/json": {
                "schema": {
                  "$ref": "#/components/schemas/NotFound"
                },
                "example": {
                  "resource": "wallet-name",
                  "detail": "wallet-name not found"
                }
              }
            }
          },
          "503": {
            "description": "ServiceUnavailable",
            "content": {
              "application/json": {
                "schema": {
                  "$ref": "#/components/schemas/ServiceUnavailable"
                },
                "example": {
                  "detail": "Self clique unsynced"
                }
              }
            }
          },
          "401": {
            "description": "Unauthorized",
            "content": {
              "application/json": {
                "schema": {
                  "$ref": "#/components/schemas/Unauthorized"
                },
                "example": {
                  "detail": "You shall not pass"
                }
              }
            }
          }
        }
      }
    },
    "/infos/node": {
      "get": {
        "tags": [
          "Infos"
        ],
        "summary": "Get info about that node",
        "operationId": "getInfosNode",
        "responses": {
          "200": {
            "content": {
              "application/json": {
                "schema": {
                  "$ref": "#/components/schemas/NodeInfo"
                },
                "example": {
                  "buildInfo": {
                    "releaseVersion": "1.2.3",
                    "commit": "47c01136d52cdf29062f6a3598a36ebc1e4dc57e"
                  },
                  "upnp": true,
                  "externalAddress": {
                    "addr": "1.2.3.4",
                    "port": 12344
                  }
                }
              }
            }
          },
          "400": {
            "description": "BadRequest",
            "content": {
              "application/json": {
                "schema": {
                  "$ref": "#/components/schemas/BadRequest"
                },
                "example": {
                  "detail": "Something bad in the request"
                }
              }
            }
          },
          "500": {
            "description": "InternalServerError",
            "content": {
              "application/json": {
                "schema": {
                  "$ref": "#/components/schemas/InternalServerError"
                },
                "example": {
                  "detail": "Ouch"
                }
              }
            }
          },
          "404": {
            "description": "NotFound",
            "content": {
              "application/json": {
                "schema": {
                  "$ref": "#/components/schemas/NotFound"
                },
                "example": {
                  "resource": "wallet-name",
                  "detail": "wallet-name not found"
                }
              }
            }
          },
          "503": {
            "description": "ServiceUnavailable",
            "content": {
              "application/json": {
                "schema": {
                  "$ref": "#/components/schemas/ServiceUnavailable"
                },
                "example": {
                  "detail": "Self clique unsynced"
                }
              }
            }
          },
          "401": {
            "description": "Unauthorized",
            "content": {
              "application/json": {
                "schema": {
                  "$ref": "#/components/schemas/Unauthorized"
                },
                "example": {
                  "detail": "You shall not pass"
                }
              }
            }
          }
        }
      }
    },
    "/infos/version": {
      "get": {
        "tags": [
          "Infos"
        ],
        "summary": "Get version about that node",
        "operationId": "getInfosVersion",
        "responses": {
          "200": {
            "content": {
              "application/json": {
                "schema": {
                  "$ref": "#/components/schemas/NodeVersion"
                },
                "example": {
                  "version": "v0.0.1"
                }
              }
            }
          },
          "400": {
            "description": "BadRequest",
            "content": {
              "application/json": {
                "schema": {
                  "$ref": "#/components/schemas/BadRequest"
                },
                "example": {
                  "detail": "Something bad in the request"
                }
              }
            }
          },
          "500": {
            "description": "InternalServerError",
            "content": {
              "application/json": {
                "schema": {
                  "$ref": "#/components/schemas/InternalServerError"
                },
                "example": {
                  "detail": "Ouch"
                }
              }
            }
          },
          "404": {
            "description": "NotFound",
            "content": {
              "application/json": {
                "schema": {
                  "$ref": "#/components/schemas/NotFound"
                },
                "example": {
                  "resource": "wallet-name",
                  "detail": "wallet-name not found"
                }
              }
            }
          },
          "503": {
            "description": "ServiceUnavailable",
            "content": {
              "application/json": {
                "schema": {
                  "$ref": "#/components/schemas/ServiceUnavailable"
                },
                "example": {
                  "detail": "Self clique unsynced"
                }
              }
            }
          },
          "401": {
            "description": "Unauthorized",
            "content": {
              "application/json": {
                "schema": {
                  "$ref": "#/components/schemas/Unauthorized"
                },
                "example": {
                  "detail": "You shall not pass"
                }
              }
            }
          }
        }
      }
    },
    "/infos/chain-params": {
      "get": {
        "tags": [
          "Infos"
        ],
        "summary": "Get key params about your blockchain",
        "operationId": "getInfosChain-params",
        "responses": {
          "200": {
            "content": {
              "application/json": {
                "schema": {
                  "$ref": "#/components/schemas/ChainParams"
                },
                "example": {
                  "networkId": 0,
                  "numZerosAtLeastInHash": 18,
                  "groupNumPerBroker": 1,
                  "groups": 2
                }
              }
            }
          },
          "400": {
            "description": "BadRequest",
            "content": {
              "application/json": {
                "schema": {
                  "$ref": "#/components/schemas/BadRequest"
                },
                "example": {
                  "detail": "Something bad in the request"
                }
              }
            }
          },
          "500": {
            "description": "InternalServerError",
            "content": {
              "application/json": {
                "schema": {
                  "$ref": "#/components/schemas/InternalServerError"
                },
                "example": {
                  "detail": "Ouch"
                }
              }
            }
          },
          "404": {
            "description": "NotFound",
            "content": {
              "application/json": {
                "schema": {
                  "$ref": "#/components/schemas/NotFound"
                },
                "example": {
                  "resource": "wallet-name",
                  "detail": "wallet-name not found"
                }
              }
            }
          },
          "503": {
            "description": "ServiceUnavailable",
            "content": {
              "application/json": {
                "schema": {
                  "$ref": "#/components/schemas/ServiceUnavailable"
                },
                "example": {
                  "detail": "Self clique unsynced"
                }
              }
            }
          },
          "401": {
            "description": "Unauthorized",
            "content": {
              "application/json": {
                "schema": {
                  "$ref": "#/components/schemas/Unauthorized"
                },
                "example": {
                  "detail": "You shall not pass"
                }
              }
            }
          }
        }
      }
    },
    "/infos/self-clique": {
      "get": {
        "tags": [
          "Infos"
        ],
        "summary": "Get info about your own clique",
        "operationId": "getInfosSelf-clique",
        "responses": {
          "200": {
            "content": {
              "application/json": {
                "schema": {
                  "$ref": "#/components/schemas/SelfClique"
                },
                "example": {
                  "cliqueId": "d1b70d2226308b46da297486adb6b4f1a8c1842cb159ac5ec04f384fe2d6f5da28",
                  "nodes": [
                    {
                      "address": "1.2.3.4",
                      "restPort": 12377,
                      "wsPort": 12366,
                      "minerApiPort": 12355
                    }
                  ],
                  "selfReady": true,
                  "synced": true
                }
              }
            }
          },
          "400": {
            "description": "BadRequest",
            "content": {
              "application/json": {
                "schema": {
                  "$ref": "#/components/schemas/BadRequest"
                },
                "example": {
                  "detail": "Something bad in the request"
                }
              }
            }
          },
          "500": {
            "description": "InternalServerError",
            "content": {
              "application/json": {
                "schema": {
                  "$ref": "#/components/schemas/InternalServerError"
                },
                "example": {
                  "detail": "Ouch"
                }
              }
            }
          },
          "404": {
            "description": "NotFound",
            "content": {
              "application/json": {
                "schema": {
                  "$ref": "#/components/schemas/NotFound"
                },
                "example": {
                  "resource": "wallet-name",
                  "detail": "wallet-name not found"
                }
              }
            }
          },
          "503": {
            "description": "ServiceUnavailable",
            "content": {
              "application/json": {
                "schema": {
                  "$ref": "#/components/schemas/ServiceUnavailable"
                },
                "example": {
                  "detail": "Self clique unsynced"
                }
              }
            }
          },
          "401": {
            "description": "Unauthorized",
            "content": {
              "application/json": {
                "schema": {
                  "$ref": "#/components/schemas/Unauthorized"
                },
                "example": {
                  "detail": "You shall not pass"
                }
              }
            }
          }
        }
      }
    },
    "/infos/inter-clique-peer-info": {
      "get": {
        "tags": [
          "Infos"
        ],
        "summary": "Get infos about the inter cliques",
        "operationId": "getInfosInter-clique-peer-info",
        "responses": {
          "200": {
            "content": {
              "application/json": {
                "schema": {
                  "type": "array",
                  "items": {
                    "$ref": "#/components/schemas/InterCliquePeerInfo"
                  }
                },
                "example": [
                  {
                    "cliqueId": "d1b70d2226308b46da297486adb6b4f1a8c1842cb159ac5ec04f384fe2d6f5da28",
                    "brokerId": 1,
                    "groupNumPerBroker": 1,
                    "address": {
                      "addr": "1.2.3.4",
                      "port": 12344
                    },
                    "isSynced": true,
                    "clientVersion": "v1.0.0"
                  }
                ]
              }
            }
          },
          "400": {
            "description": "BadRequest",
            "content": {
              "application/json": {
                "schema": {
                  "$ref": "#/components/schemas/BadRequest"
                },
                "example": {
                  "detail": "Something bad in the request"
                }
              }
            }
          },
          "500": {
            "description": "InternalServerError",
            "content": {
              "application/json": {
                "schema": {
                  "$ref": "#/components/schemas/InternalServerError"
                },
                "example": {
                  "detail": "Ouch"
                }
              }
            }
          },
          "404": {
            "description": "NotFound",
            "content": {
              "application/json": {
                "schema": {
                  "$ref": "#/components/schemas/NotFound"
                },
                "example": {
                  "resource": "wallet-name",
                  "detail": "wallet-name not found"
                }
              }
            }
          },
          "503": {
            "description": "ServiceUnavailable",
            "content": {
              "application/json": {
                "schema": {
                  "$ref": "#/components/schemas/ServiceUnavailable"
                },
                "example": {
                  "detail": "Self clique unsynced"
                }
              }
            }
          },
          "401": {
            "description": "Unauthorized",
            "content": {
              "application/json": {
                "schema": {
                  "$ref": "#/components/schemas/Unauthorized"
                },
                "example": {
                  "detail": "You shall not pass"
                }
              }
            }
          }
        }
      }
    },
    "/infos/discovered-neighbors": {
      "get": {
        "tags": [
          "Infos"
        ],
        "summary": "Get discovered neighbors",
        "operationId": "getInfosDiscovered-neighbors",
        "responses": {
          "200": {
            "content": {
              "application/json": {
                "schema": {
                  "type": "array",
                  "items": {
                    "$ref": "#/components/schemas/BrokerInfo"
                  }
                },
                "example": [
                  {
                    "cliqueId": "d1b70d2226308b46da297486adb6b4f1a8c1842cb159ac5ec04f384fe2d6f5da28",
                    "brokerId": 1,
                    "brokerNum": 1,
                    "address": {
                      "addr": "1.2.3.4",
                      "port": 12344
                    }
                  }
                ]
              }
            }
          },
          "400": {
            "description": "BadRequest",
            "content": {
              "application/json": {
                "schema": {
                  "$ref": "#/components/schemas/BadRequest"
                },
                "example": {
                  "detail": "Something bad in the request"
                }
              }
            }
          },
          "500": {
            "description": "InternalServerError",
            "content": {
              "application/json": {
                "schema": {
                  "$ref": "#/components/schemas/InternalServerError"
                },
                "example": {
                  "detail": "Ouch"
                }
              }
            }
          },
          "404": {
            "description": "NotFound",
            "content": {
              "application/json": {
                "schema": {
                  "$ref": "#/components/schemas/NotFound"
                },
                "example": {
                  "resource": "wallet-name",
                  "detail": "wallet-name not found"
                }
              }
            }
          },
          "503": {
            "description": "ServiceUnavailable",
            "content": {
              "application/json": {
                "schema": {
                  "$ref": "#/components/schemas/ServiceUnavailable"
                },
                "example": {
                  "detail": "Self clique unsynced"
                }
              }
            }
          },
          "401": {
            "description": "Unauthorized",
            "content": {
              "application/json": {
                "schema": {
                  "$ref": "#/components/schemas/Unauthorized"
                },
                "example": {
                  "detail": "You shall not pass"
                }
              }
            }
          }
        }
      }
    },
    "/infos/misbehaviors": {
      "get": {
        "tags": [
          "Infos"
        ],
        "summary": "Get the misbehaviors of peers",
        "operationId": "getInfosMisbehaviors",
        "responses": {
          "200": {
            "content": {
              "application/json": {
                "schema": {
                  "type": "array",
                  "items": {
                    "$ref": "#/components/schemas/PeerMisbehavior"
                  }
                },
                "example": [
                  {
                    "peer": "1.2.3.4",
                    "status": {
                      "type": "Penalty",
                      "value": 42
                    }
                  }
                ]
              }
            }
          },
          "400": {
            "description": "BadRequest",
            "content": {
              "application/json": {
                "schema": {
                  "$ref": "#/components/schemas/BadRequest"
                },
                "example": {
                  "detail": "Something bad in the request"
                }
              }
            }
          },
          "500": {
            "description": "InternalServerError",
            "content": {
              "application/json": {
                "schema": {
                  "$ref": "#/components/schemas/InternalServerError"
                },
                "example": {
                  "detail": "Ouch"
                }
              }
            }
          },
          "404": {
            "description": "NotFound",
            "content": {
              "application/json": {
                "schema": {
                  "$ref": "#/components/schemas/NotFound"
                },
                "example": {
                  "resource": "wallet-name",
                  "detail": "wallet-name not found"
                }
              }
            }
          },
          "503": {
            "description": "ServiceUnavailable",
            "content": {
              "application/json": {
                "schema": {
                  "$ref": "#/components/schemas/ServiceUnavailable"
                },
                "example": {
                  "detail": "Self clique unsynced"
                }
              }
            }
          },
          "401": {
            "description": "Unauthorized",
            "content": {
              "application/json": {
                "schema": {
                  "$ref": "#/components/schemas/Unauthorized"
                },
                "example": {
                  "detail": "You shall not pass"
                }
              }
            }
          }
        }
      },
      "post": {
        "tags": [
          "Infos"
        ],
        "summary": "Ban/Unban given peers",
        "operationId": "postInfosMisbehaviors",
        "requestBody": {
          "content": {
            "application/json": {
              "schema": {
                "$ref": "#/components/schemas/MisbehaviorAction"
              },
              "examples": {
                "Example0": {
                  "summary": "Unban",
                  "value": {
                    "type": "Unban",
                    "peers": [
                      "1.2.3.4"
                    ]
                  }
                },
                "Example1": {
                  "summary": "Ban",
                  "value": {
                    "type": "Ban",
                    "peers": [
                      "1.2.3.4"
                    ]
                  }
                }
              }
            }
          },
          "required": true
        },
        "responses": {
          "200": {
            
          },
          "400": {
            "description": "BadRequest",
            "content": {
              "application/json": {
                "schema": {
                  "$ref": "#/components/schemas/BadRequest"
                },
                "example": {
                  "detail": "Something bad in the request"
                }
              }
            }
          },
          "500": {
            "description": "InternalServerError",
            "content": {
              "application/json": {
                "schema": {
                  "$ref": "#/components/schemas/InternalServerError"
                },
                "example": {
                  "detail": "Ouch"
                }
              }
            }
          },
          "404": {
            "description": "NotFound",
            "content": {
              "application/json": {
                "schema": {
                  "$ref": "#/components/schemas/NotFound"
                },
                "example": {
                  "resource": "wallet-name",
                  "detail": "wallet-name not found"
                }
              }
            }
          },
          "503": {
            "description": "ServiceUnavailable",
            "content": {
              "application/json": {
                "schema": {
                  "$ref": "#/components/schemas/ServiceUnavailable"
                },
                "example": {
                  "detail": "Self clique unsynced"
                }
              }
            }
          },
          "401": {
            "description": "Unauthorized",
            "content": {
              "application/json": {
                "schema": {
                  "$ref": "#/components/schemas/Unauthorized"
                },
                "example": {
                  "detail": "You shall not pass"
                }
              }
            }
          }
        }
      }
    },
    "/infos/unreachable": {
      "get": {
        "tags": [
          "Infos"
        ],
        "summary": "Get the unreachable brokers",
        "operationId": "getInfosUnreachable",
        "responses": {
          "200": {
            "content": {
              "application/json": {
                "schema": {
                  "type": "array",
                  "items": {
                    "type": "string",
                    "format": "inet-address"
                  }
                },
                "example": [
                  "1.2.3.4"
                ]
              }
            }
          },
          "400": {
            "description": "BadRequest",
            "content": {
              "application/json": {
                "schema": {
                  "$ref": "#/components/schemas/BadRequest"
                },
                "example": {
                  "detail": "Something bad in the request"
                }
              }
            }
          },
          "500": {
            "description": "InternalServerError",
            "content": {
              "application/json": {
                "schema": {
                  "$ref": "#/components/schemas/InternalServerError"
                },
                "example": {
                  "detail": "Ouch"
                }
              }
            }
          },
          "404": {
            "description": "NotFound",
            "content": {
              "application/json": {
                "schema": {
                  "$ref": "#/components/schemas/NotFound"
                },
                "example": {
                  "resource": "wallet-name",
                  "detail": "wallet-name not found"
                }
              }
            }
          },
          "503": {
            "description": "ServiceUnavailable",
            "content": {
              "application/json": {
                "schema": {
                  "$ref": "#/components/schemas/ServiceUnavailable"
                },
                "example": {
                  "detail": "Self clique unsynced"
                }
              }
            }
          },
          "401": {
            "description": "Unauthorized",
            "content": {
              "application/json": {
                "schema": {
                  "$ref": "#/components/schemas/Unauthorized"
                },
                "example": {
                  "detail": "You shall not pass"
                }
              }
            }
          }
        }
      }
    },
    "/infos/discovery": {
      "post": {
        "tags": [
          "Infos"
        ],
        "summary": "Set brokers to be unreachable/reachable",
        "operationId": "postInfosDiscovery",
        "requestBody": {
          "content": {
            "application/json": {
              "schema": {
                "$ref": "#/components/schemas/DiscoveryAction"
              },
              "examples": {
                "Example0": {
                  "summary": "Set unreachable",
                  "value": {
                    "type": "Unreachable",
                    "peers": [
                      "1.2.3.4"
                    ]
                  }
                },
                "Example1": {
                  "summary": "Set reachable",
                  "value": {
                    "type": "Reachable",
                    "peers": [
                      "1.2.3.4"
                    ]
                  }
                }
              }
            }
          },
          "required": true
        },
        "responses": {
          "200": {
            
          },
          "400": {
            "description": "BadRequest",
            "content": {
              "application/json": {
                "schema": {
                  "$ref": "#/components/schemas/BadRequest"
                },
                "example": {
                  "detail": "Something bad in the request"
                }
              }
            }
          },
          "500": {
            "description": "InternalServerError",
            "content": {
              "application/json": {
                "schema": {
                  "$ref": "#/components/schemas/InternalServerError"
                },
                "example": {
                  "detail": "Ouch"
                }
              }
            }
          },
          "404": {
            "description": "NotFound",
            "content": {
              "application/json": {
                "schema": {
                  "$ref": "#/components/schemas/NotFound"
                },
                "example": {
                  "resource": "wallet-name",
                  "detail": "wallet-name not found"
                }
              }
            }
          },
          "503": {
            "description": "ServiceUnavailable",
            "content": {
              "application/json": {
                "schema": {
                  "$ref": "#/components/schemas/ServiceUnavailable"
                },
                "example": {
                  "detail": "Self clique unsynced"
                }
              }
            }
          },
          "401": {
            "description": "Unauthorized",
            "content": {
              "application/json": {
                "schema": {
                  "$ref": "#/components/schemas/Unauthorized"
                },
                "example": {
                  "detail": "You shall not pass"
                }
              }
            }
          }
        }
      }
    },
    "/infos/history-hashrate": {
      "get": {
        "tags": [
          "Infos"
        ],
        "summary": "Get history average hashrate on the given time interval",
        "operationId": "getInfosHistory-hashrate",
        "parameters": [
          {
            "name": "fromTs",
            "in": "query",
            "required": true,
            "schema": {
              "type": "integer",
              "format": "int64",
              "minimum": "0"
            }
          },
          {
            "name": "toTs",
            "in": "query",
            "required": false,
            "schema": {
              "type": "integer",
              "format": "int64",
              "minimum": "0"
            }
          }
        ],
        "responses": {
          "200": {
            "content": {
              "application/json": {
                "schema": {
                  "type": "string"
                },
                "example": {
                  "hashrate": "100 MH/s"
                }
              }
            }
          },
          "400": {
            "description": "BadRequest",
            "content": {
              "application/json": {
                "schema": {
                  "$ref": "#/components/schemas/BadRequest"
                },
                "example": {
                  "detail": "Something bad in the request"
                }
              }
            }
          },
          "500": {
            "description": "InternalServerError",
            "content": {
              "application/json": {
                "schema": {
                  "$ref": "#/components/schemas/InternalServerError"
                },
                "example": {
                  "detail": "Ouch"
                }
              }
            }
          },
          "404": {
            "description": "NotFound",
            "content": {
              "application/json": {
                "schema": {
                  "$ref": "#/components/schemas/NotFound"
                },
                "example": {
                  "resource": "wallet-name",
                  "detail": "wallet-name not found"
                }
              }
            }
          },
          "503": {
            "description": "ServiceUnavailable",
            "content": {
              "application/json": {
                "schema": {
                  "$ref": "#/components/schemas/ServiceUnavailable"
                },
                "example": {
                  "detail": "Self clique unsynced"
                }
              }
            }
          },
          "401": {
            "description": "Unauthorized",
            "content": {
              "application/json": {
                "schema": {
                  "$ref": "#/components/schemas/Unauthorized"
                },
                "example": {
                  "detail": "You shall not pass"
                }
              }
            }
          }
        }
      }
    },
    "/infos/current-hashrate": {
      "get": {
        "tags": [
          "Infos"
        ],
        "summary": "Get average hashrate from `now - timespan(millis)` to `now`",
        "operationId": "getInfosCurrent-hashrate",
        "parameters": [
          {
            "name": "timespan",
            "in": "query",
            "required": false,
            "schema": {
              "type": "integer",
              "format": "int64",
              "minimum": "1"
            }
          }
        ],
        "responses": {
          "200": {
            "content": {
              "application/json": {
                "schema": {
                  "type": "string"
                },
                "example": {
                  "hashrate": "100 MH/s"
                }
              }
            }
          },
          "400": {
            "description": "BadRequest",
            "content": {
              "application/json": {
                "schema": {
                  "$ref": "#/components/schemas/BadRequest"
                },
                "example": {
                  "detail": "Something bad in the request"
                }
              }
            }
          },
          "500": {
            "description": "InternalServerError",
            "content": {
              "application/json": {
                "schema": {
                  "$ref": "#/components/schemas/InternalServerError"
                },
                "example": {
                  "detail": "Ouch"
                }
              }
            }
          },
          "404": {
            "description": "NotFound",
            "content": {
              "application/json": {
                "schema": {
                  "$ref": "#/components/schemas/NotFound"
                },
                "example": {
                  "resource": "wallet-name",
                  "detail": "wallet-name not found"
                }
              }
            }
          },
          "503": {
            "description": "ServiceUnavailable",
            "content": {
              "application/json": {
                "schema": {
                  "$ref": "#/components/schemas/ServiceUnavailable"
                },
                "example": {
                  "detail": "Self clique unsynced"
                }
              }
            }
          },
          "401": {
            "description": "Unauthorized",
            "content": {
              "application/json": {
                "schema": {
                  "$ref": "#/components/schemas/Unauthorized"
                },
                "example": {
                  "detail": "You shall not pass"
                }
              }
            }
          }
        }
      }
    },
    "/blockflow": {
      "get": {
        "tags": [
          "Blockflow"
        ],
        "summary": "List blocks on the given time interval",
        "operationId": "getBlockflow",
        "parameters": [
          {
            "name": "fromTs",
            "in": "query",
            "required": true,
            "schema": {
              "type": "integer",
              "format": "int64",
              "minimum": "0"
            }
          },
          {
            "name": "toTs",
            "in": "query",
            "required": false,
            "schema": {
              "type": "integer",
              "format": "int64",
              "minimum": "0"
            }
          }
        ],
        "responses": {
          "200": {
            "content": {
              "application/json": {
                "schema": {
                  "$ref": "#/components/schemas/FetchResponse"
                },
                "example": {
                  "blocks": [
                    [
                      {
                        "hash": "bdaf9dc514ce7d34b6474b8ca10a3dfb93ba997cb9d5ff1ea724ebe2af48abe5",
                        "timestamp": 1611041396892,
                        "chainFrom": 1,
                        "chainTo": 2,
                        "height": 42,
                        "deps": [
                          "bdaf9dc514ce7d34b6474b8ca10a3dfb93ba997cb9d5ff1ea724ebe2af48abe5",
                          "bdaf9dc514ce7d34b6474b8ca10a3dfb93ba997cb9d5ff1ea724ebe2af48abe5"
                        ],
                        "transactions": [
                          {
                            "unsigned": {
                              "txId": "798e9e137aec7c2d59d9655b4ffa640f301f628bf7c365083bb255f6aa5f89ef",
                              "version": 1,
                              "networkId": 1,
                              "gasAmount": 20000,
                              "gasPrice": "100000000000",
                              "inputs": [
                                {
                                  "outputRef": {
                                    "hint": 23412,
                                    "key": "798e9e137aec7c2d59d9655b4ffa640f301f628bf7c365083bb255f6aa5f89ef"
                                  },
                                  "unlockScript": "00d1b70d2226308b46da297486adb6b4f1a8c1842cb159ac5ec04f384fe2d6f5da28"
                                }
                              ],
                              "fixedOutputs": [
                                {
                                  "hint": 1,
                                  "key": "798e9e137aec7c2d59d9655b4ffa640f301f628bf7c365083bb255f6aa5f89ef",
                                  "alphAmount": "2000000000000000000",
                                  "address": "1AujpupFP4KWeZvqA7itsHY9cLJmx4qTzojVZrg8W9y",
                                  "tokens": [
                                    {
                                      "id": "2d11fd6c12435ffb07aaed4d190a505b621b927a5f6e51b61ce0ebe186397bdd",
                                      "amount": "42000000000000000000"
                                    },
                                    {
                                      "id": "bd165d20bd063c7a023d22232a1e75bf46e904067f92b49323fe89fa0fd586bf",
                                      "amount": "1000000000000000000000"
                                    }
                                  ],
                                  "lockTime": 1611041396892,
                                  "additionalData": "798e9e137aec7c2d59d9655b4ffa640f301f628bf7c365083bb255f6aa5f89ef"
                                }
                              ]
                            },
                            "scriptExecutionOk": true,
                            "contractInputs": [
                              {
                                "hint": 23412,
                                "key": "798e9e137aec7c2d59d9655b4ffa640f301f628bf7c365083bb255f6aa5f89ef"
                              }
                            ],
                            "generatedOutputs": [
                              {
                                "type": "AssetOutput",
                                "hint": 1,
                                "key": "798e9e137aec7c2d59d9655b4ffa640f301f628bf7c365083bb255f6aa5f89ef",
                                "alphAmount": "2000000000000000000",
                                "address": "1AujpupFP4KWeZvqA7itsHY9cLJmx4qTzojVZrg8W9y",
                                "tokens": [
                                  {
                                    "id": "2d11fd6c12435ffb07aaed4d190a505b621b927a5f6e51b61ce0ebe186397bdd",
                                    "amount": "42000000000000000000"
                                  },
                                  {
                                    "id": "bd165d20bd063c7a023d22232a1e75bf46e904067f92b49323fe89fa0fd586bf",
                                    "amount": "1000000000000000000000"
                                  }
                                ],
                                "lockTime": 1611041396892,
                                "additionalData": "798e9e137aec7c2d59d9655b4ffa640f301f628bf7c365083bb255f6aa5f89ef"
                              },
                              {
                                "type": "ContractOutput",
                                "hint": 1,
                                "key": "798e9e137aec7c2d59d9655b4ffa640f301f628bf7c365083bb255f6aa5f89ef",
                                "alphAmount": "2000000000000000000",
                                "address": "uomjgUz6D4tLejTkQtbNJMY8apAjTm1bgQf7em1wDV7S",
                                "tokens": [
                                  {
                                    "id": "2d11fd6c12435ffb07aaed4d190a505b621b927a5f6e51b61ce0ebe186397bdd",
                                    "amount": "42000000000000000000"
                                  },
                                  {
                                    "id": "bd165d20bd063c7a023d22232a1e75bf46e904067f92b49323fe89fa0fd586bf",
                                    "amount": "1000000000000000000000"
                                  }
                                ]
                              }
                            ],
                            "inputSignatures": [
                              "9e1a35b2931bd04e6780d01c36e3e5337941aa80f173cfe4f4e249c44ab135272b834c1a639db9c89d673a8a30524042b0469672ca845458a5a0cf2cad53221b"
                            ],
                            "scriptSignatures": [
                              "9e1a35b2931bd04e6780d01c36e3e5337941aa80f173cfe4f4e249c44ab135272b834c1a639db9c89d673a8a30524042b0469672ca845458a5a0cf2cad53221b"
                            ]
                          }
                        ],
                        "nonce": "798e9e137aec7c2d59d9655b4ffa640f301f628bf7c365083bb255f6aa5f89ef",
                        "version": 1,
                        "depStateHash": "798e9e137aec7c2d59d9655b4ffa640f301f628bf7c365083bb255f6aa5f89ef",
                        "txsHash": "798e9e137aec7c2d59d9655b4ffa640f301f628bf7c365083bb255f6aa5f89ef",
                        "target": "798e9e137aec7c2d59d9655b4ffa640f301f628bf7c365083bb255f6aa5f89ef"
                      }
                    ]
                  ]
                }
              }
            }
          },
          "400": {
            "description": "BadRequest",
            "content": {
              "application/json": {
                "schema": {
                  "$ref": "#/components/schemas/BadRequest"
                },
                "example": {
                  "detail": "Something bad in the request"
                }
              }
            }
          },
          "500": {
            "description": "InternalServerError",
            "content": {
              "application/json": {
                "schema": {
                  "$ref": "#/components/schemas/InternalServerError"
                },
                "example": {
                  "detail": "Ouch"
                }
              }
            }
          },
          "404": {
            "description": "NotFound",
            "content": {
              "application/json": {
                "schema": {
                  "$ref": "#/components/schemas/NotFound"
                },
                "example": {
                  "resource": "wallet-name",
                  "detail": "wallet-name not found"
                }
              }
            }
          },
          "503": {
            "description": "ServiceUnavailable",
            "content": {
              "application/json": {
                "schema": {
                  "$ref": "#/components/schemas/ServiceUnavailable"
                },
                "example": {
                  "detail": "Self clique unsynced"
                }
              }
            }
          },
          "401": {
            "description": "Unauthorized",
            "content": {
              "application/json": {
                "schema": {
                  "$ref": "#/components/schemas/Unauthorized"
                },
                "example": {
                  "detail": "You shall not pass"
                }
              }
            }
          }
        }
      }
    },
    "/blockflow/blocks/{block_hash}": {
      "get": {
        "tags": [
          "Blockflow"
        ],
        "summary": "Get a block with hash",
        "operationId": "getBlockflowBlocksBlock_hash",
        "parameters": [
          {
            "name": "block_hash",
            "in": "path",
            "required": true,
            "schema": {
              "type": "string"
            }
          }
        ],
        "responses": {
          "200": {
            "content": {
              "application/json": {
                "schema": {
                  "$ref": "#/components/schemas/BlockEntry"
                },
                "example": {
                  "hash": "bdaf9dc514ce7d34b6474b8ca10a3dfb93ba997cb9d5ff1ea724ebe2af48abe5",
                  "timestamp": 1611041396892,
                  "chainFrom": 1,
                  "chainTo": 2,
                  "height": 42,
                  "deps": [
                    "bdaf9dc514ce7d34b6474b8ca10a3dfb93ba997cb9d5ff1ea724ebe2af48abe5",
                    "bdaf9dc514ce7d34b6474b8ca10a3dfb93ba997cb9d5ff1ea724ebe2af48abe5"
                  ],
                  "transactions": [
                    {
                      "unsigned": {
                        "txId": "798e9e137aec7c2d59d9655b4ffa640f301f628bf7c365083bb255f6aa5f89ef",
                        "version": 1,
                        "networkId": 1,
                        "gasAmount": 20000,
                        "gasPrice": "100000000000",
                        "inputs": [
                          {
                            "outputRef": {
                              "hint": 23412,
                              "key": "798e9e137aec7c2d59d9655b4ffa640f301f628bf7c365083bb255f6aa5f89ef"
                            },
                            "unlockScript": "00d1b70d2226308b46da297486adb6b4f1a8c1842cb159ac5ec04f384fe2d6f5da28"
                          }
                        ],
                        "fixedOutputs": [
                          {
                            "hint": 1,
                            "key": "798e9e137aec7c2d59d9655b4ffa640f301f628bf7c365083bb255f6aa5f89ef",
                            "alphAmount": "2000000000000000000",
                            "address": "1AujpupFP4KWeZvqA7itsHY9cLJmx4qTzojVZrg8W9y",
                            "tokens": [
                              {
                                "id": "2d11fd6c12435ffb07aaed4d190a505b621b927a5f6e51b61ce0ebe186397bdd",
                                "amount": "42000000000000000000"
                              },
                              {
                                "id": "bd165d20bd063c7a023d22232a1e75bf46e904067f92b49323fe89fa0fd586bf",
                                "amount": "1000000000000000000000"
                              }
                            ],
                            "lockTime": 1611041396892,
                            "additionalData": "798e9e137aec7c2d59d9655b4ffa640f301f628bf7c365083bb255f6aa5f89ef"
                          }
                        ]
                      },
                      "scriptExecutionOk": true,
                      "contractInputs": [
                        {
                          "hint": 23412,
                          "key": "798e9e137aec7c2d59d9655b4ffa640f301f628bf7c365083bb255f6aa5f89ef"
                        }
                      ],
                      "generatedOutputs": [
                        {
                          "type": "AssetOutput",
                          "hint": 1,
                          "key": "798e9e137aec7c2d59d9655b4ffa640f301f628bf7c365083bb255f6aa5f89ef",
                          "alphAmount": "2000000000000000000",
                          "address": "1AujpupFP4KWeZvqA7itsHY9cLJmx4qTzojVZrg8W9y",
                          "tokens": [
                            {
                              "id": "2d11fd6c12435ffb07aaed4d190a505b621b927a5f6e51b61ce0ebe186397bdd",
                              "amount": "42000000000000000000"
                            },
                            {
                              "id": "bd165d20bd063c7a023d22232a1e75bf46e904067f92b49323fe89fa0fd586bf",
                              "amount": "1000000000000000000000"
                            }
                          ],
                          "lockTime": 1611041396892,
                          "additionalData": "798e9e137aec7c2d59d9655b4ffa640f301f628bf7c365083bb255f6aa5f89ef"
                        },
                        {
                          "type": "ContractOutput",
                          "hint": 1,
                          "key": "798e9e137aec7c2d59d9655b4ffa640f301f628bf7c365083bb255f6aa5f89ef",
                          "alphAmount": "2000000000000000000",
                          "address": "uomjgUz6D4tLejTkQtbNJMY8apAjTm1bgQf7em1wDV7S",
                          "tokens": [
                            {
                              "id": "2d11fd6c12435ffb07aaed4d190a505b621b927a5f6e51b61ce0ebe186397bdd",
                              "amount": "42000000000000000000"
                            },
                            {
                              "id": "bd165d20bd063c7a023d22232a1e75bf46e904067f92b49323fe89fa0fd586bf",
                              "amount": "1000000000000000000000"
                            }
                          ]
                        }
                      ],
                      "inputSignatures": [
                        "9e1a35b2931bd04e6780d01c36e3e5337941aa80f173cfe4f4e249c44ab135272b834c1a639db9c89d673a8a30524042b0469672ca845458a5a0cf2cad53221b"
                      ],
                      "scriptSignatures": [
                        "9e1a35b2931bd04e6780d01c36e3e5337941aa80f173cfe4f4e249c44ab135272b834c1a639db9c89d673a8a30524042b0469672ca845458a5a0cf2cad53221b"
                      ]
                    }
                  ],
                  "nonce": "798e9e137aec7c2d59d9655b4ffa640f301f628bf7c365083bb255f6aa5f89ef",
                  "version": 1,
                  "depStateHash": "798e9e137aec7c2d59d9655b4ffa640f301f628bf7c365083bb255f6aa5f89ef",
                  "txsHash": "798e9e137aec7c2d59d9655b4ffa640f301f628bf7c365083bb255f6aa5f89ef",
                  "target": "798e9e137aec7c2d59d9655b4ffa640f301f628bf7c365083bb255f6aa5f89ef"
                }
              }
            }
          },
          "400": {
            "description": "BadRequest",
            "content": {
              "application/json": {
                "schema": {
                  "$ref": "#/components/schemas/BadRequest"
                },
                "example": {
                  "detail": "Something bad in the request"
                }
              }
            }
          },
          "500": {
            "description": "InternalServerError",
            "content": {
              "application/json": {
                "schema": {
                  "$ref": "#/components/schemas/InternalServerError"
                },
                "example": {
                  "detail": "Ouch"
                }
              }
            }
          },
          "404": {
            "description": "NotFound",
            "content": {
              "application/json": {
                "schema": {
                  "$ref": "#/components/schemas/NotFound"
                },
                "example": {
                  "resource": "wallet-name",
                  "detail": "wallet-name not found"
                }
              }
            }
          },
          "503": {
            "description": "ServiceUnavailable",
            "content": {
              "application/json": {
                "schema": {
                  "$ref": "#/components/schemas/ServiceUnavailable"
                },
                "example": {
                  "detail": "Self clique unsynced"
                }
              }
            }
          },
          "401": {
            "description": "Unauthorized",
            "content": {
              "application/json": {
                "schema": {
                  "$ref": "#/components/schemas/Unauthorized"
                },
                "example": {
                  "detail": "You shall not pass"
                }
              }
            }
          }
        }
      }
    },
    "/blockflow/is-block-in-main-chain": {
      "get": {
        "tags": [
          "Blockflow"
        ],
        "summary": "Check if the block is in main chain",
        "operationId": "getBlockflowIs-block-in-main-chain",
        "parameters": [
          {
            "name": "blockHash",
            "in": "query",
            "required": true,
            "schema": {
              "type": "string"
            }
          }
        ],
        "responses": {
          "200": {
            "content": {
              "application/json": {
                "schema": {
                  "type": "boolean"
                },
                "example": true
              }
            }
          },
          "400": {
            "description": "BadRequest",
            "content": {
              "application/json": {
                "schema": {
                  "$ref": "#/components/schemas/BadRequest"
                },
                "example": {
                  "detail": "Something bad in the request"
                }
              }
            }
          },
          "500": {
            "description": "InternalServerError",
            "content": {
              "application/json": {
                "schema": {
                  "$ref": "#/components/schemas/InternalServerError"
                },
                "example": {
                  "detail": "Ouch"
                }
              }
            }
          },
          "404": {
            "description": "NotFound",
            "content": {
              "application/json": {
                "schema": {
                  "$ref": "#/components/schemas/NotFound"
                },
                "example": {
                  "resource": "wallet-name",
                  "detail": "wallet-name not found"
                }
              }
            }
          },
          "503": {
            "description": "ServiceUnavailable",
            "content": {
              "application/json": {
                "schema": {
                  "$ref": "#/components/schemas/ServiceUnavailable"
                },
                "example": {
                  "detail": "Self clique unsynced"
                }
              }
            }
          },
          "401": {
            "description": "Unauthorized",
            "content": {
              "application/json": {
                "schema": {
                  "$ref": "#/components/schemas/Unauthorized"
                },
                "example": {
                  "detail": "You shall not pass"
                }
              }
            }
          }
        }
      }
    },
    "/addresses/{address}/balance": {
      "get": {
        "tags": [
          "Addresses"
        ],
        "summary": "Get the balance of an address",
        "operationId": "getAddressesAddressBalance",
        "parameters": [
          {
            "name": "address",
            "in": "path",
            "required": true,
            "schema": {
              "type": "string"
            }
          },
          {
            "name": "utxosLimit",
            "in": "query",
            "required": false,
            "schema": {
              "type": "integer"
            }
          }
        ],
        "responses": {
          "200": {
            "description": "Format 1: `1000000000000000000`\n\nFormat 2: `x.y ALPH`, where `1 ALPH = 1000000000000000000`",
            "content": {
              "application/json": {
                "schema": {
                  "$ref": "#/components/schemas/Balance"
                },
                "examples": {
                  "Example0": {
                    "summary": "Default",
                    "value": {
                      "balance": "10000000000000000000",
                      "balanceHint": "10 ALPH",
                      "lockedBalance": "5000000000000000000",
                      "lockedBalanceHint": "5 ALPH",
                      "utxoNum": 3
                    }
                  },
                  "Example1": {
                    "summary": "More settings",
                    "value": {
                      "balance": "10000000000000000000",
                      "balanceHint": "10 ALPH",
                      "lockedBalance": "5000000000000000000",
                      "lockedBalanceHint": "5 ALPH",
                      "utxoNum": 3,
                      "warning": "Result might not include all utxos and is maybe unprecise"
                    }
                  }
                }
              }
            }
          },
          "400": {
            "description": "BadRequest",
            "content": {
              "application/json": {
                "schema": {
                  "$ref": "#/components/schemas/BadRequest"
                },
                "example": {
                  "detail": "Something bad in the request"
                }
              }
            }
          },
          "500": {
            "description": "InternalServerError",
            "content": {
              "application/json": {
                "schema": {
                  "$ref": "#/components/schemas/InternalServerError"
                },
                "example": {
                  "detail": "Ouch"
                }
              }
            }
          },
          "404": {
            "description": "NotFound",
            "content": {
              "application/json": {
                "schema": {
                  "$ref": "#/components/schemas/NotFound"
                },
                "example": {
                  "resource": "wallet-name",
                  "detail": "wallet-name not found"
                }
              }
            }
          },
          "503": {
            "description": "ServiceUnavailable",
            "content": {
              "application/json": {
                "schema": {
                  "$ref": "#/components/schemas/ServiceUnavailable"
                },
                "example": {
                  "detail": "Self clique unsynced"
                }
              }
            }
          },
          "401": {
            "description": "Unauthorized",
            "content": {
              "application/json": {
                "schema": {
                  "$ref": "#/components/schemas/Unauthorized"
                },
                "example": {
                  "detail": "You shall not pass"
                }
              }
            }
          }
        }
      }
    },
    "/addresses/{address}/utxos": {
      "get": {
        "tags": [
          "Addresses"
        ],
        "summary": "Get the UTXOs of an address",
        "operationId": "getAddressesAddressUtxos",
        "parameters": [
          {
            "name": "address",
            "in": "path",
            "required": true,
            "schema": {
              "type": "string"
            }
          },
          {
            "name": "utxosLimit",
            "in": "query",
            "required": false,
            "schema": {
              "type": "integer"
            }
          }
        ],
        "responses": {
          "200": {
            "content": {
              "application/json": {
                "schema": {
                  "$ref": "#/components/schemas/UTXOs"
                },
                "examples": {
                  "Example0": {
                    "summary": "Default",
                    "value": {
                      "utxos": [
                        {
                          "ref": {
                            "hint": 23412,
                            "key": "798e9e137aec7c2d59d9655b4ffa640f301f628bf7c365083bb255f6aa5f89ef"
                          },
                          "amount": "10000000000000000000",
                          "tokens": [
                            {
                              "id": "2d11fd6c12435ffb07aaed4d190a505b621b927a5f6e51b61ce0ebe186397bdd",
                              "amount": "42000000000000000000"
                            },
                            {
                              "id": "bd165d20bd063c7a023d22232a1e75bf46e904067f92b49323fe89fa0fd586bf",
                              "amount": "1000000000000000000000"
                            }
                          ],
                          "lockTime": 1611041396892,
                          "additionalData": "798e9e137aec7c2d59d9655b4ffa640f301f628bf7c365083bb255f6aa5f89ef"
                        }
                      ]
                    }
                  },
                  "Example1": {
                    "summary": "More settings",
                    "value": {
                      "utxos": [
                        {
                          "ref": {
                            "hint": 23412,
                            "key": "798e9e137aec7c2d59d9655b4ffa640f301f628bf7c365083bb255f6aa5f89ef"
                          },
                          "amount": "10000000000000000000",
                          "tokens": [
                            {
                              "id": "2d11fd6c12435ffb07aaed4d190a505b621b927a5f6e51b61ce0ebe186397bdd",
                              "amount": "42000000000000000000"
                            },
                            {
                              "id": "bd165d20bd063c7a023d22232a1e75bf46e904067f92b49323fe89fa0fd586bf",
                              "amount": "1000000000000000000000"
                            }
                          ],
                          "lockTime": 1611041396892,
                          "additionalData": "798e9e137aec7c2d59d9655b4ffa640f301f628bf7c365083bb255f6aa5f89ef"
                        }
                      ],
                      "warning": "Result might not contains all utxos"
                    }
                  }
                }
              }
            }
          },
          "400": {
            "description": "BadRequest",
            "content": {
              "application/json": {
                "schema": {
                  "$ref": "#/components/schemas/BadRequest"
                },
                "example": {
                  "detail": "Something bad in the request"
                }
              }
            }
          },
          "500": {
            "description": "InternalServerError",
            "content": {
              "application/json": {
                "schema": {
                  "$ref": "#/components/schemas/InternalServerError"
                },
                "example": {
                  "detail": "Ouch"
                }
              }
            }
          },
          "404": {
            "description": "NotFound",
            "content": {
              "application/json": {
                "schema": {
                  "$ref": "#/components/schemas/NotFound"
                },
                "example": {
                  "resource": "wallet-name",
                  "detail": "wallet-name not found"
                }
              }
            }
          },
          "503": {
            "description": "ServiceUnavailable",
            "content": {
              "application/json": {
                "schema": {
                  "$ref": "#/components/schemas/ServiceUnavailable"
                },
                "example": {
                  "detail": "Self clique unsynced"
                }
              }
            }
          },
          "401": {
            "description": "Unauthorized",
            "content": {
              "application/json": {
                "schema": {
                  "$ref": "#/components/schemas/Unauthorized"
                },
                "example": {
                  "detail": "You shall not pass"
                }
              }
            }
          }
        }
      }
    },
    "/addresses/{address}/group": {
      "get": {
        "tags": [
          "Addresses"
        ],
        "summary": "Get the group of an address",
        "operationId": "getAddressesAddressGroup",
        "parameters": [
          {
            "name": "address",
            "in": "path",
            "required": true,
            "schema": {
              "type": "string"
            }
          }
        ],
        "responses": {
          "200": {
            "content": {
              "application/json": {
                "schema": {
                  "$ref": "#/components/schemas/Group"
                },
                "example": {
                  "group": 2
                }
              }
            }
          },
          "400": {
            "description": "BadRequest",
            "content": {
              "application/json": {
                "schema": {
                  "$ref": "#/components/schemas/BadRequest"
                },
                "example": {
                  "detail": "Something bad in the request"
                }
              }
            }
          },
          "500": {
            "description": "InternalServerError",
            "content": {
              "application/json": {
                "schema": {
                  "$ref": "#/components/schemas/InternalServerError"
                },
                "example": {
                  "detail": "Ouch"
                }
              }
            }
          },
          "404": {
            "description": "NotFound",
            "content": {
              "application/json": {
                "schema": {
                  "$ref": "#/components/schemas/NotFound"
                },
                "example": {
                  "resource": "wallet-name",
                  "detail": "wallet-name not found"
                }
              }
            }
          },
          "503": {
            "description": "ServiceUnavailable",
            "content": {
              "application/json": {
                "schema": {
                  "$ref": "#/components/schemas/ServiceUnavailable"
                },
                "example": {
                  "detail": "Self clique unsynced"
                }
              }
            }
          },
          "401": {
            "description": "Unauthorized",
            "content": {
              "application/json": {
                "schema": {
                  "$ref": "#/components/schemas/Unauthorized"
                },
                "example": {
                  "detail": "You shall not pass"
                }
              }
            }
          }
        }
      }
    },
    "/blockflow/hashes": {
      "get": {
        "tags": [
          "Blockflow"
        ],
        "summary": "Get all block's hashes at given height for given groups",
        "operationId": "getBlockflowHashes",
        "parameters": [
          {
            "name": "fromGroup",
            "in": "query",
            "required": true,
            "schema": {
              "type": "integer"
            }
          },
          {
            "name": "toGroup",
            "in": "query",
            "required": true,
            "schema": {
              "type": "integer"
            }
          },
          {
            "name": "height",
            "in": "query",
            "required": true,
            "schema": {
              "type": "integer"
            }
          }
        ],
        "responses": {
          "200": {
            "content": {
              "application/json": {
                "schema": {
                  "$ref": "#/components/schemas/HashesAtHeight"
                },
                "example": {
                  "headers": [
                    "bdaf9dc514ce7d34b6474b8ca10a3dfb93ba997cb9d5ff1ea724ebe2af48abe5",
                    "bdaf9dc514ce7d34b6474b8ca10a3dfb93ba997cb9d5ff1ea724ebe2af48abe5",
                    "bdaf9dc514ce7d34b6474b8ca10a3dfb93ba997cb9d5ff1ea724ebe2af48abe5"
                  ]
                }
              }
            }
          },
          "400": {
            "description": "BadRequest",
            "content": {
              "application/json": {
                "schema": {
                  "$ref": "#/components/schemas/BadRequest"
                },
                "example": {
                  "detail": "Something bad in the request"
                }
              }
            }
          },
          "500": {
            "description": "InternalServerError",
            "content": {
              "application/json": {
                "schema": {
                  "$ref": "#/components/schemas/InternalServerError"
                },
                "example": {
                  "detail": "Ouch"
                }
              }
            }
          },
          "404": {
            "description": "NotFound",
            "content": {
              "application/json": {
                "schema": {
                  "$ref": "#/components/schemas/NotFound"
                },
                "example": {
                  "resource": "wallet-name",
                  "detail": "wallet-name not found"
                }
              }
            }
          },
          "503": {
            "description": "ServiceUnavailable",
            "content": {
              "application/json": {
                "schema": {
                  "$ref": "#/components/schemas/ServiceUnavailable"
                },
                "example": {
                  "detail": "Self clique unsynced"
                }
              }
            }
          },
          "401": {
            "description": "Unauthorized",
            "content": {
              "application/json": {
                "schema": {
                  "$ref": "#/components/schemas/Unauthorized"
                },
                "example": {
                  "detail": "You shall not pass"
                }
              }
            }
          }
        }
      }
    },
    "/blockflow/chain-info": {
      "get": {
        "tags": [
          "Blockflow"
        ],
        "summary": "Get infos about the chain from the given groups",
        "operationId": "getBlockflowChain-info",
        "parameters": [
          {
            "name": "fromGroup",
            "in": "query",
            "required": true,
            "schema": {
              "type": "integer"
            }
          },
          {
            "name": "toGroup",
            "in": "query",
            "required": true,
            "schema": {
              "type": "integer"
            }
          }
        ],
        "responses": {
          "200": {
            "content": {
              "application/json": {
                "schema": {
                  "$ref": "#/components/schemas/ChainInfo"
                },
                "example": {
                  "currentHeight": 42
                }
              }
            }
          },
          "400": {
            "description": "BadRequest",
            "content": {
              "application/json": {
                "schema": {
                  "$ref": "#/components/schemas/BadRequest"
                },
                "example": {
                  "detail": "Something bad in the request"
                }
              }
            }
          },
          "500": {
            "description": "InternalServerError",
            "content": {
              "application/json": {
                "schema": {
                  "$ref": "#/components/schemas/InternalServerError"
                },
                "example": {
                  "detail": "Ouch"
                }
              }
            }
          },
          "404": {
            "description": "NotFound",
            "content": {
              "application/json": {
                "schema": {
                  "$ref": "#/components/schemas/NotFound"
                },
                "example": {
                  "resource": "wallet-name",
                  "detail": "wallet-name not found"
                }
              }
            }
          },
          "503": {
            "description": "ServiceUnavailable",
            "content": {
              "application/json": {
                "schema": {
                  "$ref": "#/components/schemas/ServiceUnavailable"
                },
                "example": {
                  "detail": "Self clique unsynced"
                }
              }
            }
          },
          "401": {
            "description": "Unauthorized",
            "content": {
              "application/json": {
                "schema": {
                  "$ref": "#/components/schemas/Unauthorized"
                },
                "example": {
                  "detail": "You shall not pass"
                }
              }
            }
          }
        }
      }
    },
    "/blockflow/headers/{block_hash}": {
      "get": {
        "tags": [
          "Blockflow"
        ],
        "summary": "Get block header",
        "operationId": "getBlockflowHeadersBlock_hash",
        "parameters": [
          {
            "name": "block_hash",
            "in": "path",
            "required": true,
            "schema": {
              "type": "string"
            }
          }
        ],
        "responses": {
          "200": {
            "content": {
              "application/json": {
                "schema": {
                  "$ref": "#/components/schemas/BlockHeaderEntry"
                },
                "example": {
                  "hash": "bdaf9dc514ce7d34b6474b8ca10a3dfb93ba997cb9d5ff1ea724ebe2af48abe5",
                  "timestamp": 1611041396892,
                  "chainFrom": 1,
                  "chainTo": 2,
                  "height": 42,
                  "deps": [
                    "bdaf9dc514ce7d34b6474b8ca10a3dfb93ba997cb9d5ff1ea724ebe2af48abe5",
                    "bdaf9dc514ce7d34b6474b8ca10a3dfb93ba997cb9d5ff1ea724ebe2af48abe5"
                  ]
                }
              }
            }
          },
          "400": {
            "description": "BadRequest",
            "content": {
              "application/json": {
                "schema": {
                  "$ref": "#/components/schemas/BadRequest"
                },
                "example": {
                  "detail": "Something bad in the request"
                }
              }
            }
          },
          "500": {
            "description": "InternalServerError",
            "content": {
              "application/json": {
                "schema": {
                  "$ref": "#/components/schemas/InternalServerError"
                },
                "example": {
                  "detail": "Ouch"
                }
              }
            }
          },
          "404": {
            "description": "NotFound",
            "content": {
              "application/json": {
                "schema": {
                  "$ref": "#/components/schemas/NotFound"
                },
                "example": {
                  "resource": "wallet-name",
                  "detail": "wallet-name not found"
                }
              }
            }
          },
          "503": {
            "description": "ServiceUnavailable",
            "content": {
              "application/json": {
                "schema": {
                  "$ref": "#/components/schemas/ServiceUnavailable"
                },
                "example": {
                  "detail": "Self clique unsynced"
                }
              }
            }
          },
          "401": {
            "description": "Unauthorized",
            "content": {
              "application/json": {
                "schema": {
                  "$ref": "#/components/schemas/Unauthorized"
                },
                "example": {
                  "detail": "You shall not pass"
                }
              }
            }
          }
        }
      }
    },
    "/transactions/unconfirmed": {
      "get": {
        "tags": [
          "Transactions"
        ],
        "summary": "List unconfirmed transactions",
        "operationId": "getTransactionsUnconfirmed",
        "responses": {
          "200": {
            "content": {
              "application/json": {
                "schema": {
                  "type": "array",
                  "items": {
                    "$ref": "#/components/schemas/UnconfirmedTransactions"
                  }
                },
                "example": [
                  {
                    "fromGroup": 0,
                    "toGroup": 1,
                    "unconfirmedTransactions": [
                      {
                        "unsigned": {
                          "txId": "798e9e137aec7c2d59d9655b4ffa640f301f628bf7c365083bb255f6aa5f89ef",
                          "version": 1,
                          "networkId": 1,
                          "gasAmount": 20000,
                          "gasPrice": "100000000000",
                          "inputs": [
                            {
                              "outputRef": {
                                "hint": 23412,
                                "key": "798e9e137aec7c2d59d9655b4ffa640f301f628bf7c365083bb255f6aa5f89ef"
                              },
                              "unlockScript": "00d1b70d2226308b46da297486adb6b4f1a8c1842cb159ac5ec04f384fe2d6f5da28"
                            }
                          ],
                          "fixedOutputs": [
                            {
                              "hint": 1,
                              "key": "798e9e137aec7c2d59d9655b4ffa640f301f628bf7c365083bb255f6aa5f89ef",
                              "alphAmount": "2000000000000000000",
                              "address": "1AujpupFP4KWeZvqA7itsHY9cLJmx4qTzojVZrg8W9y",
                              "tokens": [
                                {
                                  "id": "2d11fd6c12435ffb07aaed4d190a505b621b927a5f6e51b61ce0ebe186397bdd",
                                  "amount": "42000000000000000000"
                                },
                                {
                                  "id": "bd165d20bd063c7a023d22232a1e75bf46e904067f92b49323fe89fa0fd586bf",
                                  "amount": "1000000000000000000000"
                                }
                              ],
                              "lockTime": 1611041396892,
                              "additionalData": "798e9e137aec7c2d59d9655b4ffa640f301f628bf7c365083bb255f6aa5f89ef"
                            }
                          ]
                        },
                        "inputSignatures": [
                          "9e1a35b2931bd04e6780d01c36e3e5337941aa80f173cfe4f4e249c44ab135272b834c1a639db9c89d673a8a30524042b0469672ca845458a5a0cf2cad53221b"
                        ],
                        "scriptSignatures": [
                          "9e1a35b2931bd04e6780d01c36e3e5337941aa80f173cfe4f4e249c44ab135272b834c1a639db9c89d673a8a30524042b0469672ca845458a5a0cf2cad53221b"
                        ]
                      }
                    ]
                  }
                ]
              }
            }
          },
          "400": {
            "description": "BadRequest",
            "content": {
              "application/json": {
                "schema": {
                  "$ref": "#/components/schemas/BadRequest"
                },
                "example": {
                  "detail": "Something bad in the request"
                }
              }
            }
          },
          "500": {
            "description": "InternalServerError",
            "content": {
              "application/json": {
                "schema": {
                  "$ref": "#/components/schemas/InternalServerError"
                },
                "example": {
                  "detail": "Ouch"
                }
              }
            }
          },
          "404": {
            "description": "NotFound",
            "content": {
              "application/json": {
                "schema": {
                  "$ref": "#/components/schemas/NotFound"
                },
                "example": {
                  "resource": "wallet-name",
                  "detail": "wallet-name not found"
                }
              }
            }
          },
          "503": {
            "description": "ServiceUnavailable",
            "content": {
              "application/json": {
                "schema": {
                  "$ref": "#/components/schemas/ServiceUnavailable"
                },
                "example": {
                  "detail": "Self clique unsynced"
                }
              }
            }
          },
          "401": {
            "description": "Unauthorized",
            "content": {
              "application/json": {
                "schema": {
                  "$ref": "#/components/schemas/Unauthorized"
                },
                "example": {
                  "detail": "You shall not pass"
                }
              }
            }
          }
        }
      }
    },
    "/transactions/build": {
      "post": {
        "tags": [
          "Transactions"
        ],
        "summary": "Build an unsigned transaction to a number of recipients",
        "operationId": "postTransactionsBuild",
        "requestBody": {
          "description": "Format 1: `1000000000000000000`\n\nFormat 2: `x.y ALPH`, where `1 ALPH = 1000000000000000000`",
          "content": {
            "application/json": {
              "schema": {
                "$ref": "#/components/schemas/BuildTransaction"
              },
              "examples": {
                "Example0": {
                  "summary": "Default",
                  "value": {
                    "fromPublicKey": "d1b70d2226308b46da297486adb6b4f1a8c1842cb159ac5ec04f384fe2d6f5da28",
                    "destinations": [
                      {
                        "address": "1AujpupFP4KWeZvqA7itsHY9cLJmx4qTzojVZrg8W9y",
                        "alphAmount": "2000000000000000000"
                      }
                    ]
                  }
                },
                "Example1": {
                  "summary": "More settings",
                  "value": {
                    "fromPublicKey": "d1b70d2226308b46da297486adb6b4f1a8c1842cb159ac5ec04f384fe2d6f5da28",
                    "destinations": [
                      {
                        "address": "1AujpupFP4KWeZvqA7itsHY9cLJmx4qTzojVZrg8W9y",
                        "alphAmount": "2000000000000000000",
                        "tokens": [
                          {
                            "id": "2d11fd6c12435ffb07aaed4d190a505b621b927a5f6e51b61ce0ebe186397bdd",
                            "amount": "42000000000000000000"
                          },
                          {
                            "id": "bd165d20bd063c7a023d22232a1e75bf46e904067f92b49323fe89fa0fd586bf",
                            "amount": "1000000000000000000000"
                          }
                        ],
                        "lockTime": 1611041396892
                      }
                    ],
                    "utxos": [
                      {
                        "hint": 23412,
                        "key": "798e9e137aec7c2d59d9655b4ffa640f301f628bf7c365083bb255f6aa5f89ef"
                      }
                    ],
                    "gas": 20000,
                    "gasPrice": "100000000000",
                    "utxosLimit": 512
                  }
                }
              }
            }
          },
          "required": true
        },
        "responses": {
          "200": {
            "content": {
              "application/json": {
                "schema": {
                  "$ref": "#/components/schemas/BuildTransactionResult"
                },
                "example": {
                  "unsignedTx": "35d1b2a520a0da34c5eb8d712aa9cc",
                  "gasAmount": 20000,
                  "gasPrice": "100000000000",
                  "txId": "798e9e137aec7c2d59d9655b4ffa640f301f628bf7c365083bb255f6aa5f89ef",
                  "fromGroup": 2,
                  "toGroup": 1
                }
              }
            }
          },
          "400": {
            "description": "BadRequest",
            "content": {
              "application/json": {
                "schema": {
                  "$ref": "#/components/schemas/BadRequest"
                },
                "example": {
                  "detail": "Something bad in the request"
                }
              }
            }
          },
          "500": {
            "description": "InternalServerError",
            "content": {
              "application/json": {
                "schema": {
                  "$ref": "#/components/schemas/InternalServerError"
                },
                "example": {
                  "detail": "Ouch"
                }
              }
            }
          },
          "404": {
            "description": "NotFound",
            "content": {
              "application/json": {
                "schema": {
                  "$ref": "#/components/schemas/NotFound"
                },
                "example": {
                  "resource": "wallet-name",
                  "detail": "wallet-name not found"
                }
              }
            }
          },
          "503": {
            "description": "ServiceUnavailable",
            "content": {
              "application/json": {
                "schema": {
                  "$ref": "#/components/schemas/ServiceUnavailable"
                },
                "example": {
                  "detail": "Self clique unsynced"
                }
              }
            }
          },
          "401": {
            "description": "Unauthorized",
            "content": {
              "application/json": {
                "schema": {
                  "$ref": "#/components/schemas/Unauthorized"
                },
                "example": {
                  "detail": "You shall not pass"
                }
              }
            }
          }
        }
      }
    },
    "/transactions/sweep-address/build": {
      "post": {
        "tags": [
          "Transactions"
        ],
        "summary": "Build unsigned transactions to send all unlocked balanced of one address to another address",
        "operationId": "postTransactionsSweep-addressBuild",
        "requestBody": {
          "content": {
            "application/json": {
              "schema": {
                "$ref": "#/components/schemas/BuildSweepAddressTransactions"
              },
              "examples": {
                "Example0": {
                  "summary": "Default",
                  "value": {
                    "fromPublicKey": "d1b70d2226308b46da297486adb6b4f1a8c1842cb159ac5ec04f384fe2d6f5da28",
                    "toAddress": "1AujpupFP4KWeZvqA7itsHY9cLJmx4qTzojVZrg8W9y"
                  }
                },
                "Example1": {
                  "summary": "More settings",
                  "value": {
                    "fromPublicKey": "d1b70d2226308b46da297486adb6b4f1a8c1842cb159ac5ec04f384fe2d6f5da28",
                    "toAddress": "1AujpupFP4KWeZvqA7itsHY9cLJmx4qTzojVZrg8W9y",
                    "lockTime": 1611041396892,
                    "gas": 20000,
                    "gasPrice": "100000000000",
                    "utxosLimit": 512
                  }
                }
              }
            }
          },
          "required": true
        },
        "responses": {
          "200": {
            "content": {
              "application/json": {
                "schema": {
                  "$ref": "#/components/schemas/BuildSweepAddressTransactionsResult"
                },
                "example": {
                  "unsignedTxs": [
                    {
                      "txId": "798e9e137aec7c2d59d9655b4ffa640f301f628bf7c365083bb255f6aa5f89ef",
                      "unsignedTx": "35d1b2a520a0da34c5eb8d712aa9cc",
                      "gasAmount": 20000,
                      "gasPrice": "100000000000"
                    }
                  ],
                  "fromGroup": 2,
                  "toGroup": 1
                }
              }
            }
          },
          "400": {
            "description": "BadRequest",
            "content": {
              "application/json": {
                "schema": {
                  "$ref": "#/components/schemas/BadRequest"
                },
                "example": {
                  "detail": "Something bad in the request"
                }
              }
            }
          },
          "500": {
            "description": "InternalServerError",
            "content": {
              "application/json": {
                "schema": {
                  "$ref": "#/components/schemas/InternalServerError"
                },
                "example": {
                  "detail": "Ouch"
                }
              }
            }
          },
          "404": {
            "description": "NotFound",
            "content": {
              "application/json": {
                "schema": {
                  "$ref": "#/components/schemas/NotFound"
                },
                "example": {
                  "resource": "wallet-name",
                  "detail": "wallet-name not found"
                }
              }
            }
          },
          "503": {
            "description": "ServiceUnavailable",
            "content": {
              "application/json": {
                "schema": {
                  "$ref": "#/components/schemas/ServiceUnavailable"
                },
                "example": {
                  "detail": "Self clique unsynced"
                }
              }
            }
          },
          "401": {
            "description": "Unauthorized",
            "content": {
              "application/json": {
                "schema": {
                  "$ref": "#/components/schemas/Unauthorized"
                },
                "example": {
                  "detail": "You shall not pass"
                }
              }
            }
          }
        }
      }
    },
    "/transactions/submit": {
      "post": {
        "tags": [
          "Transactions"
        ],
        "summary": "Submit a signed transaction",
        "operationId": "postTransactionsSubmit",
        "requestBody": {
          "content": {
            "application/json": {
              "schema": {
                "$ref": "#/components/schemas/SubmitTransaction"
              },
              "example": {
                "unsignedTx": "35d1b2a520a0da34c5eb8d712aa9cc",
                "signature": "9e1a35b2931bd04e6780d01c36e3e5337941aa80f173cfe4f4e249c44ab135272b834c1a639db9c89d673a8a30524042b0469672ca845458a5a0cf2cad53221b"
              }
            }
          },
          "required": true
        },
        "responses": {
          "200": {
            "content": {
              "application/json": {
                "schema": {
                  "$ref": "#/components/schemas/TxResult"
                },
                "example": {
                  "txId": "503bfb16230888af4924aa8f8250d7d348b862e267d75d3147f1998050b6da69",
                  "fromGroup": 2,
                  "toGroup": 1
                }
              }
            }
          },
          "400": {
            "description": "BadRequest",
            "content": {
              "application/json": {
                "schema": {
                  "$ref": "#/components/schemas/BadRequest"
                },
                "example": {
                  "detail": "Something bad in the request"
                }
              }
            }
          },
          "500": {
            "description": "InternalServerError",
            "content": {
              "application/json": {
                "schema": {
                  "$ref": "#/components/schemas/InternalServerError"
                },
                "example": {
                  "detail": "Ouch"
                }
              }
            }
          },
          "404": {
            "description": "NotFound",
            "content": {
              "application/json": {
                "schema": {
                  "$ref": "#/components/schemas/NotFound"
                },
                "example": {
                  "resource": "wallet-name",
                  "detail": "wallet-name not found"
                }
              }
            }
          },
          "503": {
            "description": "ServiceUnavailable",
            "content": {
              "application/json": {
                "schema": {
                  "$ref": "#/components/schemas/ServiceUnavailable"
                },
                "example": {
                  "detail": "Self clique unsynced"
                }
              }
            }
          },
          "401": {
            "description": "Unauthorized",
            "content": {
              "application/json": {
                "schema": {
                  "$ref": "#/components/schemas/Unauthorized"
                },
                "example": {
                  "detail": "You shall not pass"
                }
              }
            }
          }
        }
      }
    },
    "/transactions/decode-unsigned-tx": {
      "post": {
        "tags": [
          "Transactions"
        ],
        "summary": "Decode an unsigned transaction",
        "operationId": "postTransactionsDecode-unsigned-tx",
        "requestBody": {
          "content": {
            "application/json": {
              "schema": {
                "$ref": "#/components/schemas/DecodeTransaction"
              },
              "example": {
                "unsignedTx": "35d1b2a520a0da34c5eb8d712aa9cc"
              }
            }
          },
          "required": true
        },
        "responses": {
          "200": {
            "content": {
              "application/json": {
                "schema": {
                  "$ref": "#/components/schemas/UnsignedTx"
                },
                "example": {
                  "txId": "798e9e137aec7c2d59d9655b4ffa640f301f628bf7c365083bb255f6aa5f89ef",
                  "version": 1,
                  "networkId": 1,
                  "gasAmount": 20000,
                  "gasPrice": "100000000000",
                  "inputs": [
                    {
                      "outputRef": {
                        "hint": 23412,
                        "key": "798e9e137aec7c2d59d9655b4ffa640f301f628bf7c365083bb255f6aa5f89ef"
                      },
                      "unlockScript": "00d1b70d2226308b46da297486adb6b4f1a8c1842cb159ac5ec04f384fe2d6f5da28"
                    }
                  ],
                  "fixedOutputs": [
                    {
                      "hint": 1,
                      "key": "798e9e137aec7c2d59d9655b4ffa640f301f628bf7c365083bb255f6aa5f89ef",
                      "alphAmount": "2000000000000000000",
                      "address": "1AujpupFP4KWeZvqA7itsHY9cLJmx4qTzojVZrg8W9y",
                      "tokens": [
                        {
                          "id": "2d11fd6c12435ffb07aaed4d190a505b621b927a5f6e51b61ce0ebe186397bdd",
                          "amount": "42000000000000000000"
                        },
                        {
                          "id": "bd165d20bd063c7a023d22232a1e75bf46e904067f92b49323fe89fa0fd586bf",
                          "amount": "1000000000000000000000"
                        }
                      ],
                      "lockTime": 1611041396892,
                      "additionalData": "798e9e137aec7c2d59d9655b4ffa640f301f628bf7c365083bb255f6aa5f89ef"
                    }
                  ]
                }
              }
            }
          },
          "400": {
            "description": "BadRequest",
            "content": {
              "application/json": {
                "schema": {
                  "$ref": "#/components/schemas/BadRequest"
                },
                "example": {
                  "detail": "Something bad in the request"
                }
              }
            }
          },
          "500": {
            "description": "InternalServerError",
            "content": {
              "application/json": {
                "schema": {
                  "$ref": "#/components/schemas/InternalServerError"
                },
                "example": {
                  "detail": "Ouch"
                }
              }
            }
          },
          "404": {
            "description": "NotFound",
            "content": {
              "application/json": {
                "schema": {
                  "$ref": "#/components/schemas/NotFound"
                },
                "example": {
                  "resource": "wallet-name",
                  "detail": "wallet-name not found"
                }
              }
            }
          },
          "503": {
            "description": "ServiceUnavailable",
            "content": {
              "application/json": {
                "schema": {
                  "$ref": "#/components/schemas/ServiceUnavailable"
                },
                "example": {
                  "detail": "Self clique unsynced"
                }
              }
            }
          },
          "401": {
            "description": "Unauthorized",
            "content": {
              "application/json": {
                "schema": {
                  "$ref": "#/components/schemas/Unauthorized"
                },
                "example": {
                  "detail": "You shall not pass"
                }
              }
            }
          }
        }
      }
    },
    "/transactions/status": {
      "get": {
        "tags": [
          "Transactions"
        ],
        "summary": "Get tx status",
        "operationId": "getTransactionsStatus",
        "parameters": [
          {
            "name": "txId",
            "in": "query",
            "required": true,
            "schema": {
              "type": "string"
            }
          },
          {
            "name": "fromGroup",
            "in": "query",
            "required": false,
            "schema": {
              "type": "integer"
            }
          },
          {
            "name": "toGroup",
            "in": "query",
            "required": false,
            "schema": {
              "type": "integer"
            }
          }
        ],
        "responses": {
          "200": {
            "content": {
              "application/json": {
                "schema": {
                  "$ref": "#/components/schemas/TxStatus"
                },
                "examples": {
                  "Example0": {
                    "value": {
                      "type": "Confirmed",
                      "blockHash": "bdaf9dc514ce7d34b6474b8ca10a3dfb93ba997cb9d5ff1ea724ebe2af48abe5",
                      "txIndex": 0,
                      "chainConfirmations": 1,
                      "fromGroupConfirmations": 2,
                      "toGroupConfirmations": 3
                    }
                  },
                  "Example1": {
                    "summary": "Tx is still in mempool",
                    "value": {
                      "type": "MemPooled"
                    }
                  },
                  "Example2": {
                    "summary": "Cannot find tx with the id",
                    "value": {
                      "type": "TxNotFound"
                    }
                  }
                }
              }
            }
          },
          "400": {
            "description": "BadRequest",
            "content": {
              "application/json": {
                "schema": {
                  "$ref": "#/components/schemas/BadRequest"
                },
                "example": {
                  "detail": "Something bad in the request"
                }
              }
            }
          },
          "500": {
            "description": "InternalServerError",
            "content": {
              "application/json": {
                "schema": {
                  "$ref": "#/components/schemas/InternalServerError"
                },
                "example": {
                  "detail": "Ouch"
                }
              }
            }
          },
          "404": {
            "description": "NotFound",
            "content": {
              "application/json": {
                "schema": {
                  "$ref": "#/components/schemas/NotFound"
                },
                "example": {
                  "resource": "wallet-name",
                  "detail": "wallet-name not found"
                }
              }
            }
          },
          "503": {
            "description": "ServiceUnavailable",
            "content": {
              "application/json": {
                "schema": {
                  "$ref": "#/components/schemas/ServiceUnavailable"
                },
                "example": {
                  "detail": "Self clique unsynced"
                }
              }
            }
          },
          "401": {
            "description": "Unauthorized",
            "content": {
              "application/json": {
                "schema": {
                  "$ref": "#/components/schemas/Unauthorized"
                },
                "example": {
                  "detail": "You shall not pass"
                }
              }
            }
          }
        }
      }
    },
    "/contracts/compile-script": {
      "post": {
        "tags": [
          "Contracts"
        ],
        "summary": "Compile a script",
        "operationId": "postContractsCompile-script",
        "requestBody": {
          "content": {
            "application/json": {
              "schema": {
                "$ref": "#/components/schemas/Script"
              },
              "example": {
                "code": "TxScript Main { pub payable fn main() -> () { let token = Token(#36cdbfabca2d71622b6) token.withdraw(@1AujpupFP4KWeZvqA7itsHY9cLJmx4qTzojVZrg8W9y, 1024) } }"
              }
            }
          },
          "required": true
        },
        "responses": {
          "200": {
            "content": {
              "application/json": {
                "schema": {
                  "$ref": "#/components/schemas/CompileScriptResult"
                },
                "example": {
<<<<<<< HEAD
                  "compiled": {
                    "type": "SimpleScriptByteCode",
                    "bytecode": "0ecd20654c2e2be708495853e8da35c664247040c00bd10b9b13"
=======
                  "bytecode": "35d1b2a520a0da34c5eb8d712aa9cc",
                  "codeHash": "798e9e137aec7c2d59d9655b4ffa640f301f628bf7c365083bb255f6aa5f89ef",
                  "fields": {
                    "signature": "TxContract Foo(aa:Bool,mut bb:U256,cc:I256,mut dd:ByteVec,ee:Address)",
                    "types": [
                      "Bool",
                      "U256",
                      "I256",
                      "ByteVec",
                      "Address"
                    ]
>>>>>>> a30dc044
                  },
                  "functions": [
                    {
                      "name": "bar",
                      "signature": "pub payable bar(a:Bool,mut b:U256,c:I256,mut d:ByteVec,e:Address)->(U256,I256,ByteVec,Address)",
                      "argTypes": [
                        "Bool",
                        "U256",
                        "I256",
                        "ByteVec",
                        "Address"
                      ],
                      "returnTypes": [
                        "U256",
                        "I256",
                        "ByteVec",
                        "Address"
                      ]
                    }
                  ],
                  "events": [
                    {
                      "name": "Bar",
                      "signature": "event Bar(a:Bool,b:U256,d:ByteVec,e:Address)",
                      "fieldTypes": [
                        "Bool",
                        "U256",
                        "ByteVec",
                        "Address"
                      ]
                    }
                  ]
                }
              }
            }
          },
          "400": {
            "description": "BadRequest",
            "content": {
              "application/json": {
                "schema": {
                  "$ref": "#/components/schemas/BadRequest"
                },
                "example": {
                  "detail": "Something bad in the request"
                }
              }
            }
          },
          "500": {
            "description": "InternalServerError",
            "content": {
              "application/json": {
                "schema": {
                  "$ref": "#/components/schemas/InternalServerError"
                },
                "example": {
                  "detail": "Ouch"
                }
              }
            }
          },
          "404": {
            "description": "NotFound",
            "content": {
              "application/json": {
                "schema": {
                  "$ref": "#/components/schemas/NotFound"
                },
                "example": {
                  "resource": "wallet-name",
                  "detail": "wallet-name not found"
                }
              }
            }
          },
          "503": {
            "description": "ServiceUnavailable",
            "content": {
              "application/json": {
                "schema": {
                  "$ref": "#/components/schemas/ServiceUnavailable"
                },
                "example": {
                  "detail": "Self clique unsynced"
                }
              }
            }
          },
          "401": {
            "description": "Unauthorized",
            "content": {
              "application/json": {
                "schema": {
                  "$ref": "#/components/schemas/Unauthorized"
                },
                "example": {
                  "detail": "You shall not pass"
                }
              }
            }
          }
        }
      }
    },
    "/contracts/unsigned-tx/build-script": {
      "post": {
        "tags": [
          "Contracts"
        ],
        "summary": "Build an unsigned script",
        "operationId": "postContractsUnsigned-txBuild-script",
        "requestBody": {
          "content": {
            "application/json": {
              "schema": {
                "$ref": "#/components/schemas/BuildScriptTx"
              },
              "examples": {
                "Example0": {
                  "summary": "Default",
                  "value": {
                    "fromPublicKey": "d1b70d2226308b46da297486adb6b4f1a8c1842cb159ac5ec04f384fe2d6f5da28",
                    "bytecode": "35d1b2a520a0da34c5eb8d712aa9cc"
                  }
                },
                "Example1": {
                  "summary": "More settings",
                  "value": {
                    "fromPublicKey": "d1b70d2226308b46da297486adb6b4f1a8c1842cb159ac5ec04f384fe2d6f5da28",
                    "bytecode": "35d1b2a520a0da34c5eb8d712aa9cc",
                    "alphAmount": "1000000000000",
                    "tokens": [
                      {
                        "id": "2d11fd6c12435ffb07aaed4d190a505b621b927a5f6e51b61ce0ebe186397bdd",
                        "amount": "42000000000000000000"
                      },
                      {
                        "id": "bd165d20bd063c7a023d22232a1e75bf46e904067f92b49323fe89fa0fd586bf",
                        "amount": "1000000000000000000000"
                      }
                    ],
                    "gas": 20000,
                    "gasPrice": "100000000000",
                    "utxosLimit": 512
                  }
                }
              }
            }
          },
          "required": true
        },
        "responses": {
          "200": {
            "content": {
              "application/json": {
                "schema": {
                  "$ref": "#/components/schemas/BuildScriptTxResult"
                },
                "example": {
                  "unsignedTx": "35d1b2a520a0da34c5eb8d712aa9cc",
                  "txId": "798e9e137aec7c2d59d9655b4ffa640f301f628bf7c365083bb255f6aa5f89ef",
                  "group": 2
                }
              }
            }
          },
          "400": {
            "description": "BadRequest",
            "content": {
              "application/json": {
                "schema": {
                  "$ref": "#/components/schemas/BadRequest"
                },
                "example": {
                  "detail": "Something bad in the request"
                }
              }
            }
          },
          "500": {
            "description": "InternalServerError",
            "content": {
              "application/json": {
                "schema": {
                  "$ref": "#/components/schemas/InternalServerError"
                },
                "example": {
                  "detail": "Ouch"
                }
              }
            }
          },
          "404": {
            "description": "NotFound",
            "content": {
              "application/json": {
                "schema": {
                  "$ref": "#/components/schemas/NotFound"
                },
                "example": {
                  "resource": "wallet-name",
                  "detail": "wallet-name not found"
                }
              }
            }
          },
          "503": {
            "description": "ServiceUnavailable",
            "content": {
              "application/json": {
                "schema": {
                  "$ref": "#/components/schemas/ServiceUnavailable"
                },
                "example": {
                  "detail": "Self clique unsynced"
                }
              }
            }
          },
          "401": {
            "description": "Unauthorized",
            "content": {
              "application/json": {
                "schema": {
                  "$ref": "#/components/schemas/Unauthorized"
                },
                "example": {
                  "detail": "You shall not pass"
                }
              }
            }
          }
        }
      }
    },
    "/contracts/compile-contract": {
      "post": {
        "tags": [
          "Contracts"
        ],
        "summary": "Compile a smart contract",
        "operationId": "postContractsCompile-contract",
        "requestBody": {
          "content": {
            "application/json": {
              "schema": {
                "$ref": "#/components/schemas/Contract"
              },
              "example": {
                "code": "TxContract Foo(bar: ByteVec) {\npub payable fn baz(amount: U256) -> () {\nissueToken!(amount)\n}}"
              }
            }
          },
          "required": true
        },
        "responses": {
          "200": {
            "content": {
              "application/json": {
                "schema": {
                  "$ref": "#/components/schemas/CompileContractResult"
                },
                "example": {
<<<<<<< HEAD
                  "compiled": {
                    "type": "SimpleContractByteCode",
                    "bytecode": "0ecd20654c2e2be708495853e8da35c664247040c00bd10b9b13"
                  },
=======
                  "bytecode": "35d1b2a520a0da34c5eb8d712aa9cc",
                  "codeHash": "798e9e137aec7c2d59d9655b4ffa640f301f628bf7c365083bb255f6aa5f89ef",
>>>>>>> a30dc044
                  "fields": {
                    "signature": "TxContract Foo(aa:Bool,mut bb:U256,cc:I256,mut dd:ByteVec,ee:Address)",
                    "types": [
                      "Bool",
                      "U256",
                      "I256",
                      "ByteVec",
                      "Address"
                    ]
                  },
                  "functions": [
                    {
                      "name": "bar",
                      "signature": "pub payable bar(a:Bool,mut b:U256,c:I256,mut d:ByteVec,e:Address)->(U256,I256,ByteVec,Address)",
                      "argTypes": [
                        "Bool",
                        "U256",
                        "I256",
                        "ByteVec",
                        "Address"
                      ],
                      "returnTypes": [
                        "U256",
                        "I256",
                        "ByteVec",
                        "Address"
                      ]
                    }
                  ],
                  "events": [
                    {
                      "name": "Bar",
                      "signature": "event Bar(a:Bool,b:U256,d:ByteVec,e:Address)",
                      "fieldTypes": [
                        "Bool",
                        "U256",
                        "ByteVec",
                        "Address"
                      ]
                    }
                  ]
                }
              }
            }
          },
          "400": {
            "description": "BadRequest",
            "content": {
              "application/json": {
                "schema": {
                  "$ref": "#/components/schemas/BadRequest"
                },
                "example": {
                  "detail": "Something bad in the request"
                }
              }
            }
          },
          "500": {
            "description": "InternalServerError",
            "content": {
              "application/json": {
                "schema": {
                  "$ref": "#/components/schemas/InternalServerError"
                },
                "example": {
                  "detail": "Ouch"
                }
              }
            }
          },
          "404": {
            "description": "NotFound",
            "content": {
              "application/json": {
                "schema": {
                  "$ref": "#/components/schemas/NotFound"
                },
                "example": {
                  "resource": "wallet-name",
                  "detail": "wallet-name not found"
                }
              }
            }
          },
          "503": {
            "description": "ServiceUnavailable",
            "content": {
              "application/json": {
                "schema": {
                  "$ref": "#/components/schemas/ServiceUnavailable"
                },
                "example": {
                  "detail": "Self clique unsynced"
                }
              }
            }
          },
          "401": {
            "description": "Unauthorized",
            "content": {
              "application/json": {
                "schema": {
                  "$ref": "#/components/schemas/Unauthorized"
                },
                "example": {
                  "detail": "You shall not pass"
                }
              }
            }
          }
        }
      }
    },
    "/contracts/unsigned-tx/build-contract": {
      "post": {
        "tags": [
          "Contracts"
        ],
        "summary": "Build an unsigned contract",
        "operationId": "postContractsUnsigned-txBuild-contract",
        "requestBody": {
          "content": {
            "application/json": {
              "schema": {
                "$ref": "#/components/schemas/BuildContractDeployScriptTx"
              },
              "examples": {
                "Example0": {
                  "summary": "Default",
                  "value": {
                    "fromPublicKey": "d1b70d2226308b46da297486adb6b4f1a8c1842cb159ac5ec04f384fe2d6f5da28",
                    "bytecode": "35d1b2a520a0da34c5eb8d712aa9cc"
                  }
                },
                "Example1": {
                  "summary": "More settings",
                  "value": {
                    "fromPublicKey": "d1b70d2226308b46da297486adb6b4f1a8c1842cb159ac5ec04f384fe2d6f5da28",
                    "bytecode": "35d1b2a520a0da34c5eb8d712aa9cc",
                    "initialFields": [
                      {
                        "type": "Bool",
                        "value": true
                      },
                      {
                        "type": "U256",
                        "value": "123"
                      }
                    ],
                    "alphAmount": "2000000000000000000",
                    "issueTokenAmount": "2000000000000000000",
                    "gas": 20000,
                    "gasPrice": "100000000000",
                    "utxosLimit": 512
                  }
                }
              }
            }
          },
          "required": true
        },
        "responses": {
          "200": {
            "content": {
              "application/json": {
                "schema": {
                  "$ref": "#/components/schemas/BuildContractDeployScriptTxResult"
                },
                "example": {
                  "group": 2,
                  "unsignedTx": "35d1b2a520a0da34c5eb8d712aa9cc",
                  "txId": "798e9e137aec7c2d59d9655b4ffa640f301f628bf7c365083bb255f6aa5f89ef",
                  "contractAddress": "vSxdLL2kE3o6vJBdKkdgmS3W39G3ZEmFHpo2y1jnbzBq"
                }
              }
            }
          },
          "400": {
            "description": "BadRequest",
            "content": {
              "application/json": {
                "schema": {
                  "$ref": "#/components/schemas/BadRequest"
                },
                "example": {
                  "detail": "Something bad in the request"
                }
              }
            }
          },
          "500": {
            "description": "InternalServerError",
            "content": {
              "application/json": {
                "schema": {
                  "$ref": "#/components/schemas/InternalServerError"
                },
                "example": {
                  "detail": "Ouch"
                }
              }
            }
          },
          "404": {
            "description": "NotFound",
            "content": {
              "application/json": {
                "schema": {
                  "$ref": "#/components/schemas/NotFound"
                },
                "example": {
                  "resource": "wallet-name",
                  "detail": "wallet-name not found"
                }
              }
            }
          },
          "503": {
            "description": "ServiceUnavailable",
            "content": {
              "application/json": {
                "schema": {
                  "$ref": "#/components/schemas/ServiceUnavailable"
                },
                "example": {
                  "detail": "Self clique unsynced"
                }
              }
            }
          },
          "401": {
            "description": "Unauthorized",
            "content": {
              "application/json": {
                "schema": {
                  "$ref": "#/components/schemas/Unauthorized"
                },
                "example": {
                  "detail": "You shall not pass"
                }
              }
            }
          }
        }
      }
    },
    "/contracts/{address}/state": {
      "get": {
        "tags": [
          "Contracts"
        ],
        "summary": "Get contract state",
        "operationId": "getContractsAddressState",
        "parameters": [
          {
            "name": "address",
            "in": "path",
            "required": true,
            "schema": {
              "type": "string"
            }
          },
          {
            "name": "group",
            "in": "query",
            "required": true,
            "schema": {
              "type": "integer"
            }
          }
        ],
        "responses": {
          "200": {
            "content": {
              "application/json": {
                "schema": {
                  "$ref": "#/components/schemas/ContractState"
                },
                "example": {
                  "address": "vYZdgzNHHp7Qh9U5Rrv5H65eSJCGQTXEC4yuQCZ7mosA",
                  "bytecode": "00010700000000000118",
                  "artifactId": "c49d951065f85d0c673d33930e8476240c010a52313f99889ae06d9f0d92d2f9",
                  "fields": [
                    {
                      "type": "U256",
                      "value": "2000000000000000000"
                    }
                  ],
                  "asset": {
                    "alphAmount": "2000000000000000000",
                    "tokens": [
                      {
                        "id": "bd165d20bd063c7a023d22232a1e75bf46e904067f92b49323fe89fa0fd586bf",
                        "amount": "2000000000"
                      }
                    ]
                  }
                }
              }
            }
          },
          "400": {
            "description": "BadRequest",
            "content": {
              "application/json": {
                "schema": {
                  "$ref": "#/components/schemas/BadRequest"
                },
                "example": {
                  "detail": "Something bad in the request"
                }
              }
            }
          },
          "500": {
            "description": "InternalServerError",
            "content": {
              "application/json": {
                "schema": {
                  "$ref": "#/components/schemas/InternalServerError"
                },
                "example": {
                  "detail": "Ouch"
                }
              }
            }
          },
          "404": {
            "description": "NotFound",
            "content": {
              "application/json": {
                "schema": {
                  "$ref": "#/components/schemas/NotFound"
                },
                "example": {
                  "resource": "wallet-name",
                  "detail": "wallet-name not found"
                }
              }
            }
          },
          "503": {
            "description": "ServiceUnavailable",
            "content": {
              "application/json": {
                "schema": {
                  "$ref": "#/components/schemas/ServiceUnavailable"
                },
                "example": {
                  "detail": "Self clique unsynced"
                }
              }
            }
          },
          "401": {
            "description": "Unauthorized",
            "content": {
              "application/json": {
                "schema": {
                  "$ref": "#/components/schemas/Unauthorized"
                },
                "example": {
                  "detail": "You shall not pass"
                }
              }
            }
          }
        }
      }
    },
    "/contracts/test-contract": {
      "post": {
        "tags": [
          "Contracts"
        ],
        "summary": "Test contract",
        "operationId": "postContractsTest-contract",
        "requestBody": {
          "content": {
            "application/json": {
              "schema": {
                "$ref": "#/components/schemas/TestContract"
              },
              "example": {
                "group": 0,
                "address": "tgx7VNFoP9DJiFMFgXXtafQZkUvyEdDHT9ryamHJYrjq",
                "bytecode": "00010700000000000118",
                "artifactId": "c49d951065f85d0c673d33930e8476240c010a52313f99889ae06d9f0d92d2f9",
                "initialFields": [
                  {
                    "type": "U256",
                    "value": "1000000000000000000"
                  }
                ],
                "initialAsset": {
                  "alphAmount": "1000000000000000000",
                  "tokens": [
                    {
                      "id": "2d11fd6c12435ffb07aaed4d190a505b621b927a5f6e51b61ce0ebe186397bdd",
                      "amount": "1000000000"
                    }
                  ]
                },
                "testMethodIndex": 0,
                "testArgs": [
                  {
                    "type": "U256",
                    "value": "1000000000000000000"
                  }
                ],
                "existingContracts": [
                  {
                    "address": "vYZdgzNHHp7Qh9U5Rrv5H65eSJCGQTXEC4yuQCZ7mosA",
                    "bytecode": "00010700000000000118",
                    "artifactId": "c49d951065f85d0c673d33930e8476240c010a52313f99889ae06d9f0d92d2f9",
                    "fields": [
                      {
                        "type": "U256",
                        "value": "2000000000000000000"
                      }
                    ],
                    "asset": {
                      "alphAmount": "2000000000000000000",
                      "tokens": [
                        {
                          "id": "bd165d20bd063c7a023d22232a1e75bf46e904067f92b49323fe89fa0fd586bf",
                          "amount": "2000000000"
                        }
                      ]
                    }
                  }
                ],
                "inputAssets": [
                  {
                    "address": "1AujpupFP4KWeZvqA7itsHY9cLJmx4qTzojVZrg8W9y",
                    "asset": {
                      "alphAmount": "3000000000000000000",
                      "tokens": [
                        {
                          "id": "20aa1fcc865087d7788302d087e4bc76691218ce5d5013dd1cedaabfac19cca4",
                          "amount": "3000000000"
                        }
                      ]
                    }
                  }
                ]
              }
            }
          },
          "required": true
        },
        "responses": {
          "200": {
            "content": {
              "application/json": {
                "schema": {
                  "$ref": "#/components/schemas/TestContractResult"
                },
                "example": {
                  "address": "uomjgUz6D4tLejTkQtbNJMY8apAjTm1bgQf7em1wDV7S",
                  "artifactId": "798e9e137aec7c2d59d9655b4ffa640f301f628bf7c365083bb255f6aa5f89ef",
                  "returns": [
                    {
                      "type": "U256",
                      "value": "1000000000000000000"
                    }
                  ],
                  "gasUsed": 20000,
                  "contracts": [
                    {
                      "address": "vYZdgzNHHp7Qh9U5Rrv5H65eSJCGQTXEC4yuQCZ7mosA",
                      "bytecode": "00010700000000000118",
                      "artifactId": "c49d951065f85d0c673d33930e8476240c010a52313f99889ae06d9f0d92d2f9",
                      "fields": [
                        {
                          "type": "U256",
                          "value": "2000000000000000000"
                        }
                      ],
                      "asset": {
                        "alphAmount": "2000000000000000000",
                        "tokens": [
                          {
                            "id": "bd165d20bd063c7a023d22232a1e75bf46e904067f92b49323fe89fa0fd586bf",
                            "amount": "2000000000"
                          }
                        ]
                      }
                    }
                  ],
                  "txOutputs": [
                    {
                      "type": "ContractOutput",
                      "hint": 1234,
                      "key": "798e9e137aec7c2d59d9655b4ffa640f301f628bf7c365083bb255f6aa5f89ef",
                      "alphAmount": "1000000000000000000",
                      "address": "uomjgUz6D4tLejTkQtbNJMY8apAjTm1bgQf7em1wDV7S",
                      "tokens": [
                        {
                          "id": "2d11fd6c12435ffb07aaed4d190a505b621b927a5f6e51b61ce0ebe186397bdd",
                          "amount": "42000000000000000000"
                        },
                        {
                          "id": "bd165d20bd063c7a023d22232a1e75bf46e904067f92b49323fe89fa0fd586bf",
                          "amount": "1000000000000000000000"
                        }
                      ]
                    }
                  ],
                  "events": [
                    {
                      "type": "ContractEvent",
                      "blockHash": "bdaf9dc514ce7d34b6474b8ca10a3dfb93ba997cb9d5ff1ea724ebe2af48abe5",
                      "contractAddress": "z69mxCq5vnw7UZdN2iUDi2jqGRpfnSmgAuouvPeUXeMn",
                      "txId": "109b05391a240a0d21671720f62fe39138aaca562676053900b348a51e11ba25",
                      "eventIndex": 1,
                      "fields": [
                        {
                          "type": "Address",
                          "value": "1AujpupFP4KWeZvqA7itsHY9cLJmx4qTzojVZrg8W9y"
                        },
                        {
                          "type": "U256",
                          "value": "10"
                        }
                      ]
                    }
                  ]
                }
              }
            }
          },
          "400": {
            "description": "BadRequest",
            "content": {
              "application/json": {
                "schema": {
                  "$ref": "#/components/schemas/BadRequest"
                },
                "example": {
                  "detail": "Something bad in the request"
                }
              }
            }
          },
          "500": {
            "description": "InternalServerError",
            "content": {
              "application/json": {
                "schema": {
                  "$ref": "#/components/schemas/InternalServerError"
                },
                "example": {
                  "detail": "Ouch"
                }
              }
            }
          },
          "404": {
            "description": "NotFound",
            "content": {
              "application/json": {
                "schema": {
                  "$ref": "#/components/schemas/NotFound"
                },
                "example": {
                  "resource": "wallet-name",
                  "detail": "wallet-name not found"
                }
              }
            }
          },
          "503": {
            "description": "ServiceUnavailable",
            "content": {
              "application/json": {
                "schema": {
                  "$ref": "#/components/schemas/ServiceUnavailable"
                },
                "example": {
                  "detail": "Self clique unsynced"
                }
              }
            }
          },
          "401": {
            "description": "Unauthorized",
            "content": {
              "application/json": {
                "schema": {
                  "$ref": "#/components/schemas/Unauthorized"
                },
                "example": {
                  "detail": "You shall not pass"
                }
              }
            }
          }
        }
      }
    },
    "/multisig/address": {
      "post": {
        "tags": [
          "Multi-signature"
        ],
        "summary": "Create the multisig address and unlock script",
        "operationId": "postMultisigAddress",
        "requestBody": {
          "description": "Format 1: `1000000000000000000`\n\nFormat 2: `x.y ALPH`, where `1 ALPH = 1000000000000000000`",
          "content": {
            "application/json": {
              "schema": {
                "$ref": "#/components/schemas/BuildMultisigAddress"
              },
              "example": {
                "keys": [
                  "d1b70d2226308b46da297486adb6b4f1a8c1842cb159ac5ec04f384fe2d6f5da28",
                  "d1b70d2226308b46da297486adb6b4f1a8c1842cb159ac5ec04f384fe2d6f5da28"
                ],
                "mrequired": 1
              }
            }
          },
          "required": true
        },
        "responses": {
          "200": {
            "content": {
              "application/json": {
                "schema": {
                  "$ref": "#/components/schemas/BuildMultisigAddressResult"
                },
                "example": {
                  "address": "1AujpupFP4KWeZvqA7itsHY9cLJmx4qTzojVZrg8W9y"
                }
              }
            }
          },
          "400": {
            "description": "BadRequest",
            "content": {
              "application/json": {
                "schema": {
                  "$ref": "#/components/schemas/BadRequest"
                },
                "example": {
                  "detail": "Something bad in the request"
                }
              }
            }
          },
          "500": {
            "description": "InternalServerError",
            "content": {
              "application/json": {
                "schema": {
                  "$ref": "#/components/schemas/InternalServerError"
                },
                "example": {
                  "detail": "Ouch"
                }
              }
            }
          },
          "404": {
            "description": "NotFound",
            "content": {
              "application/json": {
                "schema": {
                  "$ref": "#/components/schemas/NotFound"
                },
                "example": {
                  "resource": "wallet-name",
                  "detail": "wallet-name not found"
                }
              }
            }
          },
          "503": {
            "description": "ServiceUnavailable",
            "content": {
              "application/json": {
                "schema": {
                  "$ref": "#/components/schemas/ServiceUnavailable"
                },
                "example": {
                  "detail": "Self clique unsynced"
                }
              }
            }
          },
          "401": {
            "description": "Unauthorized",
            "content": {
              "application/json": {
                "schema": {
                  "$ref": "#/components/schemas/Unauthorized"
                },
                "example": {
                  "detail": "You shall not pass"
                }
              }
            }
          }
        }
      }
    },
    "/multisig/build": {
      "post": {
        "tags": [
          "Multi-signature"
        ],
        "summary": "Build a multisig unsigned transaction",
        "operationId": "postMultisigBuild",
        "requestBody": {
          "content": {
            "application/json": {
              "schema": {
                "$ref": "#/components/schemas/BuildMultisig"
              },
              "examples": {
                "Example0": {
                  "summary": "Default",
                  "value": {
                    "fromAddress": "1AujpupFP4KWeZvqA7itsHY9cLJmx4qTzojVZrg8W9y",
                    "fromPublicKeys": [
                      "d1b70d2226308b46da297486adb6b4f1a8c1842cb159ac5ec04f384fe2d6f5da28"
                    ],
                    "destinations": [
                      {
                        "address": "1AujpupFP4KWeZvqA7itsHY9cLJmx4qTzojVZrg8W9y",
                        "alphAmount": "2000000000000000000"
                      }
                    ]
                  }
                },
                "Example1": {
                  "summary": "More settings",
                  "value": {
                    "fromAddress": "1AujpupFP4KWeZvqA7itsHY9cLJmx4qTzojVZrg8W9y",
                    "fromPublicKeys": [
                      "d1b70d2226308b46da297486adb6b4f1a8c1842cb159ac5ec04f384fe2d6f5da28"
                    ],
                    "destinations": [
                      {
                        "address": "1AujpupFP4KWeZvqA7itsHY9cLJmx4qTzojVZrg8W9y",
                        "alphAmount": "2000000000000000000",
                        "tokens": [
                          {
                            "id": "2d11fd6c12435ffb07aaed4d190a505b621b927a5f6e51b61ce0ebe186397bdd",
                            "amount": "42000000000000000000"
                          },
                          {
                            "id": "bd165d20bd063c7a023d22232a1e75bf46e904067f92b49323fe89fa0fd586bf",
                            "amount": "1000000000000000000000"
                          }
                        ],
                        "lockTime": 1611041396892
                      }
                    ],
                    "gas": 20000,
                    "gasPrice": "100000000000"
                  }
                }
              }
            }
          },
          "required": true
        },
        "responses": {
          "200": {
            "content": {
              "application/json": {
                "schema": {
                  "$ref": "#/components/schemas/BuildTransactionResult"
                },
                "example": {
                  "unsignedTx": "35d1b2a520a0da34c5eb8d712aa9cc",
                  "gasAmount": 20000,
                  "gasPrice": "100000000000",
                  "txId": "798e9e137aec7c2d59d9655b4ffa640f301f628bf7c365083bb255f6aa5f89ef",
                  "fromGroup": 2,
                  "toGroup": 1
                }
              }
            }
          },
          "400": {
            "description": "BadRequest",
            "content": {
              "application/json": {
                "schema": {
                  "$ref": "#/components/schemas/BadRequest"
                },
                "example": {
                  "detail": "Something bad in the request"
                }
              }
            }
          },
          "500": {
            "description": "InternalServerError",
            "content": {
              "application/json": {
                "schema": {
                  "$ref": "#/components/schemas/InternalServerError"
                },
                "example": {
                  "detail": "Ouch"
                }
              }
            }
          },
          "404": {
            "description": "NotFound",
            "content": {
              "application/json": {
                "schema": {
                  "$ref": "#/components/schemas/NotFound"
                },
                "example": {
                  "resource": "wallet-name",
                  "detail": "wallet-name not found"
                }
              }
            }
          },
          "503": {
            "description": "ServiceUnavailable",
            "content": {
              "application/json": {
                "schema": {
                  "$ref": "#/components/schemas/ServiceUnavailable"
                },
                "example": {
                  "detail": "Self clique unsynced"
                }
              }
            }
          },
          "401": {
            "description": "Unauthorized",
            "content": {
              "application/json": {
                "schema": {
                  "$ref": "#/components/schemas/Unauthorized"
                },
                "example": {
                  "detail": "You shall not pass"
                }
              }
            }
          }
        }
      }
    },
    "/multisig/submit": {
      "post": {
        "tags": [
          "Multi-signature"
        ],
        "summary": "Submit a multi-signed transaction",
        "operationId": "postMultisigSubmit",
        "requestBody": {
          "content": {
            "application/json": {
              "schema": {
                "$ref": "#/components/schemas/SubmitMultisig"
              },
              "example": {
                "unsignedTx": "35d1b2a520a0da34c5eb8d712aa9cc",
                "signatures": [
                  "9e1a35b2931bd04e6780d01c36e3e5337941aa80f173cfe4f4e249c44ab135272b834c1a639db9c89d673a8a30524042b0469672ca845458a5a0cf2cad53221b"
                ]
              }
            }
          },
          "required": true
        },
        "responses": {
          "200": {
            "content": {
              "application/json": {
                "schema": {
                  "$ref": "#/components/schemas/TxResult"
                },
                "example": {
                  "txId": "503bfb16230888af4924aa8f8250d7d348b862e267d75d3147f1998050b6da69",
                  "fromGroup": 2,
                  "toGroup": 1
                }
              }
            }
          },
          "400": {
            "description": "BadRequest",
            "content": {
              "application/json": {
                "schema": {
                  "$ref": "#/components/schemas/BadRequest"
                },
                "example": {
                  "detail": "Something bad in the request"
                }
              }
            }
          },
          "500": {
            "description": "InternalServerError",
            "content": {
              "application/json": {
                "schema": {
                  "$ref": "#/components/schemas/InternalServerError"
                },
                "example": {
                  "detail": "Ouch"
                }
              }
            }
          },
          "404": {
            "description": "NotFound",
            "content": {
              "application/json": {
                "schema": {
                  "$ref": "#/components/schemas/NotFound"
                },
                "example": {
                  "resource": "wallet-name",
                  "detail": "wallet-name not found"
                }
              }
            }
          },
          "503": {
            "description": "ServiceUnavailable",
            "content": {
              "application/json": {
                "schema": {
                  "$ref": "#/components/schemas/ServiceUnavailable"
                },
                "example": {
                  "detail": "Self clique unsynced"
                }
              }
            }
          },
          "401": {
            "description": "Unauthorized",
            "content": {
              "application/json": {
                "schema": {
                  "$ref": "#/components/schemas/Unauthorized"
                },
                "example": {
                  "detail": "You shall not pass"
                }
              }
            }
          }
        }
      }
    },
    "/utils/verify-signature": {
      "post": {
        "tags": [
          "Utils"
        ],
        "summary": "Verify the SecP256K1 signature of some data",
        "operationId": "postUtilsVerify-signature",
        "requestBody": {
          "content": {
            "application/json": {
              "schema": {
                "$ref": "#/components/schemas/VerifySignature"
              },
              "example": {
                "data": "35d1b2a520a0da34c5eb8d712aa9cc",
                "signature": "9e1a35b2931bd04e6780d01c36e3e5337941aa80f173cfe4f4e249c44ab135272b834c1a639db9c89d673a8a30524042b0469672ca845458a5a0cf2cad53221b",
                "publicKey": "d1b70d2226308b46da297486adb6b4f1a8c1842cb159ac5ec04f384fe2d6f5da28"
              }
            }
          },
          "required": true
        },
        "responses": {
          "200": {
            "content": {
              "application/json": {
                "schema": {
                  "type": "boolean"
                },
                "example": true
              }
            }
          },
          "400": {
            "description": "BadRequest",
            "content": {
              "application/json": {
                "schema": {
                  "$ref": "#/components/schemas/BadRequest"
                },
                "example": {
                  "detail": "Something bad in the request"
                }
              }
            }
          },
          "500": {
            "description": "InternalServerError",
            "content": {
              "application/json": {
                "schema": {
                  "$ref": "#/components/schemas/InternalServerError"
                },
                "example": {
                  "detail": "Ouch"
                }
              }
            }
          },
          "404": {
            "description": "NotFound",
            "content": {
              "application/json": {
                "schema": {
                  "$ref": "#/components/schemas/NotFound"
                },
                "example": {
                  "resource": "wallet-name",
                  "detail": "wallet-name not found"
                }
              }
            }
          },
          "503": {
            "description": "ServiceUnavailable",
            "content": {
              "application/json": {
                "schema": {
                  "$ref": "#/components/schemas/ServiceUnavailable"
                },
                "example": {
                  "detail": "Self clique unsynced"
                }
              }
            }
          },
          "401": {
            "description": "Unauthorized",
            "content": {
              "application/json": {
                "schema": {
                  "$ref": "#/components/schemas/Unauthorized"
                },
                "example": {
                  "detail": "You shall not pass"
                }
              }
            }
          }
        }
      }
    },
    "/utils/check-hash-indexing": {
      "put": {
        "tags": [
          "Utils"
        ],
        "summary": "Check and repair the indexing of block hashes",
        "operationId": "putUtilsCheck-hash-indexing",
        "responses": {
          "200": {
            
          },
          "400": {
            "description": "BadRequest",
            "content": {
              "application/json": {
                "schema": {
                  "$ref": "#/components/schemas/BadRequest"
                },
                "example": {
                  "detail": "Something bad in the request"
                }
              }
            }
          },
          "500": {
            "description": "InternalServerError",
            "content": {
              "application/json": {
                "schema": {
                  "$ref": "#/components/schemas/InternalServerError"
                },
                "example": {
                  "detail": "Ouch"
                }
              }
            }
          },
          "404": {
            "description": "NotFound",
            "content": {
              "application/json": {
                "schema": {
                  "$ref": "#/components/schemas/NotFound"
                },
                "example": {
                  "resource": "wallet-name",
                  "detail": "wallet-name not found"
                }
              }
            }
          },
          "503": {
            "description": "ServiceUnavailable",
            "content": {
              "application/json": {
                "schema": {
                  "$ref": "#/components/schemas/ServiceUnavailable"
                },
                "example": {
                  "detail": "Self clique unsynced"
                }
              }
            }
          },
          "401": {
            "description": "Unauthorized",
            "content": {
              "application/json": {
                "schema": {
                  "$ref": "#/components/schemas/Unauthorized"
                },
                "example": {
                  "detail": "You shall not pass"
                }
              }
            }
          }
        }
      }
    },
    "/miners/cpu-mining": {
      "post": {
        "tags": [
          "Miners"
        ],
        "summary": "Execute an action on CPU miner. !!! for test only !!!",
        "operationId": "postMinersCpu-mining",
        "parameters": [
          {
            "name": "action",
            "in": "query",
            "required": true,
            "schema": {
              "type": "string"
            },
            "examples": {
              "Start mining": {
                "value": "start-mining"
              },
              "Stop mining": {
                "value": "stop-mining"
              }
            }
          }
        ],
        "responses": {
          "200": {
            "content": {
              "application/json": {
                "schema": {
                  "type": "boolean"
                },
                "example": true
              }
            }
          },
          "400": {
            "description": "BadRequest",
            "content": {
              "application/json": {
                "schema": {
                  "$ref": "#/components/schemas/BadRequest"
                },
                "example": {
                  "detail": "Something bad in the request"
                }
              }
            }
          },
          "500": {
            "description": "InternalServerError",
            "content": {
              "application/json": {
                "schema": {
                  "$ref": "#/components/schemas/InternalServerError"
                },
                "example": {
                  "detail": "Ouch"
                }
              }
            }
          },
          "404": {
            "description": "NotFound",
            "content": {
              "application/json": {
                "schema": {
                  "$ref": "#/components/schemas/NotFound"
                },
                "example": {
                  "resource": "wallet-name",
                  "detail": "wallet-name not found"
                }
              }
            }
          },
          "503": {
            "description": "ServiceUnavailable",
            "content": {
              "application/json": {
                "schema": {
                  "$ref": "#/components/schemas/ServiceUnavailable"
                },
                "example": {
                  "detail": "Self clique unsynced"
                }
              }
            }
          },
          "401": {
            "description": "Unauthorized",
            "content": {
              "application/json": {
                "schema": {
                  "$ref": "#/components/schemas/Unauthorized"
                },
                "example": {
                  "detail": "You shall not pass"
                }
              }
            }
          }
        }
      }
    },
    "/miners/addresses": {
      "get": {
        "tags": [
          "Miners"
        ],
        "summary": "List miner's addresses",
        "operationId": "getMinersAddresses",
        "responses": {
          "200": {
            "content": {
              "application/json": {
                "schema": {
                  "$ref": "#/components/schemas/MinerAddresses"
                },
                "example": {
                  "addresses": [
                    "1AujpupFP4KWeZvqA7itsHY9cLJmx4qTzojVZrg8W9y"
                  ]
                }
              }
            }
          },
          "400": {
            "description": "BadRequest",
            "content": {
              "application/json": {
                "schema": {
                  "$ref": "#/components/schemas/BadRequest"
                },
                "example": {
                  "detail": "Something bad in the request"
                }
              }
            }
          },
          "500": {
            "description": "InternalServerError",
            "content": {
              "application/json": {
                "schema": {
                  "$ref": "#/components/schemas/InternalServerError"
                },
                "example": {
                  "detail": "Ouch"
                }
              }
            }
          },
          "404": {
            "description": "NotFound",
            "content": {
              "application/json": {
                "schema": {
                  "$ref": "#/components/schemas/NotFound"
                },
                "example": {
                  "resource": "wallet-name",
                  "detail": "wallet-name not found"
                }
              }
            }
          },
          "503": {
            "description": "ServiceUnavailable",
            "content": {
              "application/json": {
                "schema": {
                  "$ref": "#/components/schemas/ServiceUnavailable"
                },
                "example": {
                  "detail": "Self clique unsynced"
                }
              }
            }
          },
          "401": {
            "description": "Unauthorized",
            "content": {
              "application/json": {
                "schema": {
                  "$ref": "#/components/schemas/Unauthorized"
                },
                "example": {
                  "detail": "You shall not pass"
                }
              }
            }
          }
        }
      },
      "put": {
        "tags": [
          "Miners"
        ],
        "summary": "Update miner's addresses, but better to use user.conf instead",
        "operationId": "putMinersAddresses",
        "requestBody": {
          "content": {
            "application/json": {
              "schema": {
                "$ref": "#/components/schemas/MinerAddresses"
              },
              "example": {
                "addresses": [
                  "1AujpupFP4KWeZvqA7itsHY9cLJmx4qTzojVZrg8W9y"
                ]
              }
            }
          },
          "required": true
        },
        "responses": {
          "200": {
            
          },
          "400": {
            "description": "BadRequest",
            "content": {
              "application/json": {
                "schema": {
                  "$ref": "#/components/schemas/BadRequest"
                },
                "example": {
                  "detail": "Something bad in the request"
                }
              }
            }
          },
          "500": {
            "description": "InternalServerError",
            "content": {
              "application/json": {
                "schema": {
                  "$ref": "#/components/schemas/InternalServerError"
                },
                "example": {
                  "detail": "Ouch"
                }
              }
            }
          },
          "404": {
            "description": "NotFound",
            "content": {
              "application/json": {
                "schema": {
                  "$ref": "#/components/schemas/NotFound"
                },
                "example": {
                  "resource": "wallet-name",
                  "detail": "wallet-name not found"
                }
              }
            }
          },
          "503": {
            "description": "ServiceUnavailable",
            "content": {
              "application/json": {
                "schema": {
                  "$ref": "#/components/schemas/ServiceUnavailable"
                },
                "example": {
                  "detail": "Self clique unsynced"
                }
              }
            }
          },
          "401": {
            "description": "Unauthorized",
            "content": {
              "application/json": {
                "schema": {
                  "$ref": "#/components/schemas/Unauthorized"
                },
                "example": {
                  "detail": "You shall not pass"
                }
              }
            }
          }
        }
      }
    },
    "/events/contract": {
      "get": {
        "tags": [
          "Events"
        ],
        "summary": "Get events for a contract within a counter range",
        "operationId": "getEventsContract",
        "parameters": [
          {
            "name": "start",
            "in": "query",
            "required": true,
            "schema": {
              "type": "integer"
            }
          },
          {
            "name": "end",
            "in": "query",
            "required": false,
            "schema": {
              "type": "integer"
            }
          },
          {
            "name": "contractAddress",
            "in": "query",
            "required": true,
            "schema": {
              "type": "string"
            }
          }
        ],
        "responses": {
          "200": {
            "content": {
              "application/json": {
                "schema": {
                  "$ref": "#/components/schemas/Events"
                },
                "example": {
                  "chainFrom": 0,
                  "chainTo": 1,
                  "events": [
                    {
                      "type": "ContractEvent",
                      "blockHash": "bdaf9dc514ce7d34b6474b8ca10a3dfb93ba997cb9d5ff1ea724ebe2af48abe5",
                      "contractAddress": "z69mxCq5vnw7UZdN2iUDi2jqGRpfnSmgAuouvPeUXeMn",
                      "txId": "109b05391a240a0d21671720f62fe39138aaca562676053900b348a51e11ba25",
                      "eventIndex": 1,
                      "fields": [
                        {
                          "type": "Address",
                          "value": "1AujpupFP4KWeZvqA7itsHY9cLJmx4qTzojVZrg8W9y"
                        },
                        {
                          "type": "U256",
                          "value": "10"
                        }
                      ]
                    }
                  ],
                  "nextStart": 2
                }
              }
            }
          },
          "400": {
            "description": "BadRequest",
            "content": {
              "application/json": {
                "schema": {
                  "$ref": "#/components/schemas/BadRequest"
                },
                "example": {
                  "detail": "Something bad in the request"
                }
              }
            }
          },
          "500": {
            "description": "InternalServerError",
            "content": {
              "application/json": {
                "schema": {
                  "$ref": "#/components/schemas/InternalServerError"
                },
                "example": {
                  "detail": "Ouch"
                }
              }
            }
          },
          "404": {
            "description": "NotFound",
            "content": {
              "application/json": {
                "schema": {
                  "$ref": "#/components/schemas/NotFound"
                },
                "example": {
                  "resource": "wallet-name",
                  "detail": "wallet-name not found"
                }
              }
            }
          },
          "503": {
            "description": "ServiceUnavailable",
            "content": {
              "application/json": {
                "schema": {
                  "$ref": "#/components/schemas/ServiceUnavailable"
                },
                "example": {
                  "detail": "Self clique unsynced"
                }
              }
            }
          },
          "401": {
            "description": "Unauthorized",
            "content": {
              "application/json": {
                "schema": {
                  "$ref": "#/components/schemas/Unauthorized"
                },
                "example": {
                  "detail": "You shall not pass"
                }
              }
            }
          }
        }
      }
    },
    "/events/contract/current-count": {
      "get": {
        "tags": [
          "Events"
        ],
        "summary": "Get current value of the events counter for a contract",
        "operationId": "getEventsContractCurrent-count",
        "parameters": [
          {
            "name": "contractAddress",
            "in": "query",
            "required": true,
            "schema": {
              "type": "string"
            }
          }
        ],
        "responses": {
          "200": {
            "content": {
              "application/json": {
                "schema": {
                  "type": "integer"
                },
                "example": 100
              }
            }
          },
          "400": {
            "description": "BadRequest",
            "content": {
              "application/json": {
                "schema": {
                  "$ref": "#/components/schemas/BadRequest"
                },
                "example": {
                  "detail": "Something bad in the request"
                }
              }
            }
          },
          "500": {
            "description": "InternalServerError",
            "content": {
              "application/json": {
                "schema": {
                  "$ref": "#/components/schemas/InternalServerError"
                },
                "example": {
                  "detail": "Ouch"
                }
              }
            }
          },
          "404": {
            "description": "NotFound",
            "content": {
              "application/json": {
                "schema": {
                  "$ref": "#/components/schemas/NotFound"
                },
                "example": {
                  "resource": "wallet-name",
                  "detail": "wallet-name not found"
                }
              }
            }
          },
          "503": {
            "description": "ServiceUnavailable",
            "content": {
              "application/json": {
                "schema": {
                  "$ref": "#/components/schemas/ServiceUnavailable"
                },
                "example": {
                  "detail": "Self clique unsynced"
                }
              }
            }
          },
          "401": {
            "description": "Unauthorized",
            "content": {
              "application/json": {
                "schema": {
                  "$ref": "#/components/schemas/Unauthorized"
                },
                "example": {
                  "detail": "You shall not pass"
                }
              }
            }
          }
        }
      }
    },
    "/events/tx-script": {
      "get": {
        "tags": [
          "Events"
        ],
        "summary": "Get events for a TxScript",
        "operationId": "getEventsTx-script",
        "parameters": [
          {
            "name": "txId",
            "in": "query",
            "required": true,
            "schema": {
              "type": "string"
            }
          }
        ],
        "responses": {
          "200": {
            "content": {
              "application/json": {
                "schema": {
                  "$ref": "#/components/schemas/Events"
                },
                "example": {
                  "chainFrom": 0,
                  "chainTo": 1,
                  "events": [
                    {
                      "type": "ContractEvent",
                      "blockHash": "bdaf9dc514ce7d34b6474b8ca10a3dfb93ba997cb9d5ff1ea724ebe2af48abe5",
                      "contractAddress": "z69mxCq5vnw7UZdN2iUDi2jqGRpfnSmgAuouvPeUXeMn",
                      "txId": "109b05391a240a0d21671720f62fe39138aaca562676053900b348a51e11ba25",
                      "eventIndex": 1,
                      "fields": [
                        {
                          "type": "Address",
                          "value": "1AujpupFP4KWeZvqA7itsHY9cLJmx4qTzojVZrg8W9y"
                        },
                        {
                          "type": "U256",
                          "value": "10"
                        }
                      ]
                    }
                  ],
                  "nextStart": 2
                }
              }
            }
          },
          "400": {
            "description": "BadRequest",
            "content": {
              "application/json": {
                "schema": {
                  "$ref": "#/components/schemas/BadRequest"
                },
                "example": {
                  "detail": "Something bad in the request"
                }
              }
            }
          },
          "500": {
            "description": "InternalServerError",
            "content": {
              "application/json": {
                "schema": {
                  "$ref": "#/components/schemas/InternalServerError"
                },
                "example": {
                  "detail": "Ouch"
                }
              }
            }
          },
          "404": {
            "description": "NotFound",
            "content": {
              "application/json": {
                "schema": {
                  "$ref": "#/components/schemas/NotFound"
                },
                "example": {
                  "resource": "wallet-name",
                  "detail": "wallet-name not found"
                }
              }
            }
          },
          "503": {
            "description": "ServiceUnavailable",
            "content": {
              "application/json": {
                "schema": {
                  "$ref": "#/components/schemas/ServiceUnavailable"
                },
                "example": {
                  "detail": "Self clique unsynced"
                }
              }
            }
          },
          "401": {
            "description": "Unauthorized",
            "content": {
              "application/json": {
                "schema": {
                  "$ref": "#/components/schemas/Unauthorized"
                },
                "example": {
                  "detail": "You shall not pass"
                }
              }
            }
          }
        }
      }
    },
    "/events/tx-script/current-count": {
      "get": {
        "tags": [
          "Events"
        ],
        "summary": "Get current value of the events counter for a TxScript",
        "operationId": "getEventsTx-scriptCurrent-count",
        "parameters": [
          {
            "name": "txId",
            "in": "query",
            "required": true,
            "schema": {
              "type": "string"
            }
          }
        ],
        "responses": {
          "200": {
            "content": {
              "application/json": {
                "schema": {
                  "type": "integer"
                },
                "example": 100
              }
            }
          },
          "400": {
            "description": "BadRequest",
            "content": {
              "application/json": {
                "schema": {
                  "$ref": "#/components/schemas/BadRequest"
                },
                "example": {
                  "detail": "Something bad in the request"
                }
              }
            }
          },
          "500": {
            "description": "InternalServerError",
            "content": {
              "application/json": {
                "schema": {
                  "$ref": "#/components/schemas/InternalServerError"
                },
                "example": {
                  "detail": "Ouch"
                }
              }
            }
          },
          "404": {
            "description": "NotFound",
            "content": {
              "application/json": {
                "schema": {
                  "$ref": "#/components/schemas/NotFound"
                },
                "example": {
                  "resource": "wallet-name",
                  "detail": "wallet-name not found"
                }
              }
            }
          },
          "503": {
            "description": "ServiceUnavailable",
            "content": {
              "application/json": {
                "schema": {
                  "$ref": "#/components/schemas/ServiceUnavailable"
                },
                "example": {
                  "detail": "Self clique unsynced"
                }
              }
            }
          },
          "401": {
            "description": "Unauthorized",
            "content": {
              "application/json": {
                "schema": {
                  "$ref": "#/components/schemas/Unauthorized"
                },
                "example": {
                  "detail": "You shall not pass"
                }
              }
            }
          }
        }
      }
    }
  },
  "components": {
    "schemas": {
      "AddressBalance": {
        "required": [
          "address",
          "balance",
          "balanceHint",
          "lockedBalance",
          "lockedBalanceHint"
        ],
        "type": "object",
        "properties": {
          "address": {
            "type": "string",
            "format": "address"
          },
          "balance": {
            "type": "string",
            "format": "uint256"
          },
          "balanceHint": {
            "type": "string",
            "format": "x.x ALPH"
          },
          "lockedBalance": {
            "type": "string",
            "format": "uint256"
          },
          "lockedBalanceHint": {
            "type": "string",
            "format": "x.x ALPH"
          },
          "warning": {
            "type": "string"
          }
        }
      },
      "AddressInfo": {
        "required": [
          "address",
          "publicKey",
          "group",
          "path"
        ],
        "type": "object",
        "properties": {
          "address": {
            "type": "string",
            "format": "address"
          },
          "publicKey": {
            "type": "string",
            "format": "public-key"
          },
          "group": {
            "type": "integer",
            "format": "group-index"
          },
          "path": {
            "type": "string"
          }
        }
      },
      "Addresses": {
        "required": [
          "activeAddress",
          "addresses"
        ],
        "type": "object",
        "properties": {
          "activeAddress": {
            "type": "string",
            "format": "address"
          },
          "addresses": {
            "type": "array",
            "items": {
              "$ref": "#/components/schemas/AddressInfo"
            }
          }
        }
      },
      "AssetInput": {
        "required": [
          "outputRef",
          "unlockScript"
        ],
        "type": "object",
        "properties": {
          "outputRef": {
            "$ref": "#/components/schemas/OutputRef"
          },
          "unlockScript": {
            "type": "string",
            "format": "byte-string"
          }
        }
      },
      "AssetOutput": {
        "required": [
          "hint",
          "key",
          "alphAmount",
          "address",
          "tokens",
          "lockTime",
          "additionalData",
          "type"
        ],
        "type": "object",
        "properties": {
          "hint": {
            "type": "integer"
          },
          "key": {
            "type": "string",
            "format": "32-byte-hash"
          },
          "alphAmount": {
            "type": "string",
            "format": "uint256"
          },
          "address": {
            "type": "string",
            "format": "address"
          },
          "tokens": {
            "type": "array",
            "items": {
              "$ref": "#/components/schemas/Token"
            }
          },
          "lockTime": {
            "type": "integer",
            "format": "int64"
          },
          "additionalData": {
            "type": "string",
            "format": "byte-string"
          },
          "type": {
            "type": "string"
          }
        }
      },
      "AssetState": {
        "required": [
          "alphAmount",
          "tokens"
        ],
        "type": "object",
        "properties": {
          "alphAmount": {
            "type": "string",
            "format": "uint256"
          },
          "tokens": {
            "type": "array",
            "items": {
              "$ref": "#/components/schemas/Token"
            }
          }
        }
      },
      "BadRequest": {
        "required": [
          "detail"
        ],
        "type": "object",
        "properties": {
          "detail": {
            "type": "string"
          }
        }
      },
      "Balance": {
        "required": [
          "balance",
          "balanceHint",
          "lockedBalance",
          "lockedBalanceHint",
          "utxoNum"
        ],
        "type": "object",
        "properties": {
          "balance": {
            "type": "string",
            "format": "uint256"
          },
          "balanceHint": {
            "type": "string",
            "format": "x.x ALPH"
          },
          "lockedBalance": {
            "type": "string",
            "format": "uint256"
          },
          "lockedBalanceHint": {
            "type": "string",
            "format": "x.x ALPH"
          },
          "utxoNum": {
            "type": "integer"
          },
          "warning": {
            "type": "string"
          }
        }
      },
      "Balances": {
        "required": [
          "totalBalance",
          "totalBalanceHint",
          "balances"
        ],
        "type": "object",
        "properties": {
          "totalBalance": {
            "type": "string",
            "format": "uint256"
          },
          "totalBalanceHint": {
            "type": "string",
            "format": "x.x ALPH"
          },
          "balances": {
            "type": "array",
            "items": {
              "$ref": "#/components/schemas/AddressBalance"
            }
          }
        }
      },
      "Ban": {
        "required": [
          "peers",
          "type"
        ],
        "type": "object",
        "properties": {
          "peers": {
            "type": "array",
            "items": {
              "type": "string",
              "format": "inet-address"
            }
          },
          "type": {
            "type": "string"
          }
        }
      },
      "Banned": {
        "required": [
          "until",
          "type"
        ],
        "type": "object",
        "properties": {
          "until": {
            "type": "integer",
            "format": "int64"
          },
          "type": {
            "type": "string"
          }
        }
      },
      "BlockEntry": {
        "required": [
          "hash",
          "timestamp",
          "chainFrom",
          "chainTo",
          "height",
          "deps",
          "transactions",
          "nonce",
          "version",
          "depStateHash",
          "txsHash",
          "target"
        ],
        "type": "object",
        "properties": {
          "hash": {
            "type": "string",
            "format": "block-hash"
          },
          "timestamp": {
            "type": "integer",
            "format": "int64"
          },
          "chainFrom": {
            "type": "integer"
          },
          "chainTo": {
            "type": "integer"
          },
          "height": {
            "type": "integer"
          },
          "deps": {
            "type": "array",
            "items": {
              "type": "string",
              "format": "block-hash"
            }
          },
          "transactions": {
            "type": "array",
            "items": {
              "$ref": "#/components/schemas/Transaction"
            }
          },
          "nonce": {
            "type": "string",
            "format": "byte-string"
          },
          "version": {
            "type": "integer"
          },
          "depStateHash": {
            "type": "string",
            "format": "32-byte-hash"
          },
          "txsHash": {
            "type": "string",
            "format": "32-byte-hash"
          },
          "target": {
            "type": "string",
            "format": "byte-string"
          }
        }
      },
      "BlockHeaderEntry": {
        "required": [
          "hash",
          "timestamp",
          "chainFrom",
          "chainTo",
          "height",
          "deps"
        ],
        "type": "object",
        "properties": {
          "hash": {
            "type": "string",
            "format": "block-hash"
          },
          "timestamp": {
            "type": "integer",
            "format": "int64"
          },
          "chainFrom": {
            "type": "integer"
          },
          "chainTo": {
            "type": "integer"
          },
          "height": {
            "type": "integer"
          },
          "deps": {
            "type": "array",
            "items": {
              "type": "string",
              "format": "block-hash"
            }
          }
        }
      },
      "BrokerInfo": {
        "required": [
          "cliqueId",
          "brokerId",
          "brokerNum",
          "address"
        ],
        "type": "object",
        "properties": {
          "cliqueId": {
            "type": "string",
            "format": "clique-id"
          },
          "brokerId": {
            "type": "integer"
          },
          "brokerNum": {
            "type": "integer"
          },
          "address": {
            "type": "string",
            "format": "inet-socket-address"
          }
        }
      },
      "BuildContractDeployScriptTx": {
        "required": [
          "fromPublicKey",
          "bytecode",
          "initialFields"
        ],
        "type": "object",
        "properties": {
          "fromPublicKey": {
            "type": "string",
            "format": "public-key"
          },
          "bytecode": {
            "type": "string",
            "format": "byte-string"
          },
          "initialFields": {
            "type": "array",
            "items": {
              "$ref": "#/components/schemas/Val"
            }
          },
          "alphAmount": {
            "type": "string",
            "format": "uint256"
          },
          "issueTokenAmount": {
            "type": "string",
            "format": "uint256"
          },
          "gas": {
            "type": "integer",
            "format": "gas"
          },
          "gasPrice": {
            "type": "string",
            "format": "uint256"
          },
          "utxosLimit": {
            "type": "integer"
          }
        }
      },
      "BuildContractDeployScriptTxResult": {
        "required": [
          "group",
          "unsignedTx",
          "txId",
          "contractAddress"
        ],
        "type": "object",
        "properties": {
          "group": {
            "type": "integer"
          },
          "unsignedTx": {
            "type": "string"
          },
          "txId": {
            "type": "string",
            "format": "32-byte-hash"
          },
          "contractAddress": {
            "type": "string",
            "format": "address"
          }
        }
      },
      "BuildInfo": {
        "required": [
          "releaseVersion",
          "commit"
        ],
        "type": "object",
        "properties": {
          "releaseVersion": {
            "type": "string"
          },
          "commit": {
            "type": "string"
          }
        }
      },
      "BuildMultisig": {
        "required": [
          "fromAddress",
          "fromPublicKeys",
          "destinations"
        ],
        "type": "object",
        "properties": {
          "fromAddress": {
            "type": "string",
            "format": "address"
          },
          "fromPublicKeys": {
            "type": "array",
            "items": {
              "type": "string",
              "format": "public-key"
            }
          },
          "destinations": {
            "type": "array",
            "items": {
              "$ref": "#/components/schemas/Destination"
            }
          },
          "gas": {
            "type": "integer",
            "format": "gas"
          },
          "gasPrice": {
            "type": "string",
            "format": "uint256"
          },
          "utxosLimit": {
            "type": "integer"
          }
        }
      },
      "BuildMultisigAddress": {
        "required": [
          "keys",
          "mrequired"
        ],
        "type": "object",
        "properties": {
          "keys": {
            "type": "array",
            "items": {
              "type": "string",
              "format": "public-key"
            }
          },
          "mrequired": {
            "type": "integer"
          }
        }
      },
      "BuildMultisigAddressResult": {
        "required": [
          "address"
        ],
        "type": "object",
        "properties": {
          "address": {
            "type": "string",
            "format": "address"
          }
        }
      },
      "BuildScriptTx": {
        "required": [
          "fromPublicKey",
          "bytecode"
        ],
        "type": "object",
        "properties": {
          "fromPublicKey": {
            "type": "string",
            "format": "public-key"
          },
          "bytecode": {
            "type": "string",
            "format": "byte-string"
          },
          "alphAmount": {
            "type": "string",
            "format": "uint256"
          },
          "tokens": {
            "type": "array",
            "items": {
              "$ref": "#/components/schemas/Token"
            }
          },
          "gas": {
            "type": "integer",
            "format": "gas"
          },
          "gasPrice": {
            "type": "string",
            "format": "uint256"
          },
          "utxosLimit": {
            "type": "integer"
          }
        }
      },
      "BuildScriptTxResult": {
        "required": [
          "unsignedTx",
          "txId",
          "group"
        ],
        "type": "object",
        "properties": {
          "unsignedTx": {
            "type": "string"
          },
          "txId": {
            "type": "string",
            "format": "32-byte-hash"
          },
          "group": {
            "type": "integer"
          }
        }
      },
      "BuildSweepAddressTransactions": {
        "required": [
          "fromPublicKey",
          "toAddress"
        ],
        "type": "object",
        "properties": {
          "fromPublicKey": {
            "type": "string",
            "format": "public-key"
          },
          "toAddress": {
            "type": "string",
            "format": "address"
          },
          "lockTime": {
            "type": "integer",
            "format": "int64"
          },
          "gas": {
            "type": "integer",
            "format": "gas"
          },
          "gasPrice": {
            "type": "string",
            "format": "uint256"
          },
          "utxosLimit": {
            "type": "integer"
          }
        }
      },
      "BuildSweepAddressTransactionsResult": {
        "required": [
          "unsignedTxs",
          "fromGroup",
          "toGroup"
        ],
        "type": "object",
        "properties": {
          "unsignedTxs": {
            "type": "array",
            "items": {
              "$ref": "#/components/schemas/SweepAddressTransaction"
            }
          },
          "fromGroup": {
            "type": "integer"
          },
          "toGroup": {
            "type": "integer"
          }
        }
      },
      "BuildTransaction": {
        "required": [
          "fromPublicKey",
          "destinations"
        ],
        "type": "object",
        "properties": {
          "fromPublicKey": {
            "type": "string",
            "format": "public-key"
          },
          "destinations": {
            "type": "array",
            "items": {
              "$ref": "#/components/schemas/Destination"
            }
          },
          "utxos": {
            "type": "array",
            "items": {
              "$ref": "#/components/schemas/OutputRef"
            }
          },
          "gas": {
            "type": "integer",
            "format": "gas"
          },
          "gasPrice": {
            "type": "string",
            "format": "uint256"
          },
          "utxosLimit": {
            "type": "integer"
          }
        }
      },
      "BuildTransactionResult": {
        "required": [
          "unsignedTx",
          "gasAmount",
          "gasPrice",
          "txId",
          "fromGroup",
          "toGroup"
        ],
        "type": "object",
        "properties": {
          "unsignedTx": {
            "type": "string"
          },
          "gasAmount": {
            "type": "integer",
            "format": "gas"
          },
          "gasPrice": {
            "type": "string",
            "format": "uint256"
          },
          "txId": {
            "type": "string",
            "format": "32-byte-hash"
          },
          "fromGroup": {
            "type": "integer"
          },
          "toGroup": {
            "type": "integer"
          }
        }
      },
      "ChainInfo": {
        "required": [
          "currentHeight"
        ],
        "type": "object",
        "properties": {
          "currentHeight": {
            "type": "integer"
          }
        }
      },
      "ChainParams": {
        "required": [
          "networkId",
          "numZerosAtLeastInHash",
          "groupNumPerBroker",
          "groups"
        ],
        "type": "object",
        "properties": {
          "networkId": {
            "type": "integer"
          },
          "numZerosAtLeastInHash": {
            "type": "integer"
          },
          "groupNumPerBroker": {
            "type": "integer"
          },
          "groups": {
            "type": "integer"
          }
        }
      },
      "ChangeActiveAddress": {
        "required": [
          "address"
        ],
        "type": "object",
        "properties": {
          "address": {
            "type": "string",
            "format": "address"
          }
        }
      },
      "CompileContractResult": {
        "required": [
          "compiled",
          "fields",
          "functions",
          "events"
        ],
        "type": "object",
        "properties": {
          "compiled": {
            "$ref": "#/components/schemas/CompiledContractTrait"
          },
          "fields": {
            "$ref": "#/components/schemas/FieldsSig"
          },
          "functions": {
            "type": "array",
            "items": {
              "$ref": "#/components/schemas/FunctionSig"
            }
          },
          "events": {
            "type": "array",
            "items": {
              "$ref": "#/components/schemas/EventSig"
            }
          }
        }
      },
      "CompileScriptResult": {
        "required": [
          "compiled",
          "functions",
          "events"
        ],
        "type": "object",
        "properties": {
          "compiled": {
            "$ref": "#/components/schemas/CompiledScriptTrait"
          },
          "functions": {
            "type": "array",
            "items": {
              "$ref": "#/components/schemas/FunctionSig"
            }
          },
          "events": {
            "type": "array",
            "items": {
              "$ref": "#/components/schemas/EventSig"
            }
          }
        }
      },
      "CompiledContractTrait": {
        "oneOf": [
          {
            "$ref": "#/components/schemas/SimpleContractByteCode"
          },
          {
            "$ref": "#/components/schemas/TemplateContractByteCode"
          }
        ],
        "discriminator": {
          "propertyName": "type"
        }
      },
      "CompiledScriptTrait": {
        "oneOf": [
          {
            "$ref": "#/components/schemas/SimpleScriptByteCode"
          },
          {
            "$ref": "#/components/schemas/TemplateScriptByteCode"
          }
        ],
        "discriminator": {
          "propertyName": "type"
        }
      },
      "Confirmed": {
        "required": [
          "blockHash",
          "txIndex",
          "chainConfirmations",
          "fromGroupConfirmations",
          "toGroupConfirmations",
          "type"
        ],
        "type": "object",
        "properties": {
          "blockHash": {
            "type": "string",
            "format": "block-hash"
          },
          "txIndex": {
            "type": "integer"
          },
          "chainConfirmations": {
            "type": "integer"
          },
          "fromGroupConfirmations": {
            "type": "integer"
          },
          "toGroupConfirmations": {
            "type": "integer"
          },
          "type": {
            "type": "string"
          }
        }
      },
      "Contract": {
        "required": [
          "code"
        ],
        "type": "object",
        "properties": {
          "code": {
            "type": "string"
          }
        }
      },
      "ContractEvent": {
        "required": [
          "blockHash",
          "contractAddress",
          "txId",
          "eventIndex",
          "fields",
          "type"
        ],
        "type": "object",
        "properties": {
          "blockHash": {
            "type": "string",
            "format": "block-hash"
          },
          "contractAddress": {
            "type": "string",
            "format": "address"
          },
          "txId": {
            "type": "string",
            "format": "32-byte-hash"
          },
          "eventIndex": {
            "type": "integer"
          },
          "fields": {
            "type": "array",
            "items": {
              "$ref": "#/components/schemas/Val"
            }
          },
          "type": {
            "type": "string"
          }
        }
      },
      "ContractOutput": {
        "required": [
          "hint",
          "key",
          "alphAmount",
          "address",
          "tokens",
          "type"
        ],
        "type": "object",
        "properties": {
          "hint": {
            "type": "integer"
          },
          "key": {
            "type": "string",
            "format": "32-byte-hash"
          },
          "alphAmount": {
            "type": "string",
            "format": "uint256"
          },
          "address": {
            "type": "string",
            "format": "address"
          },
          "tokens": {
            "type": "array",
            "items": {
              "$ref": "#/components/schemas/Token"
            }
          },
          "type": {
            "type": "string"
          }
        }
      },
      "ContractState": {
        "required": [
          "address",
          "bytecode",
          "artifactId",
          "fields",
          "asset"
        ],
        "type": "object",
        "properties": {
          "address": {
            "type": "string",
            "format": "address"
          },
          "bytecode": {
            "type": "string",
            "format": "contract"
          },
          "artifactId": {
            "type": "string",
            "format": "32-byte-hash"
          },
          "fields": {
            "type": "array",
            "items": {
              "$ref": "#/components/schemas/Val"
            }
          },
          "asset": {
            "$ref": "#/components/schemas/AssetState"
          }
        }
      },
      "DecodeTransaction": {
        "required": [
          "unsignedTx"
        ],
        "type": "object",
        "properties": {
          "unsignedTx": {
            "type": "string"
          }
        }
      },
      "Destination": {
        "required": [
          "address",
          "alphAmount"
        ],
        "type": "object",
        "properties": {
          "address": {
            "type": "string",
            "format": "address"
          },
          "alphAmount": {
            "type": "string",
            "format": "uint256"
          },
          "tokens": {
            "type": "array",
            "items": {
              "$ref": "#/components/schemas/Token"
            }
          },
          "lockTime": {
            "type": "integer",
            "format": "int64"
          }
        }
      },
      "DiscoveryAction": {
        "oneOf": [
          {
            "$ref": "#/components/schemas/Reachable"
          },
          {
            "$ref": "#/components/schemas/Unreachable"
          }
        ],
        "discriminator": {
          "propertyName": "type"
        }
      },
      "Event": {
        "oneOf": [
          {
            "$ref": "#/components/schemas/ContractEvent"
          },
          {
            "$ref": "#/components/schemas/TxScriptEvent"
          }
        ],
        "discriminator": {
          "propertyName": "type"
        }
      },
      "EventSig": {
        "required": [
          "name",
          "signature",
          "fieldTypes"
        ],
        "type": "object",
        "properties": {
          "name": {
            "type": "string"
          },
          "signature": {
            "type": "string"
          },
          "fieldTypes": {
            "type": "array",
            "items": {
              "type": "string"
            }
          }
        }
      },
      "Events": {
        "required": [
          "chainFrom",
          "chainTo",
          "events",
          "nextStart"
        ],
        "type": "object",
        "properties": {
          "chainFrom": {
            "type": "integer"
          },
          "chainTo": {
            "type": "integer"
          },
          "events": {
            "type": "array",
            "items": {
              "$ref": "#/components/schemas/Event"
            }
          },
          "nextStart": {
            "type": "integer"
          }
        }
      },
      "FetchResponse": {
        "required": [
          "blocks"
        ],
        "type": "object",
        "properties": {
          "blocks": {
            "type": "array",
            "items": {
              "type": "array",
              "items": {
                "$ref": "#/components/schemas/BlockEntry"
              }
            }
          }
        }
      },
      "FieldsSig": {
        "required": [
          "signature",
          "types"
        ],
        "type": "object",
        "properties": {
          "signature": {
            "type": "string"
          },
          "types": {
            "type": "array",
            "items": {
              "type": "string"
            }
          }
        }
      },
      "FixedAssetOutput": {
        "required": [
          "hint",
          "key",
          "alphAmount",
          "address",
          "tokens",
          "lockTime",
          "additionalData"
        ],
        "type": "object",
        "properties": {
          "hint": {
            "type": "integer"
          },
          "key": {
            "type": "string",
            "format": "32-byte-hash"
          },
          "alphAmount": {
            "type": "string",
            "format": "uint256"
          },
          "address": {
            "type": "string",
            "format": "address"
          },
          "tokens": {
            "type": "array",
            "items": {
              "$ref": "#/components/schemas/Token"
            }
          },
          "lockTime": {
            "type": "integer",
            "format": "int64"
          },
          "additionalData": {
            "type": "string",
            "format": "byte-string"
          }
        }
      },
      "FunctionSig": {
        "required": [
          "name",
          "signature",
          "argTypes",
          "returnTypes"
        ],
        "type": "object",
        "properties": {
          "name": {
            "type": "string"
          },
          "signature": {
            "type": "string"
          },
          "argTypes": {
            "type": "array",
            "items": {
              "type": "string"
            }
          },
          "returnTypes": {
            "type": "array",
            "items": {
              "type": "string"
            }
          }
        }
      },
      "Group": {
        "required": [
          "group"
        ],
        "type": "object",
        "properties": {
          "group": {
            "type": "integer"
          }
        }
      },
      "HashesAtHeight": {
        "required": [
          "headers"
        ],
        "type": "object",
        "properties": {
          "headers": {
            "type": "array",
            "items": {
              "type": "string",
              "format": "block-hash"
            }
          }
        }
      },
      "InputAsset": {
        "required": [
          "address",
          "asset"
        ],
        "type": "object",
        "properties": {
          "address": {
            "type": "string",
            "format": "address"
          },
          "asset": {
            "$ref": "#/components/schemas/AssetState"
          }
        }
      },
      "InterCliquePeerInfo": {
        "required": [
          "cliqueId",
          "brokerId",
          "groupNumPerBroker",
          "address",
          "isSynced",
          "clientVersion"
        ],
        "type": "object",
        "properties": {
          "cliqueId": {
            "type": "string",
            "format": "clique-id"
          },
          "brokerId": {
            "type": "integer"
          },
          "groupNumPerBroker": {
            "type": "integer"
          },
          "address": {
            "type": "string",
            "format": "inet-socket-address"
          },
          "isSynced": {
            "type": "boolean"
          },
          "clientVersion": {
            "type": "string"
          }
        }
      },
      "InternalServerError": {
        "required": [
          "detail"
        ],
        "type": "object",
        "properties": {
          "detail": {
            "type": "string"
          }
        }
      },
      "MemPooled": {
        "required": [
          "type"
        ],
        "type": "object",
        "properties": {
          "type": {
            "type": "string"
          }
        }
      },
      "MinerAddresses": {
        "required": [
          "addresses"
        ],
        "type": "object",
        "properties": {
          "addresses": {
            "type": "array",
            "items": {
              "type": "string",
              "format": "address"
            }
          }
        }
      },
      "MinerAddressesInfo": {
        "required": [
          "addresses"
        ],
        "type": "object",
        "properties": {
          "addresses": {
            "type": "array",
            "items": {
              "$ref": "#/components/schemas/AddressInfo"
            }
          }
        }
      },
      "MisbehaviorAction": {
        "oneOf": [
          {
            "$ref": "#/components/schemas/Ban"
          },
          {
            "$ref": "#/components/schemas/Unban"
          }
        ],
        "discriminator": {
          "propertyName": "type"
        }
      },
      "NodeInfo": {
        "required": [
          "buildInfo",
          "upnp"
        ],
        "type": "object",
        "properties": {
          "buildInfo": {
            "$ref": "#/components/schemas/BuildInfo"
          },
          "upnp": {
            "type": "boolean"
          },
          "externalAddress": {
            "type": "string",
            "format": "inet-socket-address"
          }
        }
      },
      "NodeVersion": {
        "required": [
          "version"
        ],
        "type": "object",
        "properties": {
          "version": {
            "$ref": "#/components/schemas/ReleaseVersion"
          }
        }
      },
      "NotFound": {
        "required": [
          "detail",
          "resource"
        ],
        "type": "object",
        "properties": {
          "detail": {
            "type": "string"
          },
          "resource": {
            "type": "string"
          }
        }
      },
      "Output": {
        "oneOf": [
          {
            "$ref": "#/components/schemas/AssetOutput"
          },
          {
            "$ref": "#/components/schemas/ContractOutput"
          }
        ],
        "discriminator": {
          "propertyName": "type"
        }
      },
      "OutputRef": {
        "required": [
          "hint",
          "key"
        ],
        "type": "object",
        "properties": {
          "hint": {
            "type": "integer"
          },
          "key": {
            "type": "string",
            "format": "32-byte-hash"
          }
        }
      },
      "PeerAddress": {
        "required": [
          "address",
          "restPort",
          "wsPort",
          "minerApiPort"
        ],
        "type": "object",
        "properties": {
          "address": {
            "type": "string",
            "format": "inet-address"
          },
          "restPort": {
            "type": "integer"
          },
          "wsPort": {
            "type": "integer"
          },
          "minerApiPort": {
            "type": "integer"
          }
        }
      },
      "PeerMisbehavior": {
        "required": [
          "peer",
          "status"
        ],
        "type": "object",
        "properties": {
          "peer": {
            "type": "string",
            "format": "inet-address"
          },
          "status": {
            "$ref": "#/components/schemas/PeerStatus"
          }
        }
      },
      "PeerStatus": {
        "oneOf": [
          {
            "$ref": "#/components/schemas/Banned"
          },
          {
            "$ref": "#/components/schemas/Penalty"
          }
        ],
        "discriminator": {
          "propertyName": "type"
        }
      },
      "Penalty": {
        "required": [
          "value",
          "type"
        ],
        "type": "object",
        "properties": {
          "value": {
            "type": "integer"
          },
          "type": {
            "type": "string"
          }
        }
      },
      "Reachable": {
        "required": [
          "peers",
          "type"
        ],
        "type": "object",
        "properties": {
          "peers": {
            "type": "array",
            "items": {
              "type": "string",
              "format": "inet-address"
            }
          },
          "type": {
            "type": "string"
          }
        }
      },
      "ReleaseVersion": {
        "required": [
          "major",
          "minor",
          "patch"
        ],
        "type": "object",
        "properties": {
          "major": {
            "type": "integer"
          },
          "minor": {
            "type": "integer"
          },
          "patch": {
            "type": "integer"
          }
        }
      },
      "RevealMnemonic": {
        "required": [
          "password"
        ],
        "type": "object",
        "properties": {
          "password": {
            "type": "string"
          }
        }
      },
      "RevealMnemonicResult": {
        "required": [
          "mnemonic"
        ],
        "type": "object",
        "properties": {
          "mnemonic": {
            "type": "string"
          }
        }
      },
      "Script": {
        "required": [
          "code"
        ],
        "type": "object",
        "properties": {
          "code": {
            "type": "string"
          }
        }
      },
      "SelfClique": {
        "required": [
          "cliqueId",
          "nodes",
          "selfReady",
          "synced"
        ],
        "type": "object",
        "properties": {
          "cliqueId": {
            "type": "string",
            "format": "clique-id"
          },
          "nodes": {
            "type": "array",
            "items": {
              "$ref": "#/components/schemas/PeerAddress"
            }
          },
          "selfReady": {
            "type": "boolean"
          },
          "synced": {
            "type": "boolean"
          }
        }
      },
      "ServiceUnavailable": {
        "required": [
          "detail"
        ],
        "type": "object",
        "properties": {
          "detail": {
            "type": "string"
          }
        }
      },
      "Sign": {
        "required": [
          "data"
        ],
        "type": "object",
        "properties": {
          "data": {
            "type": "string"
          }
        }
      },
      "SignResult": {
        "required": [
          "signature"
        ],
        "type": "object",
        "properties": {
          "signature": {
            "type": "string",
            "format": "signature"
          }
        }
      },
      "SimpleContractByteCode": {
        "required": [
          "bytecode",
          "type"
        ],
        "type": "object",
        "properties": {
          "bytecode": {
            "type": "string",
            "format": "byte-string"
          },
          "type": {
            "type": "string"
          }
        }
      },
      "SimpleScriptByteCode": {
        "required": [
          "bytecode",
          "type"
        ],
        "type": "object",
        "properties": {
          "bytecode": {
            "type": "string",
            "format": "byte-string"
          },
          "type": {
            "type": "string"
          }
        }
      },
      "SubmitMultisig": {
        "required": [
          "unsignedTx",
          "signatures"
        ],
        "type": "object",
        "properties": {
          "unsignedTx": {
            "type": "string"
          },
          "signatures": {
            "type": "array",
            "items": {
              "type": "string",
              "format": "signature"
            }
          }
        }
      },
      "SubmitTransaction": {
        "required": [
          "unsignedTx",
          "signature"
        ],
        "type": "object",
        "properties": {
          "unsignedTx": {
            "type": "string"
          },
          "signature": {
            "type": "string",
            "format": "signature"
          }
        }
      },
      "Sweep": {
        "required": [
          "toAddress"
        ],
        "type": "object",
        "properties": {
          "toAddress": {
            "type": "string",
            "format": "address"
          },
          "lockTime": {
            "type": "integer",
            "format": "int64"
          },
          "gas": {
            "type": "integer",
            "format": "gas"
          },
          "gasPrice": {
            "type": "string",
            "format": "uint256"
          },
          "utxosLimit": {
            "type": "integer"
          }
        }
      },
      "SweepAddressTransaction": {
        "required": [
          "txId",
          "unsignedTx",
          "gasAmount",
          "gasPrice"
        ],
        "type": "object",
        "properties": {
          "txId": {
            "type": "string",
            "format": "32-byte-hash"
          },
          "unsignedTx": {
            "type": "string"
          },
          "gasAmount": {
            "type": "integer",
            "format": "gas"
          },
          "gasPrice": {
            "type": "string",
            "format": "uint256"
          }
        }
      },
      "TemplateContractByteCode": {
        "required": [
          "filedLength",
          "methodsByteCode",
          "type"
        ],
        "type": "object",
        "properties": {
          "filedLength": {
            "type": "integer"
          },
          "methodsByteCode": {
            "type": "array",
            "items": {
              "type": "string"
            }
          },
          "type": {
            "type": "string"
          }
        }
      },
      "TemplateScriptByteCode": {
        "required": [
          "templateByteCode",
          "type"
        ],
        "type": "object",
        "properties": {
          "templateByteCode": {
            "type": "string"
          },
          "type": {
            "type": "string"
          }
        }
      },
      "TestContract": {
        "required": [
          "bytecode",
          "artifactId",
          "initialFields",
          "testArgs"
        ],
        "type": "object",
        "properties": {
          "group": {
            "type": "integer"
          },
          "address": {
            "type": "string",
            "format": "address"
          },
          "bytecode": {
            "type": "string",
            "format": "contract"
          },
          "artifactId": {
            "type": "string",
            "format": "32-byte-hash"
          },
          "initialFields": {
            "type": "array",
            "items": {
              "$ref": "#/components/schemas/Val"
            }
          },
          "initialAsset": {
            "$ref": "#/components/schemas/AssetState"
          },
          "testMethodIndex": {
            "type": "integer"
          },
          "testArgs": {
            "type": "array",
            "items": {
              "$ref": "#/components/schemas/Val"
            }
          },
          "existingContracts": {
            "type": "array",
            "items": {
              "$ref": "#/components/schemas/ContractState"
            }
          },
          "inputAssets": {
            "type": "array",
            "items": {
              "$ref": "#/components/schemas/InputAsset"
            }
          }
        }
      },
      "TestContractResult": {
        "required": [
          "address",
          "artifactId",
          "returns",
          "gasUsed",
          "contracts",
          "txOutputs",
          "events"
        ],
        "type": "object",
        "properties": {
          "address": {
            "type": "string",
            "format": "address"
          },
          "artifactId": {
            "type": "string",
            "format": "32-byte-hash"
          },
          "returns": {
            "type": "array",
            "items": {
              "$ref": "#/components/schemas/Val"
            }
          },
          "gasUsed": {
            "type": "integer"
          },
          "contracts": {
            "type": "array",
            "items": {
              "$ref": "#/components/schemas/ContractState"
            }
          },
          "txOutputs": {
            "type": "array",
            "items": {
              "$ref": "#/components/schemas/Output"
            }
          },
          "events": {
            "type": "array",
            "items": {
              "$ref": "#/components/schemas/Event"
            }
          }
        }
      },
      "Token": {
        "required": [
          "id",
          "amount"
        ],
        "type": "object",
        "properties": {
          "id": {
            "type": "string",
            "format": "32-byte-hash"
          },
          "amount": {
            "type": "string",
            "format": "uint256"
          }
        }
      },
      "Transaction": {
        "required": [
          "unsigned",
          "scriptExecutionOk",
          "contractInputs",
          "generatedOutputs",
          "inputSignatures",
          "scriptSignatures"
        ],
        "type": "object",
        "properties": {
          "unsigned": {
            "$ref": "#/components/schemas/UnsignedTx"
          },
          "scriptExecutionOk": {
            "type": "boolean"
          },
          "contractInputs": {
            "type": "array",
            "items": {
              "$ref": "#/components/schemas/OutputRef"
            }
          },
          "generatedOutputs": {
            "type": "array",
            "items": {
              "$ref": "#/components/schemas/Output"
            }
          },
          "inputSignatures": {
            "type": "array",
            "items": {
              "type": "string",
              "format": "byte-string"
            }
          },
          "scriptSignatures": {
            "type": "array",
            "items": {
              "type": "string",
              "format": "byte-string"
            }
          }
        }
      },
      "TransactionTemplate": {
        "required": [
          "unsigned",
          "inputSignatures",
          "scriptSignatures"
        ],
        "type": "object",
        "properties": {
          "unsigned": {
            "$ref": "#/components/schemas/UnsignedTx"
          },
          "inputSignatures": {
            "type": "array",
            "items": {
              "type": "string",
              "format": "byte-string"
            }
          },
          "scriptSignatures": {
            "type": "array",
            "items": {
              "type": "string",
              "format": "byte-string"
            }
          }
        }
      },
      "Transfer": {
        "required": [
          "destinations"
        ],
        "type": "object",
        "properties": {
          "destinations": {
            "type": "array",
            "items": {
              "$ref": "#/components/schemas/Destination"
            }
          },
          "gas": {
            "type": "integer",
            "format": "gas"
          },
          "gasPrice": {
            "type": "string",
            "format": "uint256"
          },
          "utxosLimit": {
            "type": "integer"
          }
        }
      },
      "TransferResult": {
        "required": [
          "txId",
          "fromGroup",
          "toGroup"
        ],
        "type": "object",
        "properties": {
          "txId": {
            "type": "string",
            "format": "32-byte-hash"
          },
          "fromGroup": {
            "type": "integer",
            "format": "group-index"
          },
          "toGroup": {
            "type": "integer",
            "format": "group-index"
          }
        }
      },
      "TransferResults": {
        "required": [
          "results"
        ],
        "type": "object",
        "properties": {
          "results": {
            "type": "array",
            "items": {
              "$ref": "#/components/schemas/TransferResult"
            }
          }
        }
      },
      "TxNotFound": {
        "required": [
          "type"
        ],
        "type": "object",
        "properties": {
          "type": {
            "type": "string"
          }
        }
      },
      "TxResult": {
        "required": [
          "txId",
          "fromGroup",
          "toGroup"
        ],
        "type": "object",
        "properties": {
          "txId": {
            "type": "string",
            "format": "32-byte-hash"
          },
          "fromGroup": {
            "type": "integer"
          },
          "toGroup": {
            "type": "integer"
          }
        }
      },
      "TxScriptEvent": {
        "required": [
          "blockHash",
          "txId",
          "eventIndex",
          "fields",
          "type"
        ],
        "type": "object",
        "properties": {
          "blockHash": {
            "type": "string",
            "format": "block-hash"
          },
          "txId": {
            "type": "string",
            "format": "32-byte-hash"
          },
          "eventIndex": {
            "type": "integer"
          },
          "fields": {
            "type": "array",
            "items": {
              "$ref": "#/components/schemas/Val"
            }
          },
          "type": {
            "type": "string"
          }
        }
      },
      "TxStatus": {
        "oneOf": [
          {
            "$ref": "#/components/schemas/Confirmed"
          },
          {
            "$ref": "#/components/schemas/MemPooled"
          },
          {
            "$ref": "#/components/schemas/TxNotFound"
          }
        ],
        "discriminator": {
          "propertyName": "type"
        }
      },
      "UTXO": {
        "required": [
          "ref",
          "amount",
          "tokens",
          "lockTime",
          "additionalData"
        ],
        "type": "object",
        "properties": {
          "ref": {
            "$ref": "#/components/schemas/OutputRef"
          },
          "amount": {
            "type": "string",
            "format": "uint256"
          },
          "tokens": {
            "type": "array",
            "items": {
              "$ref": "#/components/schemas/Token"
            }
          },
          "lockTime": {
            "type": "integer",
            "format": "int64"
          },
          "additionalData": {
            "type": "string",
            "format": "byte-string"
          }
        }
      },
      "UTXOs": {
        "required": [
          "utxos"
        ],
        "type": "object",
        "properties": {
          "utxos": {
            "type": "array",
            "items": {
              "$ref": "#/components/schemas/UTXO"
            }
          },
          "warning": {
            "type": "string"
          }
        }
      },
      "Unauthorized": {
        "required": [
          "detail"
        ],
        "type": "object",
        "properties": {
          "detail": {
            "type": "string"
          }
        }
      },
      "Unban": {
        "required": [
          "peers",
          "type"
        ],
        "type": "object",
        "properties": {
          "peers": {
            "type": "array",
            "items": {
              "type": "string",
              "format": "inet-address"
            }
          },
          "type": {
            "type": "string"
          }
        }
      },
      "UnconfirmedTransactions": {
        "required": [
          "fromGroup",
          "toGroup",
          "unconfirmedTransactions"
        ],
        "type": "object",
        "properties": {
          "fromGroup": {
            "type": "integer"
          },
          "toGroup": {
            "type": "integer"
          },
          "unconfirmedTransactions": {
            "type": "array",
            "items": {
              "$ref": "#/components/schemas/TransactionTemplate"
            }
          }
        }
      },
      "Unreachable": {
        "required": [
          "peers",
          "type"
        ],
        "type": "object",
        "properties": {
          "peers": {
            "type": "array",
            "items": {
              "type": "string",
              "format": "inet-address"
            }
          },
          "type": {
            "type": "string"
          }
        }
      },
      "UnsignedTx": {
        "required": [
          "txId",
          "version",
          "networkId",
          "gasAmount",
          "gasPrice",
          "inputs",
          "fixedOutputs"
        ],
        "type": "object",
        "properties": {
          "txId": {
            "type": "string",
            "format": "32-byte-hash"
          },
          "version": {
            "type": "integer"
          },
          "networkId": {
            "type": "integer"
          },
          "scriptOpt": {
            "type": "string",
            "format": "script"
          },
          "gasAmount": {
            "type": "integer"
          },
          "gasPrice": {
            "type": "string",
            "format": "uint256"
          },
          "inputs": {
            "type": "array",
            "items": {
              "$ref": "#/components/schemas/AssetInput"
            }
          },
          "fixedOutputs": {
            "type": "array",
            "items": {
              "$ref": "#/components/schemas/FixedAssetOutput"
            }
          }
        }
      },
      "Val": {
        "oneOf": [
          {
            "$ref": "#/components/schemas/ValAddress"
          },
          {
            "$ref": "#/components/schemas/ValArray"
          },
          {
            "$ref": "#/components/schemas/ValBool"
          },
          {
            "$ref": "#/components/schemas/ValByteVec"
          },
          {
            "$ref": "#/components/schemas/ValI256"
          },
          {
            "$ref": "#/components/schemas/ValU256"
          }
        ],
        "discriminator": {
          "propertyName": "type"
        }
      },
      "ValAddress": {
        "required": [
          "value",
          "type"
        ],
        "type": "object",
        "properties": {
          "value": {
            "type": "string",
            "format": "address"
          },
          "type": {
            "type": "string"
          }
        }
      },
      "ValArray": {
        "required": [
          "value",
          "type"
        ],
        "type": "object",
        "properties": {
          "value": {
            "type": "array",
            "items": {
              "$ref": "#/components/schemas/Val"
            }
          },
          "type": {
            "type": "string"
          }
        }
      },
      "ValBool": {
        "required": [
          "value",
          "type"
        ],
        "type": "object",
        "properties": {
          "value": {
            "type": "boolean"
          },
          "type": {
            "type": "string"
          }
        }
      },
      "ValByteVec": {
        "required": [
          "value",
          "type"
        ],
        "type": "object",
        "properties": {
          "value": {
            "type": "string",
            "format": "byte-string"
          },
          "type": {
            "type": "string"
          }
        }
      },
      "ValI256": {
        "required": [
          "value",
          "type"
        ],
        "type": "object",
        "properties": {
          "value": {
            "type": "string"
          },
          "type": {
            "type": "string"
          }
        }
      },
      "ValU256": {
        "required": [
          "value",
          "type"
        ],
        "type": "object",
        "properties": {
          "value": {
            "type": "string",
            "format": "uint256"
          },
          "type": {
            "type": "string"
          }
        }
      },
      "VerifySignature": {
        "required": [
          "data",
          "signature",
          "publicKey"
        ],
        "type": "object",
        "properties": {
          "data": {
            "type": "string",
            "format": "byte-string"
          },
          "signature": {
            "type": "string",
            "format": "signature"
          },
          "publicKey": {
            "type": "string",
            "format": "public-key"
          }
        }
      },
      "WalletCreation": {
        "required": [
          "password",
          "walletName"
        ],
        "type": "object",
        "properties": {
          "password": {
            "type": "string"
          },
          "walletName": {
            "type": "string"
          },
          "isMiner": {
            "type": "boolean"
          },
          "mnemonicPassphrase": {
            "type": "string"
          },
          "mnemonicSize": {
            "type": "integer"
          }
        }
      },
      "WalletCreationResult": {
        "required": [
          "walletName",
          "mnemonic"
        ],
        "type": "object",
        "properties": {
          "walletName": {
            "type": "string"
          },
          "mnemonic": {
            "type": "string"
          }
        }
      },
      "WalletDeletion": {
        "required": [
          "password"
        ],
        "type": "object",
        "properties": {
          "password": {
            "type": "string"
          }
        }
      },
      "WalletRestore": {
        "required": [
          "password",
          "mnemonic",
          "walletName"
        ],
        "type": "object",
        "properties": {
          "password": {
            "type": "string"
          },
          "mnemonic": {
            "type": "string"
          },
          "walletName": {
            "type": "string"
          },
          "isMiner": {
            "type": "boolean"
          },
          "mnemonicPassphrase": {
            "type": "string"
          }
        }
      },
      "WalletRestoreResult": {
        "required": [
          "walletName"
        ],
        "type": "object",
        "properties": {
          "walletName": {
            "type": "string"
          }
        }
      },
      "WalletStatus": {
        "required": [
          "walletName",
          "locked"
        ],
        "type": "object",
        "properties": {
          "walletName": {
            "type": "string"
          },
          "locked": {
            "type": "boolean"
          }
        }
      },
      "WalletUnlock": {
        "required": [
          "password"
        ],
        "type": "object",
        "properties": {
          "password": {
            "type": "string"
          },
          "mnemonicPassphrase": {
            "type": "string"
          }
        }
      }
    }
  }
}<|MERGE_RESOLUTION|>--- conflicted
+++ resolved
@@ -5452,23 +5452,9 @@
                   "$ref": "#/components/schemas/CompileScriptResult"
                 },
                 "example": {
-<<<<<<< HEAD
                   "compiled": {
                     "type": "SimpleScriptByteCode",
-                    "bytecode": "0ecd20654c2e2be708495853e8da35c664247040c00bd10b9b13"
-=======
-                  "bytecode": "35d1b2a520a0da34c5eb8d712aa9cc",
-                  "codeHash": "798e9e137aec7c2d59d9655b4ffa640f301f628bf7c365083bb255f6aa5f89ef",
-                  "fields": {
-                    "signature": "TxContract Foo(aa:Bool,mut bb:U256,cc:I256,mut dd:ByteVec,ee:Address)",
-                    "types": [
-                      "Bool",
-                      "U256",
-                      "I256",
-                      "ByteVec",
-                      "Address"
-                    ]
->>>>>>> a30dc044
+                    "bytecode": "35d1b2a520a0da34c5eb8d712aa9cc"
                   },
                   "functions": [
                     {
@@ -5733,15 +5719,10 @@
                   "$ref": "#/components/schemas/CompileContractResult"
                 },
                 "example": {
-<<<<<<< HEAD
                   "compiled": {
                     "type": "SimpleContractByteCode",
-                    "bytecode": "0ecd20654c2e2be708495853e8da35c664247040c00bd10b9b13"
+                    "bytecode": "35d1b2a520a0da34c5eb8d712aa9cc"
                   },
-=======
-                  "bytecode": "35d1b2a520a0da34c5eb8d712aa9cc",
-                  "codeHash": "798e9e137aec7c2d59d9655b4ffa640f301f628bf7c365083bb255f6aa5f89ef",
->>>>>>> a30dc044
                   "fields": {
                     "signature": "TxContract Foo(aa:Bool,mut bb:U256,cc:I256,mut dd:ByteVec,ee:Address)",
                     "types": [
