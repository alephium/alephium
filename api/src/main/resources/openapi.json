--- conflicted
+++ resolved
@@ -2,11 +2,7 @@
   "openapi": "3.1.0",
   "info": {
     "title": "Alephium API",
-<<<<<<< HEAD
-    "version": "3.6.4"
-=======
     "version": "3.8.3"
->>>>>>> 21ed1092
   },
   "servers": [
     {
