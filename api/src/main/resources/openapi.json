--- conflicted
+++ resolved
@@ -2,7 +2,7 @@
   "openapi": "3.1.0",
   "info": {
     "title": "Alephium API",
-    "version": "3.1.4"
+    "version": "3.0.3"
   },
   "servers": [
     {
@@ -11046,177 +11046,6 @@
               "$ref": "#/components/schemas/Destination"
             }
           },
-<<<<<<< HEAD
-=======
-          "gasAmount": {
-            "type": "integer",
-            "format": "gas"
-          },
-          "gasPrice": {
-            "type": "string",
-            "format": "uint256"
-          },
-          "txId": {
-            "type": "string",
-            "format": "32-byte-hash"
-          },
-          "contractAddress": {
-            "type": "string",
-            "format": "address"
-          }
-        }
-      },
-      "BuildExecuteScriptTx": {
-        "title": "BuildExecuteScriptTx",
-        "type": "object",
-        "required": [
-          "fromPublicKey",
-          "bytecode"
-        ],
-        "properties": {
-          "fromPublicKey": {
-            "type": "string",
-            "format": "hex-string"
-          },
-          "fromPublicKeyType": {
-            "type": "string",
-            "format": "hex-string"
-          },
-          "bytecode": {
-            "type": "string",
-            "format": "hex-string"
-          },
-          "attoAlphAmount": {
-            "type": "string",
-            "format": "uint256"
-          },
-          "tokens": {
-            "type": "array",
-            "items": {
-              "$ref": "#/components/schemas/Token"
-            }
-          },
-          "gasAmount": {
-            "type": "integer",
-            "format": "gas"
-          },
-          "gasPrice": {
-            "type": "string",
-            "format": "uint256"
-          },
-          "targetBlockHash": {
-            "type": "string",
-            "format": "block-hash"
-          },
-          "gasEstimationMultiplier": {
-            "type": "number",
-            "format": "double"
-          }
-        }
-      },
-      "BuildExecuteScriptTxResult": {
-        "title": "BuildExecuteScriptTxResult",
-        "type": "object",
-        "required": [
-          "fromGroup",
-          "toGroup",
-          "unsignedTx",
-          "gasAmount",
-          "gasPrice",
-          "txId"
-        ],
-        "properties": {
-          "fromGroup": {
-            "type": "integer",
-            "format": "int32"
-          },
-          "toGroup": {
-            "type": "integer",
-            "format": "int32"
-          },
-          "unsignedTx": {
-            "type": "string"
-          },
-          "gasAmount": {
-            "type": "integer",
-            "format": "gas"
-          },
-          "gasPrice": {
-            "type": "string",
-            "format": "uint256"
-          },
-          "txId": {
-            "type": "string",
-            "format": "32-byte-hash"
-          }
-        }
-      },
-      "BuildInfo": {
-        "title": "BuildInfo",
-        "type": "object",
-        "required": [
-          "releaseVersion",
-          "commit"
-        ],
-        "properties": {
-          "releaseVersion": {
-            "type": "string"
-          },
-          "commit": {
-            "type": "string"
-          }
-        }
-      },
-      "BuildMultiAddressesTransaction": {
-        "title": "BuildMultiAddressesTransaction",
-        "type": "object",
-        "required": [
-          "from"
-        ],
-        "properties": {
-          "from": {
-            "type": "array",
-            "items": {
-              "$ref": "#/components/schemas/Source"
-            }
-          },
-          "gasPrice": {
-            "type": "string",
-            "format": "uint256"
-          },
-          "targetBlockHash": {
-            "type": "string",
-            "format": "block-hash"
-          }
-        }
-      },
-      "BuildMultisig": {
-        "title": "BuildMultisig",
-        "type": "object",
-        "required": [
-          "fromAddress",
-          "fromPublicKeys",
-          "destinations"
-        ],
-        "properties": {
-          "fromAddress": {
-            "type": "string",
-            "format": "address"
-          },
-          "fromPublicKeys": {
-            "type": "array",
-            "items": {
-              "type": "string",
-              "format": "public-key"
-            }
-          },
-          "destinations": {
-            "type": "array",
-            "items": {
-              "$ref": "#/components/schemas/Destination"
-            }
-          },
->>>>>>> f86cfbe9
           "gas": {
             "type": "integer",
             "format": "gas"
@@ -12483,6 +12312,10 @@
           "targetBlockHash": {
             "type": "string",
             "format": "block-hash"
+          },
+          "gasEstimationMultiplier": {
+            "type": "number",
+            "format": "double"
           }
         }
       },
@@ -12565,6 +12398,10 @@
           "targetBlockHash": {
             "type": "string",
             "format": "block-hash"
+          },
+          "gasEstimationMultiplier": {
+            "type": "number",
+            "format": "double"
           },
           "type": {
             "type": "string"
