// Copyright 2018 The Alephium Authors
// This file is part of the alephium project.
//
// The library is free software: you can redistribute it and/or modify
// it under the terms of the GNU Lesser General Public License as published by
// the Free Software Foundation, either version 3 of the License, or
// (at your option) any later version.
//
// The library is distributed in the hope that it will be useful,
// but WITHOUT ANY WARRANTY; without even the implied warranty of
// MERCHANTABILITY or FITNESS FOR A PARTICULAR PURPOSE. See the
// GNU Lesser General Public License for more details.
//
// You should have received a copy of the GNU Lesser General Public License
// along with the library. If not, see <http://www.gnu.org/licenses/>.

package org.alephium.api

import java.net.InetSocketAddress

import scala.util.{Failure, Success, Try}

import akka.util.ByteString
import upickle.core.Abort

import org.alephium.api.UtilJson._
import org.alephium.api.model._
import org.alephium.crypto.wallet.Mnemonic
import org.alephium.json.Json._
import org.alephium.json.Json.{ReadWriter => RW}
import org.alephium.protocol.{Hash, PublicKey, Signature}
import org.alephium.protocol.config.GroupConfig
import org.alephium.protocol.model
import org.alephium.protocol.model.{
  Address,
  BlockHash,
  CliqueId,
  ContractId,
  GroupIndex,
  NetworkId,
  Nonce,
  TokenId,
  TransactionId
}
import org.alephium.protocol.vm.{GasBox, GasPrice, StatefulContract}
import org.alephium.serde.{deserialize, serialize, RandomBytes}
import org.alephium.util._

// scalastyle:off number.of.methods
// scalastyle:off number.of.types
object ApiModel {
  trait PerChain {
    val fromGroup: Int
    val toGroup: Int
  }
}

@SuppressWarnings(Array("org.wartremover.warts.ToString"))
trait ApiModelCodec {

  implicit def groupConfig: GroupConfig

  implicit val peerStatusBannedRW: RW[PeerStatus.Banned]   = macroRW
  implicit val peerStatusPenaltyRW: RW[PeerStatus.Penalty] = macroRW

  implicit val peerStatusRW: RW[PeerStatus] = RW.merge(peerStatusBannedRW, peerStatusPenaltyRW)

  implicit val peerMisbehaviorRW: RW[PeerMisbehavior] = macroRW

  implicit val u256Writer: Writer[U256] = javaBigIntegerWriter.comap[U256](_.toBigInt)
  implicit val u256Reader: Reader[U256] = javaBigIntegerReader.map { u256 =>
    U256.from(u256).getOrElse(throw new Abort(s"Invalid U256: $u256"))
  }

  implicit val i256Writer: Writer[I256] = javaBigIntegerWriter.comap[I256](_.toBigInt)
  implicit val i256Reader: Reader[I256] = javaBigIntegerReader.map { i256 =>
    I256.from(i256).getOrElse(throw new Abort(s"Invalid I256: $i256"))
  }
  implicit val nonceWriter: Writer[Nonce] = byteStringWriter.comap[Nonce](_.value)
  implicit val nonceReader: Reader[Nonce] = byteStringReader.map { bytes =>
    Nonce.from(bytes).getOrElse(throw Abort(s"Invalid nonce: $bytes"))
  }

  implicit val gasBoxWriter: Writer[GasBox] = implicitly[Writer[Int]].comap(_.value)
  implicit val gasBoxReader: Reader[GasBox] = implicitly[Reader[Int]].map { value =>
    GasBox.from(value).getOrElse(throw new Abort(s"Invalid Gas: $value"))
  }

  implicit val gasPriceWriter: Writer[GasPrice] = u256Writer.comap(_.value)
  implicit val gasPriceReader: Reader[GasPrice] = u256Reader.map(GasPrice.apply)

  implicit val amountWriter: Writer[Amount] = javaBigIntegerWriter.comap[Amount](_.value.toBigInt)
  implicit val amountReader: Reader[Amount] = StringReader.map { input =>
    Try(new java.math.BigInteger(input)) match {
      case Success(bigInt) =>
        Amount(U256.from(bigInt).getOrElse(throw new Abort(s"Invalid amount: $bigInt")))
      case Failure(_) =>
        Amount.from(input).getOrElse(throw new Abort(s"Invalid amount: $input"))
    }
  }

  implicit def groupIndexRW(implicit groupConfig: GroupConfig): RW[GroupIndex] =
    readwriter[Int].bimap(
      _.value,
      group => GroupIndex.from(group).getOrElse(throw Abort(s"Invalid group index : $group"))
    )

  implicit val amountHintReader: Reader[Amount.Hint] = amountReader.map(_.hint)
  implicit val amountHintWriter: Writer[Amount.Hint] = StringWriter.comap[Amount.Hint] { amount =>
    Amount.toAlphString(amount.value)
  }

  implicit val publicKeyWriter: Writer[PublicKey] = bytesWriter
  implicit val publicKeyReader: Reader[PublicKey] = bytesReader(PublicKey.from)

  implicit val signatureWriter: Writer[Signature] = bytesWriter
  implicit val signatureReader: Reader[Signature] = bytesReader(Signature.from)

  implicit val hashWriter: Writer[Hash] = StringWriter.comap[Hash](
    _.toHexString
  )
  implicit val hashReader: Reader[Hash] =
    byteStringReader.map(Hash.from(_).getOrElse(throw new Abort("cannot decode 32 bytes hash")))

  implicit val blockHashWriter: Writer[BlockHash] = StringWriter.comap[BlockHash](
    _.toHexString
  )
  implicit val blockHashReader: Reader[BlockHash] =
    byteStringReader.map(BlockHash.from(_).getOrElse(throw new Abort("cannot decode block hash")))

  implicit val tokenIdWriter: Writer[TokenId] = hashWriter.comap[TokenId](_.value)
  implicit val tokenIdReader: Reader[TokenId] = hashReader.map(TokenId.unsafe(_))

  implicit val contractIdWriter: Writer[ContractId] = hashWriter.comap[ContractId](_.value)
  implicit val contractIdReader: Reader[ContractId] = hashReader.map(ContractId.unsafe(_))

  implicit val transactionIdWriter: Writer[TransactionId] = hashWriter.comap[TransactionId](_.value)
  implicit val transactionIdReader: Reader[TransactionId] = hashReader.map(TransactionId.unsafe(_))

  implicit lazy val assetAddressWriter: Writer[Address.Asset] =
    StringWriter.comap[Address.Asset](_.toBase58)
  implicit lazy val assetAddressReader: Reader[Address.Asset] = StringReader.map { input =>
    Address.fromBase58(input) match {
      case Some(address: Address.Asset) => address
      case Some(_: Address.Contract) =>
        throw Abort(s"Expect asset address, but was contract address: $input")
      case None =>
        throw Abort(s"Unable to decode address from $input")
    }
  }

  implicit lazy val contractAddressRW: RW[Address.Contract] = readwriter[String].bimap(
    _.toBase58,
    input =>
      Address.fromBase58(input) match {
        case Some(address: Address.Contract) => address
        case Some(_: Address.Asset) =>
          throw Abort(s"Expect contract address, but was asset address: $input")
        case None =>
          throw Abort(s"Unable to decode address from $input")
      }
  )

  implicit lazy val addressWriter: Writer[Address] = StringWriter.comap[Address](_.toBase58)
  implicit lazy val addressReader: Reader[Address] = StringReader.map { input =>
    Address
      .fromBase58(input)
      .getOrElse(
        throw new Abort(s"Unable to decode address from $input")
      )
  }

  implicit val cliqueIdWriter: Writer[CliqueId] = StringWriter.comap[CliqueId](_.toHexString)
  implicit val cliqueIdReader: Reader[CliqueId] = StringReader.map { s =>
    Hex.from(s).flatMap(CliqueId.from).getOrElse(throw new Abort("invalid clique id"))
  }

  implicit val networkIdWriter: Writer[NetworkId] = ByteWriter.comap[NetworkId](_.id)
  implicit val networkIdReader: Reader[NetworkId] = ByteReader.map(NetworkId(_))

  implicit val hashrateResponseRW: RW[HashRateResponse] = macroRW

  implicit val currentDifficultyRW: RW[CurrentDifficulty] = macroRW

  implicit val blocksPerTimeStampRangeRW: RW[BlocksPerTimeStampRange] = macroRW

  implicit val blocksAndEventsPerTimeStampRangeRW: RW[BlocksAndEventsPerTimeStampRange] = macroRW
  implicit val richBlocksAndEventsPerTimeStampRangeRW: RW[RichBlocksAndEventsPerTimeStampRange] =
    macroRW

  implicit val mempoolTransactionsRW: RW[MempoolTransactions] = macroRW

  implicit val outputRefRW: RW[OutputRef] = macroRW

  implicit val tokenRW: RW[Token] = macroRW

  implicit val scriptRW: RW[Script] = readwriter[String].bimap(
    _.value,
    Script(_)
  )

  implicit val outputAssetRW: RW[AssetOutput]       = macroRW[AssetOutput]
  implicit val outputContractRW: RW[ContractOutput] = macroRW[ContractOutput]

  implicit val fixedAssetOutputRW: RW[FixedAssetOutput] = macroRW[FixedAssetOutput]

  implicit val outputRW: RW[Output] =
    RW.merge(outputAssetRW, outputContractRW)

  implicit val inputAssetRW: RW[AssetInput] = macroRW[AssetInput]

  implicit val unsignedTxRW: RW[UnsignedTx] = macroRW

  implicit val transactionTemplateRW: RW[TransactionTemplate] = macroRW

  implicit val transactionRW: RW[Transaction] = macroRW

  implicit val richAssetInputRW: RW[RichAssetInput]       = macroRW
  implicit val richContractInputRW: RW[RichContractInput] = macroRW
  implicit val richInputRW: RW[RichInput]                 = macroRW

  implicit val richUnsignedTxRW: RW[RichUnsignedTx]   = macroRW
  implicit val richTransactionRW: RW[RichTransaction] = macroRW

  implicit val rawTransactionRW: RW[RawTransaction] = macroRW

  implicit val exportFileRW: RW[ExportFile] = macroRW

  implicit val ghostUncleBlockEntryRW: RW[GhostUncleBlockEntry] = macroRW

  implicit val blockEntryRW: RW[BlockEntry] = macroRW

  implicit val richBlockEntryRW: RW[RichBlockEntry] = macroRW

  implicit val blockAndEventsRW: RW[BlockAndEvents]         = macroRW
  implicit val richBlockAndEventsRW: RW[RichBlockAndEvents] = macroRW

  implicit val blockHeaderEntryRW: RW[BlockHeaderEntry] = macroRW

  implicit val rawBlockRW: RW[RawBlock] = macroRW

  implicit val blockCandidateRW: RW[BlockCandidate] = macroRW

  implicit val blockSolutionRW: RW[BlockSolution] = macroRW

  implicit val peerAddressRW: RW[PeerAddress] = macroRW

  implicit val nodeInfoRW: RW[NodeInfo] = macroRW

  implicit val nodeVersionRW: RW[NodeVersion] = macroRW

  implicit val buildInfoRW: RW[NodeInfo.BuildInfo] = macroRW

  implicit val chainParamsRW: RW[ChainParams] = macroRW

  implicit val selfCliqueRW: RW[SelfClique] = macroRW

  implicit val neighborPeersRW: RW[NeighborPeers] = macroRW

  implicit val getBalanceRW: RW[GetBalance] = macroRW

  implicit val getGroupRW: RW[GetGroup] = macroRW

  implicit val balanceRW: RW[Balance] = macroRW

  implicit val utxoRW: RW[UTXO] = macroRW

  implicit val utxosRW: RW[UTXOs] = macroRW

  implicit val destinationRW: RW[Destination] = macroRW

  implicit val fromPublicKeyTypeRW: RW[BuildTxCommon.PublicKeyType] = readwriter[String].bimap(
    {
      case BuildTxCommon.Default       => "default"
      case BuildTxCommon.BIP340Schnorr => "bip340-schnorr"
    },
    {
      case "default"        => BuildTxCommon.Default
      case "bip340-schnorr" => BuildTxCommon.BIP340Schnorr
      case other            => throw Abort(s"Invalid public key type: $other")
    }
  )

  implicit val buildMultiAddressesTransactionSourceRW: RW[BuildMultiAddressesTransaction.Source] =
    macroRW

  implicit val buildMultiAddressesTransactionRW: RW[BuildMultiAddressesTransaction] = macroRW

  implicit val buildSweepAddressTransactionsRW: RW[BuildSweepAddressTransactions] = macroRW

  implicit val groupRW: RW[Group] = macroRW

  implicit val sweepAddressTransactionRW: RW[SweepAddressTransaction] = macroRW

  implicit val buildSweepAddressTransactionsResultRW: RW[BuildSweepAddressTransactionsResult] =
    macroRW

  implicit val submitTransactionRW: RW[SubmitTransaction] = macroRW

  implicit val decodeTransactionRW: RW[DecodeUnsignedTx]             = macroRW
  implicit val decodeTransactionResultRW: RW[DecodeUnsignedTxResult] = macroRW

  implicit val txStatusRW: RW[TxStatus] =
    RW.merge(macroRW[Confirmed], macroRW[MemPooled], macroRW[TxNotFound])

  implicit val buildTransferRW: RW[BuildTransferTx]                           = macroRW
  implicit val buildDeployContractTxRW: RW[BuildDeployContractTx]             = macroRW
  implicit val buildExecuteScriptTxRW: RW[BuildExecuteScriptTx]               = macroRW
  implicit val buildTransferResultRW: RW[BuildTransferTxResult]               = macroRW
  implicit val buildDeployContractTxResultRW: RW[BuildDeployContractTxResult] = macroRW
  implicit val buildExecuteScriptTxResultRW: RW[BuildExecuteScriptTxResult]   = macroRW

  implicit val buildTransactionTransferRW: RW[BuildChainedTransferTx] = macroRW
  implicit val buildTransactionDeployContractRW: RW[BuildChainedDeployContractTx] =
    macroRW
  implicit val buildTransactionExecuteScriptRW: RW[BuildChainedExecuteScriptTx] = macroRW
  implicit val buildTransactionRW: RW[BuildChainedTx]                           = macroRW
  implicit val buildTransactionTransferResultRW: RW[BuildChainedTransferTxResult] =
    macroRW
  implicit val buildTransactionDeployContractResultRW: RW[BuildChainedDeployContractTxResult] =
    macroRW
  implicit val buildTransactionExecuteScriptResultRW: RW[BuildChainedExecuteScriptTxResult] =
    macroRW
  implicit val buildChainedTxResultRW: RW[BuildChainedTxResult] = macroRW

  implicit val buildMultisigAddressRW: RW[BuildMultisigAddress] = macroRW

  implicit val buildMultisigAddressResultRW: RW[BuildMultisigAddressResult] = macroRW

  implicit val buildMultisigRW: RW[BuildMultisig] = macroRW

  implicit val buildSweepMultisigRW: RW[BuildSweepMultisig] = macroRW

  implicit val submitMultisigTransactionRW: RW[SubmitMultisig] = macroRW

  implicit val compilerOptionsRW: RW[CompilerOptions] = macroRW

  implicit val compileScriptRW: RW[Compile.Script] = macroRW

  implicit val compileContractRW: RW[Compile.Contract] = macroRW

  implicit val compileProjectRW: RW[Compile.Project] = macroRW

  implicit val compilePatchRW: RW[CompileProjectResult.Patch] =
    readwriter[String].bimap(_.value, CompileProjectResult.Patch(_))
  implicit val compileResultFieldsRW: RW[CompileResult.FieldsSig]     = macroRW
  implicit val compileResultFunctionRW: RW[CompileResult.FunctionSig] = macroRW
  implicit val compileResultMapsRW: RW[CompileResult.MapsSig]         = macroRW
  implicit val compileResultEventRW: RW[CompileResult.EventSig]       = macroRW
  implicit val compileResultConstantRW: RW[CompileResult.Constant]    = macroRW
  implicit val compileResultEnumFieldRW: RW[CompileResult.EnumField]  = macroRW
  implicit val compileResultEnumRW: RW[CompileResult.Enum]            = macroRW
  implicit val compileResultStructRW: RW[CompileResult.StructSig]     = macroRW
  implicit val compileScriptResultRW: RW[CompileScriptResult]         = macroRW
  implicit val compileContractResultRW: RW[CompileContractResult]     = macroRW
  implicit val compileProjectResultRW: RW[CompileProjectResult]       = macroRW

  implicit val statefulContractReader: Reader[StatefulContract] = StringReader.map { input =>
    val bs =
      Hex.from(input).getOrElse(throw Abort(s"Invalid hex string for stateful contract $input"))
    deserialize[StatefulContract](bs) match {
      case Right(contract) => contract
      case Left(error)     => throw Abort(s"Invalid stateful contract $input: $error")
    }
  }
  implicit val statefulContractWriter: Writer[StatefulContract] =
    StringWriter.comap(contract => Hex.toHexString(serialize(contract)))

  implicit val assetRW: ReadWriter[AssetState]                      = macroRW
  implicit val existingContractRW: ReadWriter[ContractState]        = macroRW
  implicit val testContractInputAssetRW: ReadWriter[TestInputAsset] = macroRW
  implicit val testContractRW: ReadWriter[TestContract]             = macroRW
  implicit val debugMessageRW: ReadWriter[DebugMessage]             = macroRW
  implicit val testContractResultRW: ReadWriter[TestContractResult] = macroRW

  implicit val callContractRW: ReadWriter[CallContract]                   = macroRW
  implicit val callContractSucceededRW: ReadWriter[CallContractSucceeded] = macroRW
  implicit val callContractFailedRW: ReadWriter[CallContractFailed]       = macroRW
  implicit val callContractResultRW: ReadWriter[CallContractResult]       = macroRW

  implicit val callTxScriptRW: ReadWriter[CallTxScript]             = macroRW
  implicit val callTxScriptResultRW: ReadWriter[CallTxScriptResult] = macroRW

  implicit val multipleCallContractRW: ReadWriter[MultipleCallContract]             = macroRW
  implicit val multipleCallContractResultRW: ReadWriter[MultipleCallContractResult] = macroRW

  implicit val txResultRW: RW[SubmitTxResult] = macroRW

  implicit val getHashesAtHeightRW: RW[GetHashesAtHeight] = macroRW

  implicit val hashesAtHeightRW: RW[HashesAtHeight] = macroRW

  implicit val getChainInfoRW: RW[GetChainInfo] = macroRW

  implicit val chainInfoRW: RW[ChainInfo] = macroRW

  implicit val getBlockRW: RW[GetBlock] = macroRW

  implicit val minerActionRW: RW[MinerAction] = readwriter[String].bimap(
    {
      case MinerAction.StartMining => "start-mining"
      case MinerAction.StopMining  => "stop-mining"
    },
    {
      case "start-mining" => MinerAction.StartMining
      case "stop-mining"  => MinerAction.StopMining
      case other          => throw Abort(s"Invalid miner action: $other")
    }
  )

  implicit val misbehaviorActionUnBanRW: RW[MisbehaviorAction.Unban] = macroRW
  implicit val misbehaviorActionBanRW: RW[MisbehaviorAction.Ban]     = macroRW
  implicit val misbehaviorActionRW: RW[MisbehaviorAction]            = macroRW

  implicit val discoveryActionUnreachableRW: RW[DiscoveryAction.Unreachable] = macroRW

  implicit val discoveryActionReachableRW: RW[DiscoveryAction.Reachable] = macroRW

  implicit val discoveryActionRW: RW[DiscoveryAction] = macroRW

  implicit val minerAddressesRW: RW[MinerAddresses] = macroRW

  implicit val peerInfoRW: ReadWriter[model.BrokerInfo] = {
    readwriter[ujson.Value].bimap[model.BrokerInfo](
      peer =>
        ujson.Obj(
          "cliqueId"  -> writeJs(peer.cliqueId),
          "brokerId"  -> writeJs(peer.brokerId),
          "brokerNum" -> writeJs(peer.brokerNum),
          "address"   -> writeJs(peer.address)
        ),
      json =>
        model.BrokerInfo.unsafe(
          read[CliqueId](json("cliqueId")),
          read[Int](json("brokerId")),
          read[Int](json("brokerNum")),
          read[InetSocketAddress](json("address"))
        )
    )
  }

  implicit val interCliqueSyncedStatusRW: RW[InterCliquePeerInfo] = macroRW

  implicit val mnemonicSizeRW: RW[Mnemonic.Size] = readwriter[Int].bimap(
    _.value,
    { size =>
      Mnemonic
        .Size(size)
        .getOrElse(
          throw Abort(
            s"Invalid mnemonic size: $size, expected: ${Mnemonic.Size.list.map(_.value).mkString(", ")}"
          )
        )
    }
  )

  implicit val valBoolRW: RW[ValBool]       = macroRW
  implicit val valU256RW: RW[ValU256]       = macroRW
  implicit val valI256RW: RW[ValI256]       = macroRW
  implicit val valAddressRW: RW[ValAddress] = macroRW
  implicit val valByteVecRW: RW[ValByteVec] = macroRW
  implicit val valArrayRW: RW[ValArray]     = macroRW
  implicit val valRW: RW[Val] = RW.merge(
    valBoolRW,
    valU256RW,
    valI256RW,
    valAddressRW,
    valByteVecRW,
    valArrayRW
  )

  implicit val apiKeyEncoder: Writer[ApiKey] = StringWriter.comap(_.value)
  implicit val apiKeyDecoder: Reader[ApiKey] = StringReader.map { raw =>
    ApiKey.from(raw) match {
      case Right(apiKey) => apiKey
      case Left(error)   => throw Abort(error)
    }
  }

  implicit val verifySignatureRW: RW[VerifySignature] = macroRW

  implicit val targetToHashrateRW: RW[TargetToHashrate]              = macroRW
  implicit val targetToHashrateResultRW: RW[TargetToHashrate.Result] = macroRW

  implicit val releaseVersionEncoder: Writer[model.ReleaseVersion] = StringWriter.comap(_.toString)
  implicit val releaseVersionDecoder: Reader[model.ReleaseVersion] = StringReader.map { raw =>
    model.ReleaseVersion.from(raw) match {
      case Some(version) => version
      case None          => throw Abort(s"Cannot decode version: $raw")
    }
  }

  implicit val contractEventRW: RW[ContractEvent]                       = macroRW
  implicit val eventsRW: RW[ContractEvents]                             = macroRW
  implicit val contractEventByTxIdRW: RW[ContractEventByTxId]           = macroRW
  implicit val eventsByTxIdRW: RW[ContractEventsByTxId]                 = macroRW
  implicit val contractEventByBlockHashRW: RW[ContractEventByBlockHash] = macroRW
  implicit val eventsByBlockHashRW: RW[ContractEventsByBlockHash]       = macroRW
  implicit val contractParentRW: RW[ContractParent]                     = macroRW
  implicit val subContractsRW: RW[SubContracts]                         = macroRW

<<<<<<< HEAD
  implicit val buildGrouplessTransferRW: RW[BuildGrouplessTransferTx]             = macroRW
  implicit val buildGrouplessExecuteScriptTxRW: RW[BuildGrouplessExecuteScriptTx] = macroRW
  implicit val buildGrouplessExecuteScriptTxResultRW: RW[BuildGrouplessExecuteScriptTxResult] =
    macroRW
  implicit val buildGrouplessDeployContractTxRW: RW[BuildGrouplessDeployContractTx] = macroRW
  implicit val buildGrouplessDeployContractTxResultRW: RW[BuildGrouplessDeployContractTxResult] =
    macroRW
=======
  implicit val addressAssetStateRW: RW[AddressAssetState] = macroRW
  implicit val simulationResultRW: RW[SimulationResult]   = macroRW
>>>>>>> b2c786e7

  private def bytesWriter[T <: RandomBytes]: Writer[T] =
    StringWriter.comap[T](_.toHexString)

  private def bytesReader[T <: RandomBytes](from: ByteString => Option[T]): Reader[T] =
    StringReader.map { input =>
      val keyOpt = for {
        bs  <- Hex.from(input)
        key <- from(bs)
      } yield key
      keyOpt.getOrElse(throw Abort(s"Unable to decode key from $input"))
    }
}<|MERGE_RESOLUTION|>--- conflicted
+++ resolved
@@ -499,7 +499,9 @@
   implicit val contractParentRW: RW[ContractParent]                     = macroRW
   implicit val subContractsRW: RW[SubContracts]                         = macroRW
 
-<<<<<<< HEAD
+  implicit val addressAssetStateRW: RW[AddressAssetState] = macroRW
+  implicit val simulationResultRW: RW[SimulationResult]   = macroRW
+
   implicit val buildGrouplessTransferRW: RW[BuildGrouplessTransferTx]             = macroRW
   implicit val buildGrouplessExecuteScriptTxRW: RW[BuildGrouplessExecuteScriptTx] = macroRW
   implicit val buildGrouplessExecuteScriptTxResultRW: RW[BuildGrouplessExecuteScriptTxResult] =
@@ -507,10 +509,6 @@
   implicit val buildGrouplessDeployContractTxRW: RW[BuildGrouplessDeployContractTx] = macroRW
   implicit val buildGrouplessDeployContractTxResultRW: RW[BuildGrouplessDeployContractTxResult] =
     macroRW
-=======
-  implicit val addressAssetStateRW: RW[AddressAssetState] = macroRW
-  implicit val simulationResultRW: RW[SimulationResult]   = macroRW
->>>>>>> b2c786e7
 
   private def bytesWriter[T <: RandomBytes]: Writer[T] =
     StringWriter.comap[T](_.toHexString)
