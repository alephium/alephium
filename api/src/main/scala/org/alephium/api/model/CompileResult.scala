// Copyright 2018 The Alephium Authors
// This file is part of the alephium project.
//
// The library is free software: you can redistribute it and/or modify
// it under the terms of the GNU Lesser General Public License as published by
// the Free Software Foundation, either version 3 of the License, or
// (at your option) any later version.
//
// The library is distributed in the hope that it will be useful,
// but WITHOUT ANY WARRANTY; without even the implied warranty of
// MERCHANTABILITY or FITNESS FOR A PARTICULAR PURPOSE. See the
// GNU Lesser General Public License for more details.
//
// You should have received a copy of the GNU Lesser General Public License
// along with the library. If not, see <http://www.gnu.org/licenses/>.

package org.alephium.api.model

import scala.jdk.CollectionConverters.IteratorHasAsScala

import org.alephium.protocol.Hash
import org.alephium.protocol.model.ReleaseVersion
import org.alephium.protocol.vm
import org.alephium.protocol.vm.StatefulContext
import org.alephium.ralph.{Ast, CompiledContract, CompiledScript}
import org.alephium.serde.serialize
import org.alephium.util.{AVector, DiffMatchPatch, Hex}

final case class CompileScriptResult(
    version: String,
    name: String,
    bytecodeTemplate: String,
    bytecodeDebugPatch: CompileProjectResult.Patch,
    fields: CompileResult.FieldsSig,
    functions: AVector[CompileResult.FunctionSig],
    warnings: AVector[String]
) extends CompileResult.Versioned

object CompileScriptResult {
  def from(compiled: CompiledScript): CompileScriptResult = {
    val bytecodeTemplate      = compiled.code.toTemplateString()
    val bytecodeDebugTemplate = compiled.debugCode.toTemplateString()
    val scriptAst             = compiled.ast
    val fields = CompileResult.FieldsSig(
      scriptAst.getTemplateVarsNames(),
      scriptAst.getTemplateVarsTypes(),
      scriptAst.getTemplateVarsMutability()
    )
    CompileScriptResult(
      ReleaseVersion.current.toString(),
      scriptAst.name,
      bytecodeTemplate,
      CompileProjectResult.diffPatch(bytecodeTemplate, bytecodeDebugTemplate),
      fields = fields,
      functions = AVector.from(scriptAst.funcs.view.map(CompileResult.FunctionSig.from)),
      warnings = compiled.warnings
    )
  }
}

@SuppressWarnings(Array("org.wartremover.warts.DefaultArguments"))
final case class CompileContractResult(
    version: String,
    name: String,
    bytecode: String,
    bytecodeDebugPatch: CompileProjectResult.Patch,
    codeHash: Hash,
    codeHashDebug: Hash,
    fields: CompileResult.FieldsSig,
    functions: AVector[CompileResult.FunctionSig],
    constants: AVector[CompileResult.Constant],
    enums: AVector[CompileResult.Enum],
    events: AVector[CompileResult.EventSig],
    warnings: AVector[String],
    stdInterfaceId: Option[String] = None
) extends CompileResult.Versioned

object CompileContractResult {
  def from(compiled: CompiledContract): CompileContractResult = {
    val contractAst = compiled.ast
    assume(contractAst.templateVars.isEmpty) // Template variable is disabled right now
    val bytecode      = Hex.toHexString(serialize(compiled.code))
    val debugBytecode = Hex.toHexString(serialize(compiled.debugCode))
    val fields = CompileResult.FieldsSig(
      contractAst.getFieldNames(),
      contractAst.getFieldTypes(),
      contractAst.getFieldMutability()
    )
    CompileContractResult(
      ReleaseVersion.current.toString(),
      contractAst.name,
      bytecode,
      CompileProjectResult.diffPatch(bytecode, debugBytecode),
      compiled.code.hash,
      compiled.debugCode.hash,
      fields,
      functions = AVector.from(contractAst.funcs.view.map(CompileResult.FunctionSig.from)),
      events = AVector.from(contractAst.events.map(CompileResult.EventSig.from)),
      constants =
        AVector.from(contractAst.getCalculatedConstants().map(CompileResult.Constant.from.tupled)),
      enums = AVector.from(contractAst.enums.map(CompileResult.Enum.from)),
      warnings = compiled.warnings,
      stdInterfaceId = if (contractAst.hasStdIdField) {
        contractAst.stdInterfaceId.map(id =>
          Hex.toHexString(id.bytes.drop(Ast.StdInterfaceIdPrefix.length))
        )
      } else {
        None
      }
    )
  }
}

@SuppressWarnings(Array("org.wartremover.warts.DefaultArguments"))
final case class CompileProjectResult(
    contracts: AVector[CompileContractResult],
    scripts: AVector[CompileScriptResult],
    structs: Option[AVector[CompileResult.StructSig]] = None
)

object CompileProjectResult {
  def from(
      contracts: AVector[CompiledContract],
      scripts: AVector[CompiledScript],
      structs: AVector[Ast.Struct]
  ): CompileProjectResult = {
    val compiledContracts = contracts.map(c => CompileContractResult.from(c))
    val compiledScripts   = scripts.map(s => CompileScriptResult.from(s))
    CompileProjectResult(
      compiledContracts,
      compiledScripts,
      Option.when(structs.nonEmpty)(structs.map(CompileResult.StructSig.from))
    )
  }

  final case class Patch(value: String) extends AnyVal

  def diffPatch(code: String, debugCode: String): Patch = {
    val diffs = new DiffMatchPatch().diff_main(code, debugCode)
    if (diffs.size() == 1 && diffs.get(0).operation == DiffMatchPatch.Operation.EQUAL) {
      // both are equal, no need to patch
      Patch("")
    } else {
      val diffsConverted = diffs.iterator().asScala.map { diff =>
        diff.operation match {
          case DiffMatchPatch.Operation.EQUAL  => s"=${diff.text.length}"
          case DiffMatchPatch.Operation.DELETE => s"-${diff.text.length}"
          case DiffMatchPatch.Operation.INSERT => s"+${diff.text}"
        }
      }
      Patch(diffsConverted.mkString(""))
    }
  }

  def applyPatchUnsafe(code: String, patch: Patch): String = {
    val pattern   = "[=+-][0-9a-f]*".r
    var index     = 0
    val debugCode = new StringBuilder()
    pattern.findAllIn(patch.value).foreach { part =>
      part(0) match {
        case '=' =>
          val length = part.tail.toInt
          debugCode ++= (code.slice(index, index + length))
          index = index + length
        case '+' =>
          debugCode ++= (part.tail)
        case '-' =>
          index = index + part.tail.toInt
      }
    }
    debugCode.result()
  }
}

object CompileResult {
  trait Versioned {
    def version: String
  }

  final case class FieldsSig(
      names: AVector[String],
      types: AVector[String],
      isMutable: AVector[Boolean]
  )

  final case class FunctionSig(
      name: String,
      usePreapprovedAssets: Boolean,
      useAssetsInContract: Boolean,
      isPublic: Boolean,
      paramNames: AVector[String],
      paramTypes: AVector[String],
      paramIsMutable: AVector[Boolean],
      returnTypes: AVector[String]
  )
  object FunctionSig {
    def from(func: Ast.FuncDef[StatefulContext]): FunctionSig = {
      FunctionSig(
        func.id.name,
        func.usePreapprovedAssets,
        func.useAssetsInContract != Ast.NotUseContractAssets,
        func.isPublic,
        func.getArgNames(),
        func.getArgTypeSignatures(),
        func.getArgMutability(),
        func.getReturnSignatures()
      )
    }
  }

  final case class Constant(name: String, value: Val)
  object Constant {
<<<<<<< HEAD
    def from(ident: Ast.Ident, value: vm.Val): Constant = {
      Constant(ident.name, Val.from(value))
=======
    def from(constantDef: Ast.ConstantVarDef[StatefulContext]): Constant = {
      Constant(constantDef.name, Val.from(constantDef.value.v))
>>>>>>> a0d6afee
    }
  }

  final case class EnumField(name: String, value: Val)
  object EnumField {
    def from(enumFieldDef: Ast.EnumField[StatefulContext]): EnumField = {
      EnumField(enumFieldDef.name, Val.from(enumFieldDef.value.v))
    }
  }

  final case class Enum(name: String, fields: AVector[EnumField])
  object Enum {
    def from(enumDef: Ast.EnumDef[StatefulContext]): Enum = {
      Enum(enumDef.name, AVector.from(enumDef.fields.map(EnumField.from)))
    }
  }

  final case class EventSig(
      name: String,
      fieldNames: AVector[String],
      fieldTypes: AVector[String]
  )
  object EventSig {
    def from(event: Ast.EventDef): EventSig = {
      EventSig(
        event.name,
        event.getFieldNames(),
        event.getFieldTypeSignatures()
      )
    }
  }

  final case class StructSig(
      name: String,
      fieldNames: AVector[String],
      fieldTypes: AVector[String],
      isMutable: AVector[Boolean]
  )
  object StructSig {
    def from(struct: Ast.Struct): StructSig = {
      StructSig(
        struct.id.name,
        struct.getFieldNames(),
        struct.getFieldTypeSignatures(),
        struct.getFieldsMutability()
      )
    }
  }
}<|MERGE_RESOLUTION|>--- conflicted
+++ resolved
@@ -210,13 +210,8 @@
 
   final case class Constant(name: String, value: Val)
   object Constant {
-<<<<<<< HEAD
     def from(ident: Ast.Ident, value: vm.Val): Constant = {
       Constant(ident.name, Val.from(value))
-=======
-    def from(constantDef: Ast.ConstantVarDef[StatefulContext]): Constant = {
-      Constant(constantDef.name, Val.from(constantDef.value.v))
->>>>>>> a0d6afee
     }
   }
 
