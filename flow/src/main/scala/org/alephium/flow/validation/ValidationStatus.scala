// Copyright 2018 The Alephium Authors
// This file is part of the alephium project.
//
// The library is free software: you can redistribute it and/or modify
// it under the terms of the GNU Lesser General Public License as published by
// the Free Software Foundation, either version 3 of the License, or
// (at your option) any later version.
//
// The library is distributed in the hope that it will be useful,
// but WITHOUT ANY WARRANTY; without even the implied warranty of
// MERCHANTABILITY or FITNESS FOR A PARTICULAR PURPOSE. See the
// GNU Lesser General Public License for more details.
//
// You should have received a copy of the GNU Lesser General Public License
// along with the library. If not, see <http://www.gnu.org/licenses/>.

package org.alephium.flow.validation

import org.alephium.io.{IOError, IOResult}
import org.alephium.protocol.model.{BlockHash, Transaction}
import org.alephium.protocol.vm._
import org.alephium.serde.SerdeError
import org.alephium.util.AVector

// scalastyle:off number.of.types

sealed trait InvalidStatus extends Product {
  val name = productPrefix
}

sealed trait InvalidBlockStatus extends InvalidStatus

sealed trait InvalidHeaderStatus extends InvalidBlockStatus

// TBD: final case object InvalidBlockSize               extends InvalidBlockStatus
final case object InvalidGroup                                      extends InvalidBlockStatus
final case object InvalidGenesisVersion                             extends InvalidHeaderStatus
final case object InvalidGenesisTimeStamp                           extends InvalidHeaderStatus
final case object InvalidGenesisDeps                                extends InvalidHeaderStatus
final case object InvalidGenesisDepStateHash                        extends InvalidHeaderStatus
final case object InvalidGenesisWorkAmount                          extends InvalidHeaderStatus
final case object InvalidGenesisWorkTarget                          extends InvalidHeaderStatus
final case object InvalidBlockVersion                               extends InvalidHeaderStatus
final case object NoIncreasingTimeStamp                             extends InvalidHeaderStatus
final case object EarlierThanLaunchTimeStamp                        extends InvalidHeaderStatus
final case object TooAdvancedTimeStamp                              extends InvalidHeaderStatus
final case object InvalidWorkAmount                                 extends InvalidHeaderStatus
final case object InvalidPoLWWorkAmount                             extends InvalidHeaderStatus
final case object InvalidWorkTarget                                 extends InvalidHeaderStatus
final case object CannotEnablePoLW                                  extends InvalidHeaderStatus
final case object InvalidUncleTimeStamp                             extends InvalidHeaderStatus
final case object InvalidHeaderFlow                                 extends InvalidHeaderStatus
final case object InvalidDepsNum                                    extends InvalidHeaderStatus
final case object InvalidDepsIndex                                  extends InvalidHeaderStatus
final case class MissingDeps(hashes: AVector[BlockHash])            extends InvalidHeaderStatus
final case object InvalidDepStateHash                               extends InvalidHeaderStatus
final case class HeaderIOError(e: IOError)                          extends InvalidHeaderStatus
final case object EmptyTransactionList                              extends InvalidBlockStatus
final case object TooManyTransactions                               extends InvalidBlockStatus
final case object TxGasPriceNonDecreasing                           extends InvalidBlockStatus
final case object TooMuchGasUsed                                    extends InvalidBlockStatus
final case object InvalidCoinbaseFormat                             extends InvalidBlockStatus
final case object InvalidCoinbaseData                               extends InvalidBlockStatus
final case object InvalidCoinbaseReward                             extends InvalidBlockStatus
final case object InvalidCoinbaseLockedAmount                       extends InvalidBlockStatus
final case object InvalidCoinbaseLockupPeriod                       extends InvalidBlockStatus
final case object InvalidTxsMerkleRoot                              extends InvalidBlockStatus
final case object BlockDoubleSpending                               extends InvalidBlockStatus
final case class ExistInvalidTx(t: Transaction, e: InvalidTxStatus) extends InvalidBlockStatus
final case object InvalidFlowDeps                                   extends InvalidBlockStatus
final case object InvalidFlowTxs                                    extends InvalidBlockStatus
final case object InvalidTestnetMiner extends InvalidBlockStatus {
  lazy val errorMessage =
    "The testnet is currently limited to whitelisted miners only. To test miners or pools, please set up a local testnet following the documentation: " +
      "https://github.com/alephium/alephium-stack/tree/master/mining-pool-local-testnet"

  override def toString: String = errorMessage
}
case object InvalidBlockHeight extends InvalidBlockStatus

sealed trait InvalidPoLWStatus                  extends InvalidBlockStatus
case object InvalidPoLWInputUnlockScript        extends InvalidPoLWStatus
case object PoLWUnlockScriptNotTheSame          extends InvalidPoLWStatus
case object InvalidPoLWChangeOutputLockupScript extends InvalidPoLWStatus
case object InvalidPoLWCoinbaseFormat           extends InvalidPoLWStatus
case object InvalidPoLWBeforeRhoneHardFork      extends InvalidPoLWStatus

sealed trait InvalidGhostUncleStatus              extends InvalidBlockStatus
case object InvalidGhostUnclesBeforeRhoneHardFork extends InvalidGhostUncleStatus
case object InvalidGhostUncleSize                 extends InvalidGhostUncleStatus
case object UnsortedGhostUncles                   extends InvalidGhostUncleStatus
case object InvalidGhostUncleDeps                 extends InvalidGhostUncleStatus
case object NotGhostUnclesForTheBlock             extends InvalidGhostUncleStatus
case object GhostUncleHashConflictWithParentHash  extends InvalidGhostUncleStatus
case object GhostUnclesAlreadyUsed                extends InvalidGhostUncleStatus
case object GhostUncleDoesNotExist                extends InvalidGhostUncleStatus
case object InvalidGhostUncleMiner                extends InvalidGhostUncleStatus

object ValidationStatus {
  private[validation] def invalidHeader[T](status: InvalidHeaderStatus): HeaderValidationResult[T] =
    Left(Right(status))
  private[validation] def invalidBlock[T](status: InvalidBlockStatus): BlockValidationResult[T] =
    Left(Right(status))
  private[validation] def invalidTx[T](status: InvalidTxStatus): TxValidationResult[T] =
    Left(Right(status))
  private[validation] def validHeader[T](t: T): HeaderValidationResult[T] = Right(t)
  private[validation] def validBlock[T](t: T): BlockValidationResult[T]   = Right(t)
  private[validation] def validTx[T](t: T): TxValidationResult[T]         = Right(t)

  private[validation] def from[Invalid, T](
      result: IOResult[T]
  ): Either[Either[IOError, Invalid], T] = {
    result match {
      case Right(t)    => Right(t)
      case Left(error) => Left(Left(error))
    }
  }

  @inline private[validation] def fromExeResult[T](
      result: ExeResult[T],
      wrapper: ExeFailure => InvalidTxStatus
  ): TxValidationResult[T] = {
    result match {
      case Right(value)       => validTx(value)
      case Left(Right(error)) => invalidTx(wrapper(error))
      case Left(Left(error)) =>
        error.error match {
          case e: IOError.KeyNotFound => invalidTx(wrapper(UncaughtKeyNotFoundError(e)))
          case e: IOError.Serde       => invalidTx(wrapper(UncaughtSerdeError(e)))
          case e                      => Left(Left(e))
        }
    }
  }

  @inline private[validation] def fromOption[T](
      result: Option[T],
      error: InvalidTxStatus
  ): TxValidationResult[T] = {
    result.toRight(Right(error))
  }

  private[validation] def convert[T](x: Either[Either[IOError, T], Unit], default: T): IOResult[T] =
    x match {
      case Left(Left(error)) => Left(error)
      case Left(Right(t))    => Right(t)
      case Right(())         => Right(default)
    }

  private[validation] def convert[T](
      t: Transaction,
      x: TxValidationResult[T]
  ): BlockValidationResult[T] =
    x match {
      case Left(Left(error)) => Left(Left(error))
      case Left(Right(e))    => Left(Right(ExistInvalidTx(t, e)))
      case Right(t)          => Right(t)
    }
}

sealed trait InvalidTxStatus extends InvalidStatus

final case object InvalidTxVersion                              extends InvalidTxStatus
final case object InvalidNetworkId                              extends InvalidTxStatus
final case object TooManyInputs                                 extends InvalidTxStatus
final case object ContractInputForInterGroupTx                  extends InvalidTxStatus
final case object NoOutputs                                     extends InvalidTxStatus
final case object TooManyOutputs                                extends InvalidTxStatus
final case object GeneratedOutputForInterGroupTx                extends InvalidTxStatus
final case object InvalidStartGas                               extends InvalidTxStatus
final case object InvalidGasPrice                               extends InvalidTxStatus
final case object InvalidOutputStats                            extends InvalidTxStatus
final case object DuplicatedInputs                              extends InvalidTxStatus
final case object InvalidInputGroupIndex                        extends InvalidTxStatus
final case object InvalidOutputGroupIndex                       extends InvalidTxStatus
final case object TxDoubleSpending                              extends InvalidTxStatus
final case object TooManyKeysInMultisig                         extends InvalidTxStatus
final case object OutputDataSizeExceeded                        extends InvalidTxStatus
final case object NonExistInput                                 extends InvalidTxStatus
final case object TimeLockedTx                                  extends InvalidTxStatus
final case object InvalidAlphBalance                            extends InvalidTxStatus
final case object InvalidTokenBalance                           extends InvalidTxStatus
final case object BalanceOverFlow                               extends InvalidTxStatus
final case object InvalidWitnessLength                          extends InvalidTxStatus
final case object InvalidPublicKeyHash                          extends InvalidTxStatus
final case object InvalidScriptHash                             extends InvalidTxStatus
final case object InvalidSignature                              extends InvalidTxStatus
final case object TooManyInputSignatures                        extends InvalidTxStatus
final case object TooManyScriptSignatures                       extends InvalidTxStatus
final case object UnexpectedScriptSignatures                    extends InvalidTxStatus
final case object InvalidNumberOfPublicKey                      extends InvalidTxStatus
final case object InvalidP2mpkhUnlockScript                     extends InvalidTxStatus
final case object OutOfGas                                      extends InvalidTxStatus
final case object NotEnoughSignature                            extends InvalidTxStatus
final case object InvalidUnlockScriptType                       extends InvalidTxStatus
final case class InvalidUnlockScript(error: ExeFailure)         extends InvalidTxStatus
final case object CreateContractWithOldId                       extends InvalidTxStatus
final case class WorldStateIOError(error: IOError)              extends InvalidTxStatus
final case object UnexpectedTxScript                            extends InvalidTxStatus
final case class UnlockScriptExeFailed(error: ExeFailure)       extends InvalidTxStatus
final case class TxScriptExeFailed(error: ExeFailure)           extends InvalidTxStatus
final case object ContractInputsShouldBeEmptyForFailedTxScripts extends InvalidTxStatus
final case object InvalidContractInputs                         extends InvalidTxStatus
final case object InvalidGeneratedOutputs                       extends InvalidTxStatus
final case object InvalidRemainingBalancesForFailedScriptTx     extends InvalidTxStatus
final case object InvalidScriptExecutionFlag                    extends InvalidTxStatus
final case object UsingBreakingInstrs                           extends InvalidTxStatus
<<<<<<< HEAD
case object InvalidLockupScriptPreDanue                         extends InvalidTxStatus
final case class InvalidWebauthnPayload(error: SerdeError)      extends InvalidTxStatus
=======
case object InvalidLockupScriptPreDanube                        extends InvalidTxStatus
>>>>>>> 09f7b353
<|MERGE_RESOLUTION|>--- conflicted
+++ resolved
@@ -204,9 +204,5 @@
 final case object InvalidRemainingBalancesForFailedScriptTx     extends InvalidTxStatus
 final case object InvalidScriptExecutionFlag                    extends InvalidTxStatus
 final case object UsingBreakingInstrs                           extends InvalidTxStatus
-<<<<<<< HEAD
-case object InvalidLockupScriptPreDanue                         extends InvalidTxStatus
-final case class InvalidWebauthnPayload(error: SerdeError)      extends InvalidTxStatus
-=======
 case object InvalidLockupScriptPreDanube                        extends InvalidTxStatus
->>>>>>> 09f7b353
+final case class InvalidWebauthnPayload(error: SerdeError)      extends InvalidTxStatus