--- conflicted
+++ resolved
@@ -148,13 +148,8 @@
         val blockchain = flow.getBlockChain(chainIndex)
         for {
           _ <- checkUncleSize(uncleHashes)
-<<<<<<< HEAD
-          _ <- checkDuplicateUncles(uncleHashes)
+          _ <- checkUncleOrder(uncleHashes)
           uncleBlocks <- uncleHashes.mapE(blockchain.getBlock) match {
-=======
-          _ <- checkUncleOrder(uncleHashes)
-          uncleHeaders <- uncleHashes.mapE(blockchain.getBlockHeader) match {
->>>>>>> d59e369d
             case Left(IOError.KeyNotFound(_)) => invalidBlock(UncleDoesNotExist)
             case result                       => from(result)
           }
