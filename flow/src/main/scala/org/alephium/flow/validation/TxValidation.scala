// Copyright 2018 The Alephium Authors
// This file is part of the alephium project.
//
// The library is free software: you can redistribute it and/or modify
// it under the terms of the GNU Lesser General Public License as published by
// the Free Software Foundation, either version 3 of the License, or
// (at your option) any later version.
//
// The library is distributed in the hope that it will be useful,
// but WITHOUT ANY WARRANTY; without even the implied warranty of
// MERCHANTABILITY or FITNESS FOR A PARTICULAR PURPOSE. See the
// GNU Lesser General Public License for more details.
//
// You should have received a copy of the GNU Lesser General Public License
// along with the library. If not, see <http://www.gnu.org/licenses/>.

package org.alephium.flow.validation

import scala.collection.mutable

import akka.util.ByteString

<<<<<<< HEAD
import org.alephium.crypto.SecP256R1PublicKey
=======
import org.alephium.crypto.{ED25519, ED25519PublicKey, SecP256R1, SecP256R1PublicKey}
>>>>>>> 1556734f
import org.alephium.flow.core.{BlockFlow, BlockFlowGroupView, FlowUtils}
import org.alephium.io.IOResult
import org.alephium.protocol.{ALPH, Hash, PublicKey, SignatureSchema}
import org.alephium.protocol.config.{GroupConfig, NetworkConfig}
import org.alephium.protocol.model._
import org.alephium.protocol.vm.{InvalidSignature => _, OutOfGas => VMOutOfGas, _}
import org.alephium.protocol.vm.StatefulVM.TxScriptExecution
import org.alephium.util.{AVector, EitherF, TimeStamp, U256}

// scalastyle:off number.of.methods file.size.limit
trait TxValidation {
  import ValidationStatus._

  implicit def groupConfig: GroupConfig
  implicit def networkConfig: NetworkConfig
  implicit def logConfig: LogConfig

  private def validateTxTemplate(
      tx: TransactionTemplate,
      chainIndex: ChainIndex,
      groupView: BlockFlowGroupView[WorldState.Cached],
      blockEnv: BlockEnv
  ): TxValidationResult[Unit] = {
    tx.unsigned.scriptOpt match {
      case Some(script) =>
        validateScriptTxTemplate(tx, script, chainIndex, groupView, blockEnv)
      case None =>
        validateNonScriptTxTemplate(tx, chainIndex, groupView, blockEnv)
    }
  }

  private def validateScriptTxTemplate(
      tx: TransactionTemplate,
      script: StatefulScript,
      chainIndex: ChainIndex,
      groupView: BlockFlowGroupView[WorldState.Cached],
      blockEnv: BlockEnv
  ): TxValidationResult[Unit] = {
    val txIndex = 0 // Always 0 for tx template validation
    for {
      preOutputs <- fromGetPreOutputs(groupView.getPreAssetOutputs(tx.unsigned.inputs))
      // the tx might fail afterwards
      failedTx <- FlowUtils
        .convertFailedScriptTx(preOutputs, tx, script)
        .toRight(Right(InvalidRemainingBalancesForFailedScriptTx))
      _ <- checkStateless(
        chainIndex,
        failedTx,
        checkDoubleSpending = true,
        blockEnv.getHardFork(),
        isCoinbase = false
      )
      _ <- checkStatefulExceptTxScript(failedTx, blockEnv, preOutputs.as[TxOutput], None, txIndex)
      // the tx should succeed
      _ <- validateSuccessfulScriptTxTemplate(
        tx,
        script,
        chainIndex,
        groupView,
        blockEnv,
        preOutputs,
        txIndex
      )
    } yield ()
  }

  def validateSuccessfulScriptTxTemplate(
      tx: TransactionTemplate,
      script: StatefulScript,
      chainIndex: ChainIndex,
      groupView: BlockFlowGroupView[WorldState.Cached],
      blockEnv: BlockEnv,
      preOutputs: AVector[AssetOutput],
      txIndex: Int
  ): TxValidationResult[Transaction] = {
    val stagingWorldState = groupView.worldState.staging()
    val scriptBaseGas     = GasCall.scriptBaseGas(script.bytes.length)
    for {
      gasRemaining0 <- fromOption(tx.unsigned.gasAmount.sub(scriptBaseGas), OutOfGas)
      exeResult <- fromExeResult(
        StatefulVM.runTxScript(
          stagingWorldState,
          blockEnv,
          tx,
          preOutputs,
          script,
          gasRemaining0,
          txIndex
        ),
        TxScriptExeFailed.apply
      )
      exeGas       = gasRemaining0.subUnsafe(exeResult.gasBox)
      successfulTx = FlowUtils.convertSuccessfulTx(tx, exeResult)
      _ <- checkStateless(
        chainIndex,
        successfulTx,
        checkDoubleSpending = false,
        blockEnv.getHardFork(),
        isCoinbase = false
      ) // checked already
      gasRemaining1 <- checkStatefulExceptTxScript(
        successfulTx,
        blockEnv,
        preOutputs.as[TxOutput] ++ exeResult.contractPrevOutputs,
        None,
        txIndex
      )
      gasRemaining2 <- fromOption(gasRemaining1.sub(scriptBaseGas), OutOfGas)
      _             <- fromOption(gasRemaining2.sub(exeGas), TxScriptExeFailed(VMOutOfGas))
    } yield {
      stagingWorldState.commit()
      successfulTx
    }
  }

  private def validateNonScriptTxTemplate(
      tx: TransactionTemplate,
      chainIndex: ChainIndex,
      groupView: BlockFlowGroupView[WorldState.Cached],
      blockEnv: BlockEnv
  ): TxValidationResult[Unit] = {
    assume(tx.unsigned.scriptOpt.isEmpty)
    val fullTx = FlowUtils.convertNonScriptTx(tx)
    for {
      _ <- checkStateless(
        chainIndex,
        fullTx,
        checkDoubleSpending = true,
        blockEnv.getHardFork(),
        isCoinbase = false
      )
      preOutputs <- fromGetPreOutputs(groupView.getPreAssetOutputs(tx.unsigned.inputs))
      _ <- checkStateful(
        chainIndex,
        fullTx,
        groupView.worldState,
        preOutputs.as[TxOutput],
        None,
        blockEnv,
        0 // Always 0 for tx template validation
      )
    } yield ()
  }

  def validateMempoolTxTemplate(
      tx: TransactionTemplate,
      flow: BlockFlow
  ): TxValidationResult[Unit] = {
    for {
      chainIndex <- getChainIndex(tx)
      blockEnv   <- from(flow.getDryrunBlockEnv(chainIndex))
      groupView  <- from(flow.getMutableGroupViewIncludePool(chainIndex.from))
      _ <- validateTxTemplate(
        tx,
        chainIndex,
        groupView,
        blockEnv
      )
    } yield ()
  }

  def validateTxOnlyForTest(
      tx: Transaction,
      flow: BlockFlow,
      hardForkOpt: Option[HardFork]
  ): TxValidationResult[Unit] = {
    for {
      chainIndex <- getChainIndex(tx)
      blockEnv   <- from(flow.getDryrunBlockEnv(chainIndex))
      hardFork = hardForkOpt.getOrElse(blockEnv.hardFork)
      groupView <- from(flow.getMutableGroupViewForTxHandling(chainIndex.from, hardFork))
      _ <- validateTx(
        tx,
        chainIndex,
        groupView,
        hardForkOpt.map(hardFork => blockEnv.copy(hardFork = hardFork)).getOrElse(blockEnv),
        None,
        checkDoubleSpending = true,
        0 // Always 0 for tx template validation
      )
    } yield ()
  }

  private[validation] def validateTx(
      tx: Transaction,
      chainIndex: ChainIndex,
      groupView: BlockFlowGroupView[WorldState.Cached],
      blockEnv: BlockEnv,
      coinbaseNetReward: Option[U256],
      checkDoubleSpending: Boolean, // for block txs, this has been checked in block validation
      txIndex: Int
  ): TxValidationResult[Unit] = {
    for {
      _ <- checkStateless(
        chainIndex,
        tx,
        checkDoubleSpending,
        blockEnv.getHardFork(),
        isCoinbase = coinbaseNetReward.nonEmpty
      )
      preOutputs <- fromGetPreOutputs(groupView.getPreOutputs(tx, blockEnv.newOutputRefCache))
      _ <- checkStateful(
        chainIndex,
        tx,
        groupView.worldState,
        preOutputs,
        coinbaseNetReward,
        blockEnv,
        txIndex
      )
    } yield ()
  }

  protected def fromGetPreOutputs[Output <: TxOutput](
      getPreOutputs: IOResult[Option[AVector[Output]]]
  ): TxValidationResult[AVector[Output]] = {
    getPreOutputs match {
      case Right(Some(outputs)) => Right(outputs)
      case Right(None)          => Left(Right(NonExistInput))
      case Left(error)          => Left(Left(error))
    }
  }

  protected[validation] def checkBlockTx(
      chainIndex: ChainIndex,
      tx: Transaction,
      groupView: BlockFlowGroupView[WorldState.Cached],
      blockEnv: BlockEnv,
      coinbaseNetReward: Option[U256],
      txIndex: Int
  ): TxValidationResult[Unit] = {
    for {
      _ <- validateTx(
        tx,
        chainIndex,
        groupView,
        blockEnv,
        coinbaseNetReward,
        // checkDoubleSpending is false as it has been checked in block validation
        checkDoubleSpending = false,
        txIndex
      )
    } yield ()
  }

  protected[validation] def checkStateless(
      chainIndex: ChainIndex,
      tx: Transaction,
      checkDoubleSpending: Boolean,
      hardFork: HardFork,
      isCoinbase: Boolean
  ): TxValidationResult[Unit] = {
    for {
      _ <- checkVersion(tx)
      _ <- checkNetworkId(tx)
      _ <- checkInputNum(tx, chainIndex.isIntraGroup)
      _ <- checkOutputNum(tx, chainIndex.isIntraGroup)
      _ <- checkScriptSigNum(tx, chainIndex.isIntraGroup)
      _ <- checkGasBound(tx, isCoinbase, hardFork)
      _ <- checkOutputStats(tx, hardFork)
      _ <- checkChainIndex(tx, chainIndex)
      _ <- checkUniqueInputs(tx, checkDoubleSpending)
    } yield ()
  }
  protected[validation] def checkStateful(
      chainIndex: ChainIndex,
      tx: Transaction,
      worldState: WorldState.Cached,
      preOutputs: AVector[TxOutput],
      coinbaseNetReward: Option[U256],
      blockEnv: BlockEnv,
      txIndex: Int
  ): TxValidationResult[Unit] = {
    for {
      gasRemaining <- checkStatefulExceptTxScript(
        tx,
        blockEnv,
        preOutputs,
        coinbaseNetReward,
        txIndex
      )
      preAssetOutputs = getPrevAssetOutputs(preOutputs, tx)
      _ <- checkTxScript(
        chainIndex,
        tx,
        gasRemaining,
        worldState,
        preAssetOutputs,
        blockEnv,
        txIndex
      )
    } yield ()
  }
  protected[validation] def checkStatefulExceptTxScript(
      tx: Transaction,
      blockEnv: BlockEnv,
      preOutputs: AVector[TxOutput],
      coinbaseNetReward: Option[U256],
      txIndex: Int
  ): TxValidationResult[GasBox] = {
    for {
      _ <- checkLockTime(preOutputs, blockEnv.timeStamp)
      _ <- checkAlphBalance(tx, preOutputs, coinbaseNetReward)
      _ <- checkTokenBalance(tx, preOutputs)
      gasRemaining <- checkGasAndWitnesses(
        tx,
        preOutputs,
        blockEnv,
        coinbaseNetReward.isDefined,
        txIndex
      )
    } yield gasRemaining
  }

  protected def getPrevAssetOutputs(
      prevOutputs: AVector[TxOutput],
      tx: Transaction
  ): AVector[AssetOutput] = {
    prevOutputs.take(tx.unsigned.inputs.length).asUnsafe[AssetOutput]
  }

  // format off for the sake of reading and checking rules
  // format: off
  protected[validation] def checkVersion(tx: Transaction): TxValidationResult[Unit]
  protected[validation] def checkNetworkId(tx: Transaction): TxValidationResult[Unit]
  protected[validation] def checkInputNum(tx: Transaction, isIntraGroup: Boolean): TxValidationResult[Unit]
  protected[validation] def checkOutputNum(tx: Transaction, isIntraGroup: Boolean): TxValidationResult[Unit]
  protected[validation] def checkScriptSigNum(tx: Transaction, isIntraGroup: Boolean): TxValidationResult[Unit]
  protected[validation] def checkGasBound(tx: TransactionAbstract, isCoinbase: Boolean, hardFork: HardFork): TxValidationResult[Unit]
  protected[validation] def checkOutputStats(tx: Transaction, hardFork: HardFork): TxValidationResult[U256]
  protected[validation] def getChainIndex(tx: TransactionAbstract): TxValidationResult[ChainIndex]
  protected[validation] def checkChainIndex(tx: Transaction, expected: ChainIndex): TxValidationResult[Unit]
  protected[validation] def checkUniqueInputs(tx: Transaction, checkDoubleSpending: Boolean): TxValidationResult[Unit]

  protected[validation] def checkLockTime(preOutputs: AVector[TxOutput], headerTs: TimeStamp): TxValidationResult[Unit]
  protected[validation] def checkAlphBalance(tx: Transaction, preOutputs: AVector[TxOutput], coinbaseNetReward: Option[U256]): TxValidationResult[Unit]
  protected[validation] def checkTokenBalance(tx: Transaction, preOutputs: AVector[TxOutput]): TxValidationResult[Unit]
  def checkGasAndWitnesses(
    tx: Transaction,
    preOutputs: AVector[TxOutput],
    blockEnv: BlockEnv,
    isCoinbase: Boolean,
    txIndex: Int
  ): TxValidationResult[GasBox]
  protected[validation] def checkTxScript(
      chainIndex: ChainIndex,
      tx: Transaction,
      gasRemaining: GasBox,
      worldState: WorldState.Cached,
      preOutputs: AVector[AssetOutput],
      blockEnv: BlockEnv,
      txIndex: Int
    ): TxValidationResult[GasBox]
  // format: on
}

// Note: only non-coinbase transactions are validated here
object TxValidation {
  import ValidationStatus._

  def build(implicit
      groupConfig: GroupConfig,
      networkConfig: NetworkConfig,
      logConfig: LogConfig
  ): TxValidation =
    new Impl()

  // scalastyle:off number.of.methods
  class Impl(implicit
      val groupConfig: GroupConfig,
      val networkConfig: NetworkConfig,
      val logConfig: LogConfig
  ) extends TxValidation {
    protected[validation] def checkVersion(tx: Transaction): TxValidationResult[Unit] = {
      if (tx.unsigned.version == DefaultTxVersion) {
        validTx(())
      } else {
        invalidTx(InvalidTxVersion)
      }
    }

    protected[validation] def checkNetworkId(tx: Transaction): TxValidationResult[Unit] = {
      if (tx.unsigned.networkId == networkConfig.networkId) {
        validTx(())
      } else {
        invalidTx(InvalidNetworkId)
      }
    }

    protected[validation] def checkInputNum(
        tx: Transaction,
        isIntraGroup: Boolean
    ): TxValidationResult[Unit] = {
      if (isIntraGroup) checkIntraGroupInputNum(tx) else checkInterGroupInputNum(tx)
    }
    protected[validation] def checkIntraGroupInputNum(tx: Transaction): TxValidationResult[Unit] = {
      checkInputNumCommon(tx.inputsLength)
    }
    protected[validation] def checkInterGroupInputNum(tx: Transaction): TxValidationResult[Unit] = {
      if (tx.contractInputs.nonEmpty) {
        invalidTx(ContractInputForInterGroupTx)
      } else {
        checkInputNumCommon(tx.unsigned.inputs.length)
      }
    }
    protected[validation] def checkInputNumCommon(inputNum: Int): TxValidationResult[Unit] = {
      // inputNum can be 0 due to coinbase tx
      if (inputNum > ALPH.MaxTxInputNum) {
        invalidTx(TooManyInputs)
      } else {
        validTx(())
      }
    }

    protected[validation] def checkOutputNum(
        tx: Transaction,
        isIntraGroup: Boolean
    ): TxValidationResult[Unit] = {
      if (isIntraGroup) checkIntraGroupOutputNum(tx) else checkInterGroupOutputNum(tx)
    }
    @inline protected[validation] def checkIntraGroupOutputNum(
        tx: Transaction
    ): TxValidationResult[Unit] = {
      checkOutputNumCommon(tx.outputsLength)
    }
    @inline protected[validation] def checkInterGroupOutputNum(
        tx: Transaction
    ): TxValidationResult[Unit] = {
      if (tx.generatedOutputs.nonEmpty) {
        invalidTx(GeneratedOutputForInterGroupTx)
      } else {
        checkOutputNumCommon(tx.unsigned.fixedOutputs.length)
      }
    }
    @inline protected[validation] def checkOutputNumCommon(
        outputNum: Int
    ): TxValidationResult[Unit] = {
      if (outputNum == 0) {
        invalidTx(NoOutputs)
      } else if (outputNum > ALPH.MaxTxOutputNum) {
        invalidTx(TooManyOutputs)
      } else {
        validTx(())
      }
    }

    protected[validation] def checkScriptSigNum(
        tx: Transaction,
        isIntraGroup: Boolean
    ): TxValidationResult[Unit] = {
      if (isIntraGroup) checkIntraGroupScriptSigNum(tx) else checkInterGroupScriptSigNum(tx)
    }
    @inline protected[validation] def checkIntraGroupScriptSigNum(
        tx: Transaction
    ): TxValidationResult[Unit] = {
      if (tx.scriptSignatures.length > ALPH.MaxScriptSigNum) {
        invalidTx(TooManyScriptSignatures)
      } else {
        validTx(())
      }
    }
    @inline protected[validation] def checkInterGroupScriptSigNum(
        tx: Transaction
    ): TxValidationResult[Unit] = {
      if (tx.scriptSignatures.length != 0) {
        invalidTx(UnexpectedScriptSignatures)
      } else {
        validTx(())
      }
    }

    protected[validation] def checkGasBound(
        tx: TransactionAbstract,
        isCoinbase: Boolean,
        hardFork: HardFork
    ): TxValidationResult[Unit] = {
      if (!GasBox.validate(tx.unsigned.gasAmount, hardFork)) {
        invalidTx(InvalidStartGas)
      } else if (!GasPrice.validate(tx.unsigned.gasPrice, isCoinbase, hardFork)) {
        invalidTx(InvalidGasPrice)
      } else {
        validTx(())
      }
    }

    protected[validation] def checkOutputStats(
        tx: Transaction,
        hardFork: HardFork
    ): TxValidationResult[U256] = {
      for {
        _      <- checkEachOutputStats(tx, hardFork)
        amount <- checkAlphOutputAmount(tx)
      } yield amount
    }

    protected[validation] def checkEachOutputStats(
        tx: Transaction,
        hardFork: HardFork
    ): TxValidationResult[Unit] = {
      for {
        _ <- tx.unsigned.fixedOutputs.foreachE(checkEachOutputStat(_, hardFork))
        _ <- tx.generatedOutputs.foreachE(checkEachOutputStat(_, hardFork))
      } yield ()
    }

    protected[validation] def checkEachOutputStat(
        output: TxOutput,
        hardFork: HardFork
    ): TxValidationResult[Unit] = {
      for {
        _ <- checkOutputAmount(output, hardFork)
        _ <- checkP2MPKStat(output, hardFork)
        _ <- checkP2PKStat(output, hardFork)
        _ <- checkOutputDataState(output)
      } yield ()
    }

    @inline private def checkOutputAmount(
        output: TxOutput,
        hardFork: HardFork
    ): TxValidationResult[Unit] = {
      if (hardFork.isLemanEnabled()) {
        checkOutputAmountLeman(output)
      } else {
        checkOutputAmountGenesis(output)
      }
    }

    @inline private def checkOutputAmountLeman(
        output: TxOutput
    ): TxValidationResult[Unit] = {
      val numTokenBound =
        if (output.isAsset) maxTokenPerAssetUtxo else maxTokenPerContractUtxo
      val validated = output.amount >= dustUtxoAmount &&
        output.tokens.length <= numTokenBound &&
        output.tokens.forall(_._2.nonZero) &&
        // If the asset output contains token, it has to contains exact dust amount of ALPH
        (output.isContract || output.tokens.isEmpty || output.amount == dustUtxoAmount)
      if (validated) Right(()) else invalidTx(InvalidOutputStats)
    }

    @inline private def checkOutputAmountGenesis(
        output: TxOutput
    ): TxValidationResult[Unit] = {
      val validated = output.amount >= deprecatedDustUtxoAmount &&
        output.tokens.length <= deprecatedMaxTokenPerUtxo &&
        output.tokens.forall(_._2.nonZero)
      if (validated) Right(()) else invalidTx(InvalidOutputStats)
    }

    @inline private def checkP2PKStat(
        output: TxOutput,
        hardFork: HardFork
    ): TxValidationResult[Unit] = {
      if (hardFork.isDanubeEnabled()) {
        Right(())
      } else {
        output.lockupScript match {
          case _: LockupScript.P2PK => invalidTx(InvalidLockupScriptPreDanube)
          case _                    => Right(())
        }
      }
    }

    @inline private def checkP2MPKStat(
        output: TxOutput,
        hardFork: HardFork
    ): TxValidationResult[Unit] = {
      if (hardFork.isLemanEnabled()) {
        output.lockupScript match {
          case LockupScript.P2MPKH(pkHashes, _) =>
            if (pkHashes.length > ALPH.MaxKeysInP2MPK) {
              invalidTx(TooManyKeysInMultisig)
            } else {
              Right(())
            }
          case _ => Right(())
        }
      } else {
        Right(())
      }
    }

    @inline private def checkOutputDataState(
        output: TxOutput
    ): TxValidationResult[Unit] = {
      output match {
        case output: AssetOutput =>
          if (output.additionalData.length > ALPH.MaxOutputDataSize) {
            invalidTx(OutputDataSizeExceeded)
          } else {
            Right(())
          }
        case _ => Right(())
      }
    }

    protected[validation] def checkAlphOutputAmount(tx: Transaction): TxValidationResult[U256] = {
      tx.attoAlphAmountInOutputs match {
        case Some(total) => validTx(total)
        case None        => invalidTx(BalanceOverFlow)
      }
    }

    protected[validation] def checkChainIndex(
        tx: Transaction,
        expected: ChainIndex
    ): TxValidationResult[Unit] = {
      val ok1 = tx.unsigned.inputs.forall(_.fromGroup == expected.from)
      val ok2 = tx.unsigned.fixedOutputs.forall(output => expected.relateTo(output.toGroup))
      val ok3 = tx.generatedOutputs.forall {
        case output: AssetOutput => expected.relateTo(output.toGroup)
        case _                   => true
      }
      // when the transaction in for intra group, the fixedOutputs might be empty
      val ok4 = expected.isIntraGroup || tx.unsigned.fixedOutputs.exists(_.toGroup == expected.to)
      if (!ok1) {
        invalidTx(InvalidInputGroupIndex)
      } else if ((!ok2) || (!ok3) || (!ok4)) {
        invalidTx(InvalidOutputGroupIndex)
      } else {
        validTx(())
      }
    }

    @SuppressWarnings(Array("org.wartremover.warts.IterableOps"))
    protected[validation] def getChainIndex(
        tx: TransactionAbstract
    ): TxValidationResult[ChainIndex] = {
      val inputIndexes = tx.unsigned.inputs.map(_.fromGroup).toSet
      if (inputIndexes.size != 1) {
        invalidTx(InvalidInputGroupIndex)
      } else {
        val fromIndex = inputIndexes.head
        val outputIndexes =
          (0 until tx.outputsLength).view
            .map(index => getToGroup(tx.getOutput(index), fromIndex))
            .filter(_ != fromIndex)
            .toSet
        outputIndexes.size match {
          case 0 => validTx(ChainIndex(fromIndex, fromIndex))
          case 1 => validTx(ChainIndex(fromIndex, outputIndexes.head))
          case _ => invalidTx(InvalidOutputGroupIndex)
        }
      }
    }

    private def getToGroup(output: TxOutput, fromIndex: GroupIndex): GroupIndex =
      output match {
        case o: AssetOutput    => o.toGroup
        case _: ContractOutput => fromIndex
      }

    protected[validation] def checkUniqueInputs(
        tx: Transaction,
        checkDoubleSpending: Boolean
    ): TxValidationResult[Unit] = {
      if (checkDoubleSpending) {
        val utxoUsed = scala.collection.mutable.Set.empty[TxOutputRef]
        tx.unsigned.inputs.foreachE { input =>
          if (utxoUsed.contains(input.outputRef)) {
            invalidTx(TxDoubleSpending)
          } else {
            utxoUsed += input.outputRef
            validTx(())
          }
        }
      } else {
        validTx(())
      }
    }

    protected[validation] def checkLockTime(
        preOutputs: AVector[TxOutput],
        headerTs: TimeStamp
    ): TxValidationResult[Unit] = {
      if (preOutputs.forall(checkLockTime(_, headerTs))) {
        validTx(())
      } else {
        invalidTx(TimeLockedTx)
      }
    }

    @inline private def checkLockTime(output: TxOutput, headerTs: TimeStamp): Boolean =
      output match {
        case o: AssetOutput if o.lockTime > headerTs => false
        case _                                       => true
      }

    protected[validation] def checkAlphBalance(
        tx: Transaction,
        preOutputs: AVector[TxOutput],
        coinbaseNetReward: Option[U256]
    ): TxValidationResult[Unit] = {
      val inputSum = preOutputs.fold(coinbaseNetReward.getOrElse(U256.Zero))(_ addUnsafe _.amount)
      val result = for {
        outputSum <- tx.attoAlphAmountInOutputs
        allOutSum <- outputSum.add(tx.gasFeeUnsafe) // safe after gas bound check
      } yield allOutSum == inputSum
      result match {
        case Some(true)  => validTx(())
        case Some(false) => invalidTx(InvalidAlphBalance)
        case None        => invalidTx(BalanceOverFlow)
      }
    }

    protected[validation] def checkTokenBalance(
        tx: Transaction,
        preOutputs: AVector[TxOutput]
    ): TxValidationResult[Unit] = {
      for {
        inputBalances  <- computeTokenBalances(preOutputs)
        outputBalances <- computeTokenBalances(tx.allOutputs)
        _ <- {
          val ok = {
            if (tx.isEntryMethodPayable && tx.scriptExecutionOk) {
              // Token balance is validated in VM execution, but let's double check here
              outputBalances.forall { case (tokenId, balance) =>
                // either new token or no inflation
                !inputBalances.contains(tokenId) || inputBalances(tokenId) >= balance
              }
            } else {
              outputBalances.forall { case (tokenId, balance) =>
                inputBalances.get(tokenId) == Option(balance)
              }
            }
          }
          if (ok) validTx(()) else invalidTx(InvalidTokenBalance)
        }
      } yield ()
    }

    @SuppressWarnings(Array("org.wartremover.warts.OptionPartial"))
    protected[validation] def computeTokenBalances(
        outputs: AVector[TxOutput]
    ): TxValidationResult[mutable.Map[TokenId, U256]] =
      try {
        val balances = mutable.Map.empty[TokenId, U256]
        outputs.foreach { output =>
          output.tokens.foreach { case (tokenId, amount) =>
            val total = balances.getOrElse(tokenId, U256.Zero)
            balances.put(tokenId, total.add(amount).get)
          }
        }
        Right(balances)
      } catch {
        case _: NoSuchElementException => Left(Right(BalanceOverFlow))
      }

    def checkGasAndWitnesses(
        tx: Transaction,
        preOutputs: AVector[TxOutput],
        blockEnv: BlockEnv,
        isCoinbase: Boolean,
        txIndex: Int
    ): TxValidationResult[GasBox] = {
      for {
        gasRemaining0 <- checkBasicGas(tx, tx.unsigned.gasAmount)
        gasRemaining1 <- checkWitnesses(
          tx,
          preOutputs,
          blockEnv,
          gasRemaining0,
          isCoinbase,
          txIndex
        )
      } yield gasRemaining1
    }

    protected[validation] def checkBasicGas(
        tx: Transaction,
        gasRemaining: GasBox
    ): TxValidationResult[GasBox] = {
      val inputGas      = GasSchedule.txInputBaseGas.mulUnsafe(tx.unsigned.inputs.length)
      val outputGas     = GasSchedule.txOutputBaseGas.mulUnsafe(tx.unsigned.fixedOutputs.length)
      val totalBasicGas = GasSchedule.txBaseGas.addUnsafe(inputGas).addUnsafe(outputGas)
      gasRemaining.sub(totalBasicGas).toRight(Right(OutOfGas))
    }

    @inline private[validation] def sameUnlockScriptAsPrevious(
        unlockScript: UnlockScript,
        previousUnlockScript: UnlockScript,
        hardFork: HardFork
    ): Boolean = {
      if (hardFork.isLemanEnabled()) {
        // Make `SameAsPrevious` optional to keep backward compatibility
        unlockScript == UnlockScript.SameAsPrevious || unlockScript == previousUnlockScript
      } else {
        unlockScript == previousUnlockScript
      }
    }

    protected[validation] def checkWitnesses(
        tx: Transaction,
        preOutputs: AVector[TxOutput],
        blockEnv: BlockEnv,
        gasRemaining: GasBox,
        isCoinbase: Boolean,
        txIndex: Int
    ): TxValidationResult[GasBox] = {
      assume(tx.unsigned.inputs.length <= preOutputs.length)
      val signatures = Stack.popOnly(tx.inputSignatures.reverse)
      val txEnv      = TxEnv(tx, getPrevAssetOutputs(preOutputs, tx), signatures, txIndex)
      val inputs     = tx.unsigned.inputs
      for {
        remaining <- EitherF.foldTry(inputs.indices, gasRemaining) { case (gasRemaining, idx) =>
          val unlockScript = inputs(idx).unlockScript
          if (
            idx > 0 &&
            preOutputs(idx).lockupScript == preOutputs(idx - 1).lockupScript &&
            sameUnlockScriptAsPrevious(
              unlockScript,
              inputs(idx - 1).unlockScript,
              blockEnv.getHardFork()
            )
          ) {
            validTx(gasRemaining)
          } else {
            checkLockupScript(
              blockEnv,
              txEnv,
              gasRemaining,
              preOutputs(idx).lockupScript,
              unlockScript,
              isCoinbase
            )
          }
        }
        _ <- if (signatures.isEmpty) validTx(()) else invalidTx(TooManyInputSignatures)
      } yield remaining
    }

    protected[validation] def checkLockupScript(
        blockEnv: BlockEnv,
        txEnv: TxEnv,
        gasRemaining: GasBox,
        lockupScript: LockupScript,
        unlockScript: UnlockScript,
        isCoinbase: Boolean
    ): TxValidationResult[GasBox] = {
      (lockupScript, unlockScript) match {
        case (lock: LockupScript.P2PKH, unlock: UnlockScript.P2PKH) =>
          checkP2pkh(txEnv, txEnv.txId.bytes, gasRemaining, lock, unlock.publicKey)
        case (lock: LockupScript.P2MPKH, unlock: UnlockScript.P2MPKH) =>
          checkP2mpkh(txEnv, gasRemaining, lock, unlock)
        case (lock: LockupScript.P2SH, unlock: UnlockScript.P2SH) =>
          checkP2SH(blockEnv, txEnv, gasRemaining, lock, unlock)
        case (lock: LockupScript.P2PKH, unlock: UnlockScript.PoLW) if isCoinbase =>
          assume(blockEnv.getHardFork() >= HardFork.Rhone)
          val addressTo = txEnv.fixedOutputs(0).lockupScript
          val preImage  = UnlockScript.PoLW.buildPreImage(lock, addressTo)
          checkP2pkh(txEnv, preImage, gasRemaining, lock, unlock.publicKey)
<<<<<<< HEAD
        case (lock: LockupScript.P2PK, unlock: UnlockScript.P2PK)
            if blockEnv.getHardFork().isDanubeEnabled() =>
          checkP2pk(txEnv, txEnv.txId.bytes, gasRemaining, lock, unlock)
=======
        case (lock: LockupScript.P2PK, UnlockScript.P2PK)
            if blockEnv.getHardFork().isDanubeEnabled() =>
          checkP2pk(txEnv, txEnv.txId.bytes, gasRemaining, lock)
>>>>>>> 1556734f
        case _ =>
          invalidTx(InvalidUnlockScriptType)
      }
    }

    protected[validation] def checkP2pk(
        txEnv: TxEnv,
        preImage: ByteString,
        gasRemaining: GasBox,
<<<<<<< HEAD
        lock: LockupScript.P2PK,
        unlock: UnlockScript.P2PK
    ): TxValidationResult[GasBox] = {
      if (lock.publicKey.keyType != unlock.keyType) {
        invalidTx(InvalidUnlockScriptType)
      } else {
        lock.publicKey match {
          case PublicKeyLike.SecP256K1(key) => checkSignature(txEnv, preImage, gasRemaining, key)
          case PublicKeyLike.Passkey(key)   => checkPasskey(txEnv, preImage, gasRemaining, key)
        }
      }
    }

    protected[validation] def checkPasskey(
=======
        lock: LockupScript.P2PK
    ): TxValidationResult[GasBox] = {
      lock.publicKey match {
        case PublicKeyLike.SecP256K1(key) =>
          checkSecP256K1Signature(txEnv, preImage, gasRemaining, key)
        case PublicKeyLike.SecP256R1(key) =>
          checkSecP256R1Signature(txEnv, preImage, gasRemaining, key)
        case PublicKeyLike.ED25519(key) =>
          checkED25519Signature(txEnv, preImage, gasRemaining, key)
        case PublicKeyLike.WebAuthn(key) =>
          checkWebAuthnSignature(txEnv, preImage, gasRemaining, key)
      }
    }

    protected[validation] def checkSecP256R1Signature(
>>>>>>> 1556734f
        txEnv: TxEnv,
        preImage: ByteString,
        gasRemaining: GasBox,
        publicKey: SecP256R1PublicKey
    ): TxValidationResult[GasBox] = {
<<<<<<< HEAD
      WebAuthn.tryDecode(preImage, () => txEnv.signatures.pop().toOption.map(_.bytes)) match {
        case Right(webauthn) =>
          txEnv.signatures.pop() match {
            case Right(signature) =>
              if (!webauthn.verify(signature.toSecP256R1Signature, publicKey)) {
                invalidTx(InvalidSignature)
              } else {
                fromOption(
                  gasRemaining.sub(GasSchedule.passkeyUnlockGas(webauthn.bytesLength)),
=======
      txEnv.signatures.pop() match {
        case Right(signature) =>
          if (!SecP256R1.verify(preImage, signature.toSecP256R1Signature, publicKey)) {
            invalidTx(InvalidSignature)
          } else {
            fromOption(gasRemaining.sub(GasSchedule.secp256R1UnlockGas), OutOfGas)
          }
        case Left(_) => invalidTx(NotEnoughSignature)
      }
    }

    protected[validation] def checkED25519Signature(
        txEnv: TxEnv,
        preImage: ByteString,
        gasRemaining: GasBox,
        publicKey: ED25519PublicKey
    ): TxValidationResult[GasBox] = {
      txEnv.signatures.pop() match {
        case Right(signature) =>
          if (!ED25519.verify(preImage, signature.toED25519Signature, publicKey)) {
            invalidTx(InvalidSignature)
          } else {
            fromOption(gasRemaining.sub(GasSchedule.ed25519UnlockGas), OutOfGas)
          }
        case Left(_) => invalidTx(NotEnoughSignature)
      }
    }

    protected[validation] def checkWebAuthnSignature(
        txEnv: TxEnv,
        preImage: ByteString,
        gasRemaining: GasBox,
        publicKey: SecP256R1PublicKey
    ): TxValidationResult[GasBox] = {
      WebAuthn.tryDecode(() => txEnv.signatures.pop().toOption) match {
        case Right(webauthn) =>
          txEnv.signatures.pop() match {
            case Right(signature) =>
              if (!webauthn.verify(preImage, signature.toSecP256R1Signature, publicKey)) {
                invalidTx(InvalidSignature)
              } else {
                fromOption(
                  gasRemaining.sub(GasSchedule.webauthnUnlockGas(webauthn.bytesLength)),
>>>>>>> 1556734f
                  OutOfGas
                )
              }
            case Left(_) => invalidTx(NotEnoughSignature)
          }
        case Left(error) => invalidTx(InvalidWebauthnPayload(error))
      }
    }

    protected[validation] def checkP2pkh(
        txEnv: TxEnv,
        preImage: ByteString,
        gasRemaining: GasBox,
        lock: LockupScript.P2PKH,
        publicKey: PublicKey
    ): TxValidationResult[GasBox] = {
      if (Hash.hash(publicKey.bytes) != lock.pkHash) {
        invalidTx(InvalidPublicKeyHash)
      } else {
        checkSecP256K1Signature(txEnv, preImage, gasRemaining, publicKey)
      }
    }

    private def checkSecP256K1Signature(
        txEnv: TxEnv,
        preImage: ByteString,
        gasRemaining: GasBox,
        publicKey: PublicKey
    ): TxValidationResult[GasBox] = {
      txEnv.signatures.pop() match {
        case Right(signature) =>
          if (!SignatureSchema.verify(preImage, signature.toSecP256K1Signature, publicKey)) {
            invalidTx(InvalidSignature)
          } else {
            fromOption(gasRemaining.sub(GasSchedule.secp256K1UnlockGas), OutOfGas)
          }
        case Left(_) => invalidTx(NotEnoughSignature)
      }
    }

    protected[validation] def checkP2mpkh(
        txEnv: TxEnv,
        gasRemaining: GasBox,
        lock: LockupScript.P2MPKH,
        unlock: UnlockScript.P2MPKH
    ): TxValidationResult[GasBox] = {
      if (unlock.indexedPublicKeys.length != lock.m) {
        invalidTx(InvalidNumberOfPublicKey)
      } else if (!UnlockScript.validateP2mpkh(unlock)) {
        invalidTx(InvalidP2mpkhUnlockScript)
      } else {
        unlock.indexedPublicKeys
          .foldE(gasRemaining) { case (gasBox, (publicKey, index)) =>
            lock.pkHashes.get(index) match {
              case Some(pkHash) =>
                if (Hash.hash(publicKey.bytes) != pkHash) {
                  invalidTx(InvalidPublicKeyHash)
                } else {
                  checkSecP256K1Signature(txEnv, txEnv.txId.bytes, gasBox, publicKey)
                }
              case None =>
                invalidTx(InvalidP2mpkhUnlockScript)
            }
          }
      }
    }

    @inline protected[validation] def checkP2SH(
        blockEnv: BlockEnv,
        txEnv: TxEnv,
        gasRemaining: GasBox,
        lock: LockupScript.P2SH,
        unlock: UnlockScript.P2SH
    ): TxValidationResult[GasBox] = {
      checkUnlockScript(
        blockEnv,
        txEnv,
        gasRemaining,
        lock.scriptHash,
        unlock.script,
        unlock.params
      )
    }

    protected[validation] def checkUnlockScript(
        blockEnv: BlockEnv,
        txEnv: TxEnv,
        gasRemaining: GasBox,
        expectedScriptHash: Hash,
        script: StatelessScript,
        params: AVector[Val]
    ): TxValidationResult[GasBox] = {
      if (script.hash != expectedScriptHash) {
        invalidTx(InvalidScriptHash)
      } else {
        fromExeResult(
          for {
            remaining0 <- VM.checkCodeSize(gasRemaining, script.bytes, blockEnv.getHardFork())
            remaining1 <- remaining0.use(GasHash.gas(script.bytes.length))
            exeResult  <- StatelessVM.runAssetScript(blockEnv, txEnv, remaining1, script, params)
          } yield exeResult.gasRemaining,
          UnlockScriptExeFailed.apply
        )
      }
    }

    protected[validation] def checkTxScript(
        chainIndex: ChainIndex,
        tx: Transaction,
        gasRemaining: GasBox,
        worldState: WorldState.Cached,
        preAssetOutputs: AVector[AssetOutput],
        blockEnv: BlockEnv,
        txIndex: Int
    ): TxValidationResult[GasBox] = {
      if (chainIndex.isIntraGroup) {
        tx.unsigned.scriptOpt match {
          case Some(script) =>
            val stagingWorldState = worldState.staging()
            executeTxScript(
              tx,
              script,
              gasRemaining,
              stagingWorldState,
              preAssetOutputs,
              blockEnv,
              txIndex
            ) match {
              case Right(TxScriptExecution(remaining, contractInputs, _, generatedOutputs)) =>
                if (contractInputs != tx.contractInputs) {
                  invalidTx(InvalidContractInputs)
                } else if (generatedOutputs != tx.generatedOutputs) {
                  invalidTx(InvalidGeneratedOutputs)
                } else {
                  stagingWorldState.commit()
                  checkScriptExeFlag(tx, true, remaining)
                }
              case Left(Right(_: BreakingInstr)) =>
                // This case should already be filtered by mempool and block assembly, double check here
                invalidTx(UsingBreakingInstrs)
              case Left(Right(_)) =>
                checkScriptExeFlag(tx, false, GasBox.zero)
              case Left(Left(ioFalure)) => Left(Left(ioFalure.error))
            }
          case None => checkScriptExeFlag(tx, true, gasRemaining)
        }
      } else {
        if (tx.unsigned.scriptOpt.nonEmpty) {
          invalidTx(UnexpectedTxScript)
        } else {
          checkScriptExeFlag(tx, true, gasRemaining)
        }
      }
    }

    private def checkScriptExeFlag[T](
        tx: Transaction,
        expectedScriptExeOk: Boolean,
        result: T
    ): TxValidationResult[T] = {
      if (tx.scriptExecutionOk == expectedScriptExeOk) {
        validTx(result)
      } else {
        invalidTx(InvalidScriptExecutionFlag)
      }
    }

    private def executeTxScript(
        tx: TransactionAbstract,
        script: StatefulScript,
        gasRemaining: GasBox,
        worldState: WorldState.Staging,
        preAssetOutputs: AVector[AssetOutput],
        blockEnv: BlockEnv,
        txIndex: Int
    ): ExeResult[StatefulVM.TxScriptExecution] = {
      for {
        remaining <- VM.checkCodeSize(gasRemaining, script.bytes, blockEnv.getHardFork())
        result <-
          StatefulVM.runTxScript(
            worldState,
            blockEnv,
            tx,
            preAssetOutputs,
            script,
            remaining,
            txIndex
          )
      } yield result
    }
  }
  // scalastyle:on number.of.methods
}<|MERGE_RESOLUTION|>--- conflicted
+++ resolved
@@ -20,11 +20,7 @@
 
 import akka.util.ByteString
 
-<<<<<<< HEAD
-import org.alephium.crypto.SecP256R1PublicKey
-=======
 import org.alephium.crypto.{ED25519, ED25519PublicKey, SecP256R1, SecP256R1PublicKey}
->>>>>>> 1556734f
 import org.alephium.flow.core.{BlockFlow, BlockFlowGroupView, FlowUtils}
 import org.alephium.io.IOResult
 import org.alephium.protocol.{ALPH, Hash, PublicKey, SignatureSchema}
@@ -877,15 +873,9 @@
           val addressTo = txEnv.fixedOutputs(0).lockupScript
           val preImage  = UnlockScript.PoLW.buildPreImage(lock, addressTo)
           checkP2pkh(txEnv, preImage, gasRemaining, lock, unlock.publicKey)
-<<<<<<< HEAD
-        case (lock: LockupScript.P2PK, unlock: UnlockScript.P2PK)
-            if blockEnv.getHardFork().isDanubeEnabled() =>
-          checkP2pk(txEnv, txEnv.txId.bytes, gasRemaining, lock, unlock)
-=======
         case (lock: LockupScript.P2PK, UnlockScript.P2PK)
             if blockEnv.getHardFork().isDanubeEnabled() =>
           checkP2pk(txEnv, txEnv.txId.bytes, gasRemaining, lock)
->>>>>>> 1556734f
         case _ =>
           invalidTx(InvalidUnlockScriptType)
       }
@@ -895,22 +885,6 @@
         txEnv: TxEnv,
         preImage: ByteString,
         gasRemaining: GasBox,
-<<<<<<< HEAD
-        lock: LockupScript.P2PK,
-        unlock: UnlockScript.P2PK
-    ): TxValidationResult[GasBox] = {
-      if (lock.publicKey.keyType != unlock.keyType) {
-        invalidTx(InvalidUnlockScriptType)
-      } else {
-        lock.publicKey match {
-          case PublicKeyLike.SecP256K1(key) => checkSignature(txEnv, preImage, gasRemaining, key)
-          case PublicKeyLike.Passkey(key)   => checkPasskey(txEnv, preImage, gasRemaining, key)
-        }
-      }
-    }
-
-    protected[validation] def checkPasskey(
-=======
         lock: LockupScript.P2PK
     ): TxValidationResult[GasBox] = {
       lock.publicKey match {
@@ -926,23 +900,11 @@
     }
 
     protected[validation] def checkSecP256R1Signature(
->>>>>>> 1556734f
         txEnv: TxEnv,
         preImage: ByteString,
         gasRemaining: GasBox,
         publicKey: SecP256R1PublicKey
     ): TxValidationResult[GasBox] = {
-<<<<<<< HEAD
-      WebAuthn.tryDecode(preImage, () => txEnv.signatures.pop().toOption.map(_.bytes)) match {
-        case Right(webauthn) =>
-          txEnv.signatures.pop() match {
-            case Right(signature) =>
-              if (!webauthn.verify(signature.toSecP256R1Signature, publicKey)) {
-                invalidTx(InvalidSignature)
-              } else {
-                fromOption(
-                  gasRemaining.sub(GasSchedule.passkeyUnlockGas(webauthn.bytesLength)),
-=======
       txEnv.signatures.pop() match {
         case Right(signature) =>
           if (!SecP256R1.verify(preImage, signature.toSecP256R1Signature, publicKey)) {
@@ -986,7 +948,6 @@
               } else {
                 fromOption(
                   gasRemaining.sub(GasSchedule.webauthnUnlockGas(webauthn.bytesLength)),
->>>>>>> 1556734f
                   OutOfGas
                 )
               }
