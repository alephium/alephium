// Copyright 2018 The Alephium Authors
// This file is part of the alephium project.
//
// The library is free software: you can redistribute it and/or modify
// it under the terms of the GNU Lesser General Public License as published by
// the Free Software Foundation, either version 3 of the License, or
// (at your option) any later version.
//
// The library is distributed in the hope that it will be useful,
// but WITHOUT ANY WARRANTY; without even the implied warranty of
// MERCHANTABILITY or FITNESS FOR A PARTICULAR PURPOSE. See the
// GNU Lesser General Public License for more details.
//
// You should have received a copy of the GNU Lesser General Public License
// along with the library. If not, see <http://www.gnu.org/licenses/>.

package org.alephium.flow.gasestimation

import org.alephium.crypto.Byte64
import org.alephium.flow.core._
import org.alephium.flow.core.UtxoSelectionAlgo.TxInputWithAsset
import org.alephium.protocol.Signature
import org.alephium.protocol.config.{GroupConfig, NetworkConfig}
import org.alephium.protocol.model._
import org.alephium.protocol.vm._
import org.alephium.protocol.vm.StatefulVM.TxScriptExecution
import org.alephium.util._

final case class TxScriptEmulationResult(gasUsed: GasBox, value: TxScriptExecution)

trait TxScriptEmulator {
  @SuppressWarnings(Array("org.wartremover.warts.DefaultArguments"))
  def emulate(
      inputWithAssets: AVector[TxInputWithAsset],
      fixedOutputs: AVector[AssetOutput],
      script: StatefulScript,
      gasAmountOpt: Option[GasBox] = None,
      gasPriceOpt: Option[GasPrice] = None
  ): Either[String, TxScriptEmulationResult]
}

object TxScriptEmulator {

  // scalastyle:off method.length
  final case class Default(
      flow: BlockFlow
  )(implicit
      networkConfig: NetworkConfig,
      config: GroupConfig,
      logConfig: LogConfig
  ) extends TxScriptEmulator {

    def emulate(
        inputWithAssets: AVector[TxInputWithAsset],
        fixedOutputs: AVector[AssetOutput],
        script: StatefulScript,
        gasAmountOpt: Option[GasBox],
        gasPriceOpt: Option[GasPrice]
    ): Either[String, TxScriptEmulationResult] = {
      assume(inputWithAssets.nonEmpty)
      val groupIndex      = inputWithAssets.head.input.fromGroup
      val chainIndex      = ChainIndex(groupIndex, groupIndex)
      val maximalGasPerTx = getMaximalGasPerTx()

      def runScript(
          blockEnv: BlockEnv,
          groupView: BlockFlowGroupView[WorldState.Cached],
          preOutputs: AVector[AssetOutput]
      ): Either[String, TxScriptExecution] = {
        val gasAmount = gasAmountOpt.getOrElse(minimalGas)
        val gasPrice  = gasPriceOpt.getOrElse(nonCoinbaseMinGasPrice)
        val txTemplate = TransactionTemplate(
          UnsignedTransaction(
            Some(script),
            gasAmount,
            gasPrice,
            inputWithAssets.map(_.input),
            fixedOutputs
          ),
<<<<<<< HEAD
          inputSignatures = AVector.fill(16)(Bytes64.from(Signature.generate)),
          scriptSignatures = AVector.fill(16)(Signature.generate)
=======
          inputSignatures = AVector.fill(16)(Byte64.from(Signature.generate)),
          scriptSignatures = AVector.fill(16)(Byte64.from(Signature.generate))
>>>>>>> 1556734f
        )

        val result =
          VM.checkCodeSize(maximalGasPerTx, script.bytes, blockEnv.getHardFork()).flatMap {
            remainingGas =>
              StatefulVM.runTxScriptMockup(
                groupView.worldState.staging(),
                blockEnv,
                txTemplate,
                preOutputs,
                script.mockup(),
                remainingGas
              )
          }

        result.left.map {
          case Right(error) =>
            s"Execution error when emulating tx script or contract: $error"
          case Left(error) =>
            s"IO error when emulating tx script or contract: $error"
        }
      }

      for {
        blockEnv  <- flow.getDryrunBlockEnv(chainIndex).left.map(_.toString())
        groupView <- flow.getMutableGroupViewIncludePool(chainIndex.from).left.map(_.toString())
        preOutputs = inputWithAssets.map(_.asset.output)
        result <- runScript(blockEnv, groupView, preOutputs)
      } yield TxScriptEmulationResult(
        maximalGasPerTx.subUnsafe(result.gasBox),
        result
      )
    }
  }
  // scalastyle:on method.length

  object Mock extends TxScriptEmulator {
    def emulate(
        inputWithAssets: AVector[TxInputWithAsset],
        fixedOutputs: AVector[AssetOutput],
        script: StatefulScript,
        gasAmountOpt: Option[GasBox],
        gasFeeOpt: Option[GasPrice]
    ): Either[String, TxScriptEmulationResult] = {
      Right(
        TxScriptEmulationResult(
          defaultGasPerInput,
          TxScriptExecution(
            defaultGasPerInput,
            AVector.empty,
            AVector.empty,
            AVector.empty
          )
        )
      )
    }
  }

  object NotImplemented extends TxScriptEmulator {
    def emulate(
        inputWithAssets: AVector[TxInputWithAsset],
        fixedOutputs: AVector[AssetOutput],
        script: StatefulScript,
        gasAmountOpt: Option[GasBox],
        gasFeeOpt: Option[GasPrice]
    ): Either[String, TxScriptEmulationResult] = {
      throw new NotImplementedError("TxScriptEmulator not implemented")
    }
  }
}<|MERGE_RESOLUTION|>--- conflicted
+++ resolved
@@ -77,13 +77,8 @@
             inputWithAssets.map(_.input),
             fixedOutputs
           ),
-<<<<<<< HEAD
-          inputSignatures = AVector.fill(16)(Bytes64.from(Signature.generate)),
-          scriptSignatures = AVector.fill(16)(Signature.generate)
-=======
           inputSignatures = AVector.fill(16)(Byte64.from(Signature.generate)),
           scriptSignatures = AVector.fill(16)(Byte64.from(Signature.generate))
->>>>>>> 1556734f
         )
 
         val result =
