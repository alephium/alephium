--- conflicted
+++ resolved
@@ -85,15 +85,11 @@
       script: StatefulScript,
       txScriptGasEstimator: TxScriptGasEstimator
   ): Either[String, GasBox] = {
-<<<<<<< HEAD
-    txScriptGasEstimator.estimate(inputWithAssets, script)
-=======
-    if (inputs.isEmpty) {
+    if (inputWithAssets.isEmpty) {
       Left("Insufficient funds for gas")
     } else {
-      txScriptGasEstimator.estimate(inputs, script)
+      txScriptGasEstimator.estimate(inputWithAssets, script)
     }
->>>>>>> f2065cdc
   }
 
   private[gasestimation] def estimateInputGas(
