// Copyright 2018 The Alephium Authors
// This file is part of the alephium project.
//
// The library is free software: you can redistribute it and/or modify
// it under the terms of the GNU Lesser General Public License as published by
// the Free Software Foundation, either version 3 of the License, or
// (at your option) any later version.
//
// The library is distributed in the hope that it will be useful,
// but WITHOUT ANY WARRANTY; without even the implied warranty of
// MERCHANTABILITY or FITNESS FOR A PARTICULAR PURPOSE. See the
// GNU Lesser General Public License for more details.
//
// You should have received a copy of the GNU Lesser General Public License
// along with the library. If not, see <http://www.gnu.org/licenses/>.

package org.alephium.flow.gasestimation

import org.alephium.flow.core._
import org.alephium.flow.core.UtxoSelectionAlgo.TxInputWithAsset
import org.alephium.protocol.Signature
import org.alephium.protocol.config.{GroupConfig, NetworkConfig}
import org.alephium.protocol.model._
import org.alephium.protocol.vm._
import org.alephium.protocol.vm.StatefulVM.TxScriptExecution
import org.alephium.util._

trait TxScriptGasEstimator {
  def estimate(
      inputWithAssets: AVector[TxInputWithAsset],
      script: StatefulScript
  ): Either[String, GasBox]
}

object TxScriptGasEstimator {

  // scalastyle:off method.length
  final case class Default(
      flow: BlockFlow
<<<<<<< HEAD
  )(implicit networkConfig: NetworkConfig, config: GroupConfig, logConfig: LogConfig)
      extends TxScriptGasEstimator {

    def estimate(
        inputWithAssets: AVector[TxInputWithAsset],
        script: StatefulScript
    ): Either[String, GasBox] = {
      assume(inputWithAssets.nonEmpty)
      val groupIndex      = inputWithAssets.head.input.fromGroup
=======
  )(implicit
      networkConfig: NetworkConfig,
      config: GroupConfig,
      logConfig: LogConfig
  ) extends TxScriptGasEstimator {
    def estimate(inputs: AVector[TxInput], script: StatefulScript): Either[String, GasBox] = {
      assume(inputs.nonEmpty)
      val groupIndex      = inputs.head.fromGroup
>>>>>>> 233050e3
      val chainIndex      = ChainIndex(groupIndex, groupIndex)
      val maximalGasPerTx = getMaximalGasPerTx()

      def runScript(
          blockEnv: BlockEnv,
          groupView: BlockFlowGroupView[WorldState.Cached],
          preOutputs: AVector[AssetOutput]
      ): Either[String, TxScriptExecution] = {
        val txTemplate = TransactionTemplate(
          UnsignedTransaction(Some(script), inputWithAssets.map(_.input), AVector.empty),
          inputSignatures = AVector.fill(16)(Signature.generate),
          scriptSignatures = AVector.fill(16)(Signature.generate)
        )

        val result =
          VM.checkCodeSize(maximalGasPerTx, script.bytes, blockEnv.getHardFork()).flatMap {
            remainingGas =>
              StatefulVM.runTxScriptMockup(
                groupView.worldState.staging(),
                blockEnv,
                txTemplate,
                preOutputs,
                script.mockup(),
                remainingGas
              )
          }

        result.left.map {
          case Right(error) =>
            s"Execution error when estimating gas for tx script or contract: $error"
          case Left(error) =>
            s"IO error when estimating gas for tx script or contract: $error"
        }
      }

      for {
        blockEnv  <- flow.getDryrunBlockEnv(chainIndex).left.map(_.toString())
        groupView <- flow.getMutableGroupViewIncludePool(chainIndex.from).left.map(_.toString())
        preOutputs = inputWithAssets.map(_.asset.output)
        result <- runScript(blockEnv, groupView, preOutputs)
      } yield {
        maximalGasPerTx.subUnsafe(result.gasBox)
      }
    }
  }
  // scalastyle:on method.length

  object Mock extends TxScriptGasEstimator {
    def estimate(
        inputWithAssets: AVector[TxInputWithAsset],
        script: StatefulScript
    ): Either[String, GasBox] = {
      Right(defaultGasPerInput)
    }
  }

  object NotImplemented extends TxScriptGasEstimator {
    def estimate(
        inputWithAssets: AVector[TxInputWithAsset],
        script: StatefulScript
    ): Either[String, GasBox] = {
      throw new NotImplementedError("TxScriptGasEstimator not implemented")
    }
  }
}<|MERGE_RESOLUTION|>--- conflicted
+++ resolved
@@ -37,26 +37,17 @@
   // scalastyle:off method.length
   final case class Default(
       flow: BlockFlow
-<<<<<<< HEAD
-  )(implicit networkConfig: NetworkConfig, config: GroupConfig, logConfig: LogConfig)
-      extends TxScriptGasEstimator {
-
+  )(implicit
+      networkConfig: NetworkConfig,
+      config: GroupConfig,
+      logConfig: LogConfig
+  ) extends TxScriptGasEstimator {
     def estimate(
         inputWithAssets: AVector[TxInputWithAsset],
         script: StatefulScript
     ): Either[String, GasBox] = {
       assume(inputWithAssets.nonEmpty)
       val groupIndex      = inputWithAssets.head.input.fromGroup
-=======
-  )(implicit
-      networkConfig: NetworkConfig,
-      config: GroupConfig,
-      logConfig: LogConfig
-  ) extends TxScriptGasEstimator {
-    def estimate(inputs: AVector[TxInput], script: StatefulScript): Either[String, GasBox] = {
-      assume(inputs.nonEmpty)
-      val groupIndex      = inputs.head.fromGroup
->>>>>>> 233050e3
       val chainIndex      = ChainIndex(groupIndex, groupIndex)
       val maximalGasPerTx = getMaximalGasPerTx()
 
