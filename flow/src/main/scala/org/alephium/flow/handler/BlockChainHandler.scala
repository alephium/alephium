// Copyright 2018 The Alephium Authors
// This file is part of the alephium project.
//
// The library is free software: you can redistribute it and/or modify
// it under the terms of the GNU Lesser General Public License as published by
// the Free Software Foundation, either version 3 of the License, or
// (at your option) any later version.
//
// The library is distributed in the hope that it will be useful,
// but WITHOUT ANY WARRANTY; without even the implied warranty of
// MERCHANTABILITY or FITNESS FOR A PARTICULAR PURPOSE. See the
// GNU Lesser General Public License for more details.
//
// You should have received a copy of the GNU Lesser General Public License
// along with the library. If not, see <http://www.gnu.org/licenses/>.

package org.alephium.flow.handler

import akka.actor.Props
import akka.util.ByteString
import io.prometheus.client.{Counter, Gauge, Histogram}

import org.alephium.flow.core.BlockFlow
import org.alephium.flow.handler.FlowHandler.BlockNotify
import org.alephium.flow.model.DataOrigin
import org.alephium.flow.network.{InterCliqueManager, IntraCliqueManager}
import org.alephium.flow.network.broker.MisbehaviorManager
import org.alephium.flow.setting.NetworkSetting
import org.alephium.flow.validation._
import org.alephium.io.IOResult
import org.alephium.protocol.config.{BrokerConfig, ConsensusConfigs}
import org.alephium.protocol.message.{Message, NewBlock, NewHeader}
<<<<<<< HEAD
import org.alephium.protocol.model.{Block, BlockHash, ChainIndex}
import org.alephium.protocol.vm.{LogConfig, NodeIndexesConfig, WorldState}
=======
import org.alephium.protocol.model.{Block, BlockHash, ChainIndex, NetworkId}
import org.alephium.protocol.vm.{LogConfig, WorldState}
>>>>>>> 3c416dae
import org.alephium.serde.{deserialize, serialize}
import org.alephium.util.{ActorRefT, EventBus, EventStream, Hex}

object BlockChainHandler {
  def props(
      blockFlow: BlockFlow,
      chainIndex: ChainIndex,
      eventBus: ActorRefT[EventBus.Message],
      maxForkDepth: Int
  )(implicit
      brokerConfig: BrokerConfig,
      consensusConfigs: ConsensusConfigs,
      networkSetting: NetworkSetting,
      logConfig: LogConfig,
      nodeIndexesConfig: NodeIndexesConfig
  ): Props =
    Props(new BlockChainHandler(blockFlow, chainIndex, eventBus, maxForkDepth))

  sealed trait Command
  final case class Validate(
      block: Block,
      broker: ActorRefT[ChainHandler.Event],
      origin: DataOrigin
  ) extends Command
  final case class ValidateMinedBlock(
      blockHash: BlockHash,
      blockBytes: ByteString,
      broker: ActorRefT[ChainHandler.Event]
  ) extends Command

  sealed trait Event                           extends ChainHandler.Event
  final case class BlockAdded(hash: BlockHash) extends Event
  case object BlockAddingFailed                extends Event
  final case class InvalidBlock(hash: BlockHash, reason: InvalidBlockStatus) extends Event

  val blocksTotal: Gauge = Gauge
    .build(
      "alephium_blocks_total",
      "Total number of blocks"
    )
    .labelNames("chain_from", "chain_to")
    .register()

  val blocksReceivedTotal: Counter = Counter
    .build(
      "alephium_blocks_received_total",
      "Total number of blocks received"
    )
    .labelNames("chain_from", "chain_to")
    .register()

  val transactionsReceivedTotal: Counter = Counter
    .build(
      "alephium_transactions_received_total",
      "Total number of transactions received"
    )
    .labelNames("chain_from", "chain_to")
    .register()
}

class BlockChainHandler(
    blockFlow: BlockFlow,
    chainIndex: ChainIndex,
    eventBus: ActorRefT[EventBus.Message],
    maxForkDepth: Int
)(implicit
    brokerConfig: BrokerConfig,
    val consensusConfigs: ConsensusConfigs,
    val networkConfig: NetworkSetting,
    logConfig: LogConfig,
    nodeIndexesConfig: NodeIndexesConfig
) extends ChainHandler[Block, InvalidBlockStatus, Option[WorldState.Cached], BlockValidation](
      blockFlow,
      chainIndex,
      BlockValidation.build
    )
    with EventStream.Publisher
    with InterCliqueManager.NodeSyncStatus {
  import BlockChainHandler._

  override def receive: Receive = validate orElse updateNodeSyncStatus

  @inline private def validateBlock(
      block: Block,
      broker: ActorRefT[ChainHandler.Event],
      origin: DataOrigin
  ): Unit = {
    val blockChain = blockFlow.getBlockChain(block.chainIndex)
    blockChain.validateBlockHeight(block, maxForkDepth) match {
      case Right(true) => handleData(block, broker, origin)
      case Right(false) =>
        origin match {
          case DataOrigin.InterClique(brokerInfo) =>
            log.warning(
              s"Received invalid block from ${brokerInfo.address}, block hash: ${block.hash.toHexString}"
            )
            publishEvent(MisbehaviorManager.DeepForkBlock(brokerInfo.address))
          case _ =>
            log.error(s"Received invalid block from $origin, block hash: ${block.hash.toHexString}")
        }
        handleInvalidData(block, broker, origin, InvalidBlockHeight)
      case Left(error) => // this should never happen
        log.error(s"IO error in validating block height: $error")
        handleInvalidData(block, broker, origin, InvalidBlockHeight)
    }
  }

  def validate: Receive = {
    case Validate(block, broker, origin) =>
      validateBlock(block, broker, origin)
    case ValidateMinedBlock(blockHash, blockBytes, broker) =>
      // Broadcast immediately to reduce propagation latency
      interCliqueBroadcast(blockHash, blockBytes, DataOrigin.Local)
      deserialize[Block](blockBytes) match {
        case Right(block) =>
          handleData(block, broker, DataOrigin.Local)
        case Left(error) =>
          log.error(
            s"Deserialization error for submited block: $error : ${Hex.toHexString(blockBytes)}"
          )
      }
  }

  def validateWithSideEffect(
      block: Block,
      broker: ActorRefT[ChainHandler.Event],
      origin: DataOrigin
  ): ValidationResult[InvalidBlockStatus, Option[WorldState.Cached]] = {
    for {
      _ <- validator.headerValidation.validate(block.header, blockFlow).map { _ =>
        blockFlow.cacheHeaderVerifiedBlock(block)
        if (origin != DataOrigin.Local) {
          if (
            networkConfig.networkId == NetworkId.AlephiumTestNet &&
            !validator.validateTestnetMiner(block)
          ) {
            handleInvalidData(block, broker, origin, InvalidTestnetMiner)
          } else {
            interCliqueBroadcast(block.hash, serialize(block), origin)
          }
        }
      }
      sideResult <- validator.checkBlockAfterHeader(block, blockFlow)
    } yield {
      intraCliqueBroadCast(block, origin)
      sideResult
    }
  }

  private def interCliqueBroadcast(
      blockHash: BlockHash,
      blockBytes: ByteString,
      origin: DataOrigin
  ): Unit = {
    if (brokerConfig.contains(chainIndex.from) && isNodeSynced) {
      val blockMsg = Message.serialize(NewBlock(blockBytes))
      val event    = InterCliqueManager.BroadCastBlock(chainIndex, blockHash, blockMsg, origin)
      publishEvent(event)
    }
  }

  private def intraCliqueBroadCast(
      block: Block,
      origin: DataOrigin
  ): Unit = {
    val broadcastIntraClique = brokerConfig.brokerNum != 1
    if (brokerConfig.contains(block.chainIndex.from) && broadcastIntraClique) {
      val blockMsg  = Message.serialize(NewBlock(block))
      val headerMsg = Message.serialize(NewHeader(block.header))
      val event     = IntraCliqueManager.BroadCastBlock(block, blockMsg, headerMsg, origin)
      publishEvent(event)
    }
  }

  override def dataAddingFailed(): Event = BlockAddingFailed

  override def dataInvalid(data: Block, reason: InvalidBlockStatus): Event =
    InvalidBlock(data.hash, reason)

  override def addDataToBlockFlow(
      block: Block,
      validationSideEffect: Option[WorldState.Cached]
  ): IOResult[Unit] = {
    blockFlow.add(block, validationSideEffect)
  }

  override def notifyBroker(broker: ActorRefT[ChainHandler.Event], block: Block): Unit = {
    broker ! BlockAdded(block.hash)
    if (brokerConfig.contains(block.chainIndex.from)) {
      escapeIOError(blockFlow.getHeight(block)) { height =>
        eventBus ! BlockNotify(block, height)
      }
    }
  }

  override def show(block: Block): String = {
    showHeader(block.header) + s"; #tx: ${block.transactions.length}"
  }

  private val blocksTotalLabeled = blocksTotal.labels(chainIndexFromString, chainIndexToString)
  private val blocksReceivedTotalLabeled =
    blocksReceivedTotal.labels(chainIndexFromString, chainIndexToString)
  private val transactionsReceivedTotalLabeled =
    transactionsReceivedTotal.labels(chainIndexFromString, chainIndexToString)
  override def measure(block: Block): Unit = {
    val chain             = measureCommon(block.header)
    val numOfTransactions = block.transactions.length

    blocksTotalLabeled.set(chain.numHashes.toDouble)
    blocksReceivedTotalLabeled.inc()
    transactionsReceivedTotalLabeled.inc(numOfTransactions.toDouble)
  }

  val chainValidationTotalLabeled: Counter.Child = ChainHandler.chainValidationTotal.labels("Block")
  val chainValidationDurationMilliSecondsLabeled: Histogram.Child =
    ChainHandler.chainValidationDurationMilliSeconds.labels("Block")
}<|MERGE_RESOLUTION|>--- conflicted
+++ resolved
@@ -30,17 +30,13 @@
 import org.alephium.io.IOResult
 import org.alephium.protocol.config.{BrokerConfig, ConsensusConfigs}
 import org.alephium.protocol.message.{Message, NewBlock, NewHeader}
-<<<<<<< HEAD
-import org.alephium.protocol.model.{Block, BlockHash, ChainIndex}
+import org.alephium.protocol.model.{Block, BlockHash, ChainIndex, NetworkId}
 import org.alephium.protocol.vm.{LogConfig, NodeIndexesConfig, WorldState}
-=======
-import org.alephium.protocol.model.{Block, BlockHash, ChainIndex, NetworkId}
-import org.alephium.protocol.vm.{LogConfig, WorldState}
->>>>>>> 3c416dae
 import org.alephium.serde.{deserialize, serialize}
 import org.alephium.util.{ActorRefT, EventBus, EventStream, Hex}
 
 object BlockChainHandler {
+  // scalastyle:off parameter.number
   def props(
       blockFlow: BlockFlow,
       chainIndex: ChainIndex,
@@ -54,6 +50,7 @@
       nodeIndexesConfig: NodeIndexesConfig
   ): Props =
     Props(new BlockChainHandler(blockFlow, chainIndex, eventBus, maxForkDepth))
+  // scalastyle:on parameter.number
 
   sealed trait Command
   final case class Validate(
