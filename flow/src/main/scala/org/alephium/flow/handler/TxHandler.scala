// Copyright 2018 The Alephium Authors
// This file is part of the alephium project.
//
// The library is free software: you can redistribute it and/or modify
// it under the terms of the GNU Lesser General Public License as published by
// the Free Software Foundation, either version 3 of the License, or
// (at your option) any later version.
//
// The library is distributed in the hope that it will be useful,
// but WITHOUT ANY WARRANTY; without even the implied warranty of
// MERCHANTABILITY or FITNESS FOR A PARTICULAR PURPOSE. See the
// GNU Lesser General Public License for more details.
//
// You should have received a copy of the GNU Lesser General Public License
// along with the library. If not, see <http://www.gnu.org/licenses/>.

package org.alephium.flow.handler

import scala.collection.mutable
import scala.reflect.ClassTag

import akka.actor.{ActorSystem, Props}

import org.alephium.flow.Utils
import org.alephium.flow.core.BlockFlow
import org.alephium.flow.handler.AllHandlers.{BlockNotify, TxNotify}
import org.alephium.flow.handler.TxHandler.{FailedValidation, SubmitToMemPoolResult}
import org.alephium.flow.io.PendingTxStorage
import org.alephium.flow.mempool.MemPool
import org.alephium.flow.mempool.MemPool._
import org.alephium.flow.mining.Miner
import org.alephium.flow.model.{DataOrigin, PersistedTxId}
import org.alephium.flow.network.{InterCliqueManager, IntraCliqueManager}
import org.alephium.flow.network.broker.BrokerHandler
import org.alephium.flow.network.sync.FetchState
import org.alephium.flow.setting.{MemPoolSetting, NetworkSetting}
import org.alephium.flow.validation._
import org.alephium.protocol.config.{BrokerConfig, GroupConfig}
import org.alephium.protocol.message.{Message, NewBlock}
import org.alephium.protocol.model._
import org.alephium.protocol.vm.{LockupScript, LogConfig}
import org.alephium.util._

object TxHandler {
  // scalastyle:off parameter.number
  def build(
      system: ActorSystem,
      blockFlow: BlockFlow,
      txStorage: PendingTxStorage,
      eventBus: ActorRefT[EventBus.Message],
      namePostfix: String
  )(implicit
      brokerConfig: BrokerConfig,
      memPoolSetting: MemPoolSetting,
      networkSetting: NetworkSetting,
      logConfig: LogConfig
  ): ActorRefT[Command] = {
    val actor = ActorRefT.build[Command](
      system,
      Props(new TxHandler(blockFlow, txStorage, eventBus)),
      s"TxHandler$namePostfix"
    )
    system.eventStream.subscribe(actor.ref, classOf[InterCliqueManager.SyncedResult])
    actor
  }
  // scalastyle:on parameter.number

  sealed trait Command
  final case class AddToMemPool(
      txs: AVector[TransactionTemplate],
      isIntraCliqueSyncing: Boolean,
      isLocalTx: Boolean
  ) extends Command
  final case class Rebroadcast(tx: TransactionTemplate) extends Command
  final case class TxAnnouncements(txs: AVector[(ChainIndex, AVector[TransactionId])])
      extends Command
  final case class MineOneBlock(chainIndex: ChainIndex) extends Command
  case object CleanMemPool                              extends Command
  case object CleanOrphanPool                           extends Command
  private[handler] case object BroadcastTxs             extends Command
  private[handler] case object DownloadTxs              extends Command
  case object ClearMemPool                              extends Command

  sealed trait SubmitToMemPoolResult {
    def message: String
  }
  final case class ProcessedByMemPool(tx: TransactionTemplate, result: AddToMemPoolResult)
      extends SubmitToMemPoolResult {
    override def message: String = result match {
      case AddedToMemPool(seenAt) =>
        s"Tx ${tx.id.shortHex} successfully included into mempool at ${seenAt.millis}"
      case MemPoolIsFull =>
        s"the mempool is full when trying to add the tx ${tx.id.shortHex}: ${tx.hex}"
      case DoubleSpending =>
        s"Tx ${tx.id.shortHex} is double spending: ${tx.hex}"
      case AlreadyExisted =>
        s"Tx ${tx.id.toHexString} is already included"
      case AddedToOrphanPool =>
        s"Tx ${tx.id.toHexString} is added to orphan pool"
    }
  }
  final case class FailedValidation(tx: TransactionTemplate, error: TxValidationError)
      extends SubmitToMemPoolResult {
    override def message: String = error match {
      case Right(s: InvalidTxStatus) =>
        s"Failed in validating tx ${tx.id.toHexString} due to $s: ${tx.hex}"
      case Left(e) =>
        s"IO failed in validating tx ${tx.id.toHexString} due to $e: ${tx.hex}"
    }
  }
  final case class FailedInternally(tx: TransactionTemplate, error: String)
      extends SubmitToMemPoolResult {
    override def message: String = s"Internal error wile processing tx ${tx.id.toHexString}: $error"
  }

  final case class Announcement(
      brokerHandler: ActorRefT[BrokerHandler.Command],
      chainIndex: ChainIndex,
      hash: TransactionId
  )

  val MaxDownloadTimes: Int = 2
  // scalastyle:off magic.number
  val PersistenceDuration: Duration = Duration.ofSecondsUnsafe(30)
  // scalastyle:on magic.number

  def addTxsToMemPoolAndMineForDev(
      blockFlow: BlockFlow,
      txTemplate: TransactionTemplate,
      publishBlock: Block => Unit
  )(implicit groupConfig: GroupConfig): Either[String, AddToMemPoolResult] = {
    val chainIndex = txTemplate.chainIndex
    val grandPool  = blockFlow.getGrandPool()
    grandPool.add(chainIndex, txTemplate, TimeStamp.now()) match {
      case MemPool.AddedToMemPool(seenAt) =>
        for {
          _ <- mineTxForDev(blockFlow, chainIndex, publishBlock)
          addToMemPoolResult <-
            if (!chainIndex.isIntraGroup) {
<<<<<<< HEAD
              mineTxForDev(blockFlow, ChainIndex(chainIndex.from, chainIndex.from), publishBlock)
                .map(_ => MemPool.AddedToMemPool(seenAt))
=======
              val intraChain = ChainIndex(chainIndex.from, chainIndex.from)
              for {
                result <- mineTxForDev(blockFlow, intraChain, publishBlock).map(_ =>
                  MemPool.AddedToMemPool
                )
              } yield result
>>>>>>> a5a802b3
            } else {
              Right(MemPool.AddedToMemPool(seenAt))
            }
        } yield addToMemPoolResult
      case failed: MemPool.AddTxFailed =>
        Right(failed)
    }
  }

  private[handler] def validateAndAddTxToMemPool(
      blockFlow: BlockFlow,
      txValidation: TxValidation,
      tx: TransactionTemplate,
      cacheOrphanTx: Boolean,
      timestamp: TimeStamp
  )(implicit brokerConfig: BrokerConfig): TxHandler.SubmitToMemPoolResult = {
    val chainIndex = tx.chainIndex
    assume(!brokerConfig.isIncomingChain(chainIndex))
    val grandPool = blockFlow.getGrandPool()
    val mempool   = grandPool.getMemPool(chainIndex.from)
    if (mempool.contains(tx)) {
      TxHandler.ProcessedByMemPool(tx, AlreadyExisted)
    } else if (mempool.isDoubleSpending(chainIndex, tx)) {
      TxHandler.ProcessedByMemPool(tx, DoubleSpending)
    } else {
      txValidation.validateMempoolTxTemplate(tx, blockFlow) match {
        case Left(Right(NonExistInput)) if cacheOrphanTx =>
          grandPool.orphanPool.add(tx, timestamp) match {
            case MemPool.AddedToMemPool(_) =>
              TxHandler.ProcessedByMemPool(tx, MemPool.AddedToOrphanPool)
            case result => TxHandler.ProcessedByMemPool(tx, result)
          }
        case Right(_) =>
          TxHandler.ProcessedByMemPool(
            tx,
            grandPool.add(chainIndex, tx, timestamp)
          )
        case Left(error) => TxHandler.FailedValidation(tx, error)
      }
    }
  }

  def mineTxForDev(blockFlow: BlockFlow, chainIndex: ChainIndex, publishBlock: Block => Unit)(
      implicit groupConfig: GroupConfig
  ): Either[String, Unit] = {
    val memPool          = blockFlow.getMemPool(chainIndex)
    val (_, minerPubKey) = chainIndex.to.generateKey
    val miner            = LockupScript.p2pkh(minerPubKey)
    val result = for {
      _            <- blockFlow.updateViewPerChainIndexDanube(chainIndex).left.map(_.toString)
      flowTemplate <- blockFlow.prepareBlockFlow(chainIndex, miner).left.map(_.getMessage)
      block = Miner.mineForDev(chainIndex, flowTemplate)
      _ <- validateAndAddBlock(blockFlow, block)
    } yield {
      publishBlock(block)
    }
    if (result.isLeft) {
      memPool.clear()
    }
    result
  }

  def forceMineForDev(
      blockFlow: BlockFlow,
      chainIndex: ChainIndex,
      env: Env,
      publishBlock: Block => Unit
  )(implicit
      groupConfig: GroupConfig,
      memPoolSetting: MemPoolSetting
  ): Either[String, Unit] = {
    if (env != Env.Prod || memPoolSetting.autoMineForDev) {
      mineTxForDev(blockFlow, chainIndex, publishBlock)
    } else {
      Left(
        "CPU mining for dev is not enabled, please turn it on in config:\n alephium.mempool.auto-mine-for-dev = true"
      )
    }
  }

  private def validateAndAddBlock(blockFlow: BlockFlow, block: Block): Either[String, Unit] = {
    val blockValidator = BlockValidation.build(blockFlow)
    blockValidator.validate(block, blockFlow) match {
      case Left(error) => Left(s"Failed in validating the mined block: $error")
      case Right(worldStateOpt) =>
        blockFlow.add(block, worldStateOpt) match {
          case Left(error) => Left(s"Failed in add the mined block: $error")
          case Right(_) =>
            val result = for {
              _ <- blockFlow.updateViewPerChainIndexDanube(block.chainIndex)
              _ <- blockFlow.updateAccountView(block)
              _ <- blockFlow.updateViewPreDanube()
            } yield ()
            result.left.map(_.getMessage)
        }
    }
  }
}

final class TxHandler(
    val blockFlow: BlockFlow,
    val pendingTxStorage: PendingTxStorage,
    val eventBus: ActorRefT[EventBus.Message]
)(implicit
    val brokerConfig: BrokerConfig,
    memPoolSetting: MemPoolSetting,
    val networkSetting: NetworkSetting,
    logConfig: LogConfig
) extends TxCoreHandler
    with TxHandlerPersistence
    with BroadcastTxsHandler
    with DownloadTxsHandler
    with AutoMineHandler
    with IOBaseActor
    with EventStream.Publisher
    with InterCliqueManager.NodeSyncStatus {
  val txBufferMaxCapacity: Int = (brokerConfig.groupNumPerBroker * brokerConfig.groups * 10) * 32
  val batchBroadcastTxsFrequency: Duration = memPoolSetting.batchBroadcastTxsFrequency
  val batchDownloadTxsFrequency: Duration  = memPoolSetting.batchDownloadTxsFrequency
  val cleanOrphanTxFrequency: Duration     = memPoolSetting.cleanOrphanTxFrequency
  val orphanTxExpiryDuration: Duration     = cleanOrphanTxFrequency.timesUnsafe(2)

  val nonCoinbaseValidation = TxValidation.build
  val fetching: FetchState[TransactionId] =
    FetchState[TransactionId](
      txBufferMaxCapacity,
      networkSetting.syncExpiryPeriod,
      TxHandler.MaxDownloadTimes
    )

  override def receive: Receive = handleCommand orElse updateNodeSyncStatus

  // scalastyle:off method.length
  def handleCommand: Receive = {
    case TxHandler.AddToMemPool(txs, isIntraCliqueSyncing, isLocalTx) =>
      if (!memPoolSetting.autoMineForDev) {
        if (isIntraCliqueSyncing) {
          txs.foreach(handleIntraCliqueSyncingTx)
        } else {
          txs.foreach(handleInterCliqueTx(_, acknowledge = true, cacheOrphanTx = !isLocalTx))
        }
      } else {
        addTxsToMemPoolAndMineForDev(txs)
      }
    case TxHandler.TxAnnouncements(txs) => handleAnnouncements(txs)
    case TxHandler.BroadcastTxs         => broadcastTxs()
    case TxHandler.DownloadTxs          => downloadTxs()
    case TxHandler.MineOneBlock(chainIndex) =>
      TxHandler
        .forceMineForDev(blockFlow, chainIndex, Env.currentEnv, publishBlock)
        .swap
        .foreach(log.error(_))
    case TxHandler.CleanOrphanPool => cleanOrphanPool()
    case TxHandler.CleanMemPool =>
      log.debug("Start to clean mempools")
      blockFlow.getGrandPool().cleanMemPool(blockFlow, TimeStamp.now())
    case TxHandler.Rebroadcast(tx) =>
      outgoingTxBuffer.put(tx, ())
    case TxHandler.ClearMemPool =>
      blockFlow.grandPool.clear()
      clearPersistedTxs()
  }

  override def onFirstTimeSynced(): Unit = {
    clearStorageAndLoadTxs(
      handleInterCliqueTx(_, acknowledge = false, cacheOrphanTx = false)
    )
    schedule(self, TxHandler.CleanMemPool, memPoolSetting.cleanMempoolFrequency)
    scheduleOnce(self, TxHandler.CleanOrphanPool, memPoolSetting.cleanOrphanTxFrequency)
    scheduleOnce(self, TxHandler.BroadcastTxs, batchBroadcastTxsFrequency)
    scheduleOnce(self, TxHandler.DownloadTxs, batchDownloadTxsFrequency)
  }

  override def postStop(): Unit = {
    super.postStop()
    persistMempoolTxs()
  }

  private def handleAnnouncements(txs: AVector[(ChainIndex, AVector[TransactionId])]): Unit = {
    val timestamp     = TimeStamp.now()
    val brokerHandler = ActorRefT[BrokerHandler.Command](sender())
    txs.foreach { case (chainIndex, txs) =>
      val mempool = blockFlow.getMemPool(chainIndex)
      txs.foreach { tx =>
        if (fetching.needToFetch(tx, timestamp) && !mempool.contains(tx)) {
          val announcement = TxHandler.Announcement(brokerHandler, chainIndex, tx)
          announcements.put(announcement, ())
        }
      }
    }
  }
}

trait TxCoreHandler extends TxHandlerUtils {
  def blockFlow: BlockFlow
  implicit def brokerConfig: BrokerConfig
  def outgoingTxBuffer: Cache[TransactionTemplate, Unit]
  def eventBus: ActorRefT[EventBus.Message]
  def cleanOrphanTxFrequency: Duration
  def orphanTxExpiryDuration: Duration

  def nonCoinbaseValidation: TxValidation

  def handleInterCliqueTx(
      tx: TransactionTemplate,
      acknowledge: Boolean,
      cacheOrphanTx: Boolean
  ): Unit = {
    TxHandler.validateAndAddTxToMemPool(
      blockFlow,
      nonCoinbaseValidation,
      tx,
      cacheOrphanTx,
      TimeStamp.now()
    ) match {
      case result @ TxHandler.ProcessedByMemPool(tx, MemPool.AddedToMemPool(seenAt)) =>
        handleValidTx(tx, seenAt)
        sendResponse(acknowledge, result)
      case result: TxHandler.SubmitToMemPoolResult =>
        log.debug(result.message)
        sendResponse(acknowledge, result)
    }
  }

  def cleanOrphanPool(): Unit = {
    val orphanPool = blockFlow.getGrandPool().orphanPool
    orphanPool.getRootTxs().foreach(validateOrphanTx)
    orphanPool.clean(TimeStamp.now().minusUnsafe(orphanTxExpiryDuration))
    scheduleOnce(self, TxHandler.CleanOrphanPool, cleanOrphanTxFrequency)
  }

  private[handler] def validateOrphanTx(tx: TransactionTemplate): Unit = {
    TxHandler.validateAndAddTxToMemPool(
      blockFlow,
      nonCoinbaseValidation,
      tx,
      cacheOrphanTx = false,
      TimeStamp.now()
    ) match {
      case FailedValidation(_, Right(NonExistInput)) => ()
      case FailedValidation(_, _) | TxHandler.ProcessedByMemPool(_, MemPool.DoubleSpending) =>
        blockFlow.getGrandPool().orphanPool.removeInvalidTx(tx)
        log.debug(s"Remove invalid orphan tx ${tx.id.toHexString}: ${tx.hex}")
      case TxHandler.ProcessedByMemPool(tx, MemPool.AddedToMemPool(seenAt)) =>
        handleValidTx(tx, seenAt)
      case _: TxHandler.SubmitToMemPoolResult => ()
    }
  }

  private def handleValidTx(tx: TransactionTemplate, seenAt: TimeStamp): Unit = {
    eventBus ! TxNotify(tx, seenAt)
    outgoingTxBuffer.put(tx, ())
    val orphanPool = blockFlow.getGrandPool().orphanPool
    if (orphanPool.contains(tx.id)) {
      val newRoots = orphanPool.removeValidTx(tx)
      newRoots.foreach(_.foreach(validateOrphanTx))
    }
  }

  def handleIntraCliqueSyncingTx(tx: TransactionTemplate): Unit = {
    val chainIndex = tx.chainIndex
    assume(brokerConfig.isIncomingChain(chainIndex))
    blockFlow.getMemPool(chainIndex.to).addXGroupTx(chainIndex, tx, TimeStamp.now())
  }

}

trait DownloadTxsHandler extends TxHandlerUtils {
  def txBufferMaxCapacity: Int
  def batchDownloadTxsFrequency: Duration

  lazy val announcements: Cache[TxHandler.Announcement, Unit] =
    Cache.fifo[TxHandler.Announcement, Unit](txBufferMaxCapacity)

  protected def downloadTxs(): Unit = {
    log.debug("Start to download txs")
    if (announcements.nonEmpty) {
      val downloads =
        mutable.Map.empty[ActorRefT[BrokerHandler.Command], TxsPerChain[TransactionId]]
      announcements.keys().foreach { announcement =>
        downloads.get(announcement.brokerHandler) match {
          case Some(chainIndexedHashes) =>
            updateChainIndexTxs(announcement.hash, announcement.chainIndex, chainIndexedHashes)
          case None =>
            val hashes             = mutable.ArrayBuffer(announcement.hash)
            val chainIndexedHashes = mutable.Map(announcement.chainIndex -> hashes)
            downloads(announcement.brokerHandler) = chainIndexedHashes
        }
      }
      downloads.foreachEntry { case (brokerHandler, chainIndexedHashes) =>
        val txHashes = chainIndexedTxsToAVector(chainIndexedHashes)
        log.debug(s"Download tx announcements ${Utils.showChainIndexedDigest(txHashes)}")
        brokerHandler ! BrokerHandler.DownloadTxs(txHashes)
      }
      announcements.clear()
    }
    scheduleOnce(self, TxHandler.DownloadTxs, batchDownloadTxsFrequency)
  }
}

trait BroadcastTxsHandler extends TxHandlerUtils {
  implicit def brokerConfig: BrokerConfig
  def txBufferMaxCapacity: Int
  def batchBroadcastTxsFrequency: Duration

  lazy val outgoingTxBuffer: Cache[TransactionTemplate, Unit] = {
    Cache.fifo[TransactionTemplate, Unit](txBufferMaxCapacity)
  }

  protected def broadcastTxs(): Unit = {
    log.debug("Start to broadcast txs")
    val broadcasts = mutable.Map.empty[ChainIndex, mutable.ArrayBuffer[TransactionTemplate]]
    if (outgoingTxBuffer.nonEmpty) {
      outgoingTxBuffer.keys().foreach { tx =>
        updateChainIndexTxs(tx, tx.chainIndex, broadcasts)
      }
      outgoingTxBuffer.clear()
    }

    if (broadcasts.nonEmpty) {
      val txs = chainIndexedTxsToAVector(broadcasts)
      publishEvent(InterCliqueManager.BroadCastTx(txs.map(p => p._1 -> p._2.map(_.id))))
      if (brokerConfig.brokerNum > 1) {
        publishEvent(IntraCliqueManager.BroadCastTx(txs))
      }
    }
    scheduleOnce(self, TxHandler.BroadcastTxs, batchBroadcastTxsFrequency)
  }
}

trait AutoMineHandler extends TxCoreHandler {
  def blockFlow: BlockFlow
  implicit def brokerConfig: BrokerConfig
  implicit def networkSetting: NetworkSetting

  def addTxsToMemPoolAndMineForDev(txs: AVector[TransactionTemplate]): Unit = {
    txs.foreach { tx =>
      nonCoinbaseValidation.validateMempoolTxTemplate(tx, blockFlow) match {
        case Left(error) =>
          sendResponse(acknowledge = true, FailedValidation(tx, error))
        case Right(_) =>
          TxHandler.addTxsToMemPoolAndMineForDev(blockFlow, tx, publishBlock) match {
            case Right(addToMemPoolResult) =>
              addToMemPoolResult match {
                case AddedToMemPool(seenAt) =>
                  eventBus ! TxNotify(tx, seenAt)
                case _ =>
              }
              sendResponse(
                acknowledge = true,
                TxHandler.ProcessedByMemPool(tx, addToMemPoolResult)
              )
            case Left(error) =>
              sendResponse(acknowledge = true, TxHandler.FailedInternally(tx, error))
          }
      }
    }
  }

  def publishBlock(block: Block): Unit = {
    val blockMessage = Message.serialize(NewBlock(block))
    val event        = InterCliqueManager.BroadCastBlock(block, blockMessage, DataOrigin.Local)
    publishEvent(event)

    if (brokerConfig.contains(block.chainIndex.from)) {
      escapeIOError(BlockNotify.from(block, blockFlow)) { blockNotify =>
        eventBus ! blockNotify
      }
    }
  }
}

trait TxHandlerPersistence extends TxHandlerUtils {
  def blockFlow: BlockFlow
  implicit def brokerConfig: BrokerConfig
  def pendingTxStorage: PendingTxStorage

  def clearStorageAndLoadTxs(handlePendingTx: TransactionTemplate => Unit): Unit = {
    log.info("Start to load persisted pending txs")
    var (valid, invalid) = (0, 0)
    val toRemove         = mutable.ArrayBuffer.empty[PersistedTxId]
    escapeIOError(for {
      groupViews <- AVector
        .tabulateE(brokerConfig.groupNumPerBroker) { index =>
          val groupIndex = GroupIndex.unsafe(brokerConfig.groupRange(index))
          blockFlow.getImmutableGroupViewIncludePool(groupIndex)
        }
      _ <- pendingTxStorage.iterateE { (key, tx) =>
        val chainIndex = tx.chainIndex
        val groupIndex = chainIndex.from
        val index      = brokerConfig.groupIndexOfBroker(groupIndex)
        groupViews(index).getPreAssetOutputs(tx.unsigned.inputs).map {
          case Some(_) =>
            valid += 1
            handlePendingTx(tx)
          case None =>
            toRemove += key
            invalid += 1
        }
      }
      _ <- EitherF.foreachTry(toRemove)(pendingTxStorage.remove)
    } yield ())
    log.info(
      s"Load persisted pending txs completed, valid: #$valid, invalid: #$invalid (not precise though..)"
    )
  }

  def persistMempoolTxs(): Unit = {
    log.info("Start to persist pending txs")
    clearPersistedTxs()
    escapeIOError(
      blockFlow.getGrandPool().getOutTxsWithTimestamp().foreachE { case (timestamp, tx) =>
        pendingTxStorage.put(PersistedTxId(timestamp, tx.id), tx)
      }
    )
  }

  def clearPersistedTxs(): Unit = {
    escapeIOError(pendingTxStorage.iterateE { (txId, _) =>
      pendingTxStorage.remove(txId)
    })
  }
}

trait TxHandlerUtils extends IOBaseActor with EventStream.Publisher {
  type TxsPerChain[T] = mutable.Map[ChainIndex, mutable.ArrayBuffer[T]]

  protected def updateChainIndexTxs[T](
      tx: T,
      chainIndex: ChainIndex,
      txs: TxsPerChain[T]
  ): Unit = {
    txs.get(chainIndex) match {
      case Some(chainIndexHashes) => chainIndexHashes += tx
      case None =>
        val chainIndexedHashes = mutable.ArrayBuffer(tx)
        txs(chainIndex) = chainIndexedHashes
    }
  }

  protected def chainIndexedTxsToAVector[T: ClassTag](
      txs: TxsPerChain[T]
  ): AVector[(ChainIndex, AVector[T])] = {
    txs.foldLeft(AVector.empty[(ChainIndex, AVector[T])]) { case (acc, (chainIndex, txs)) =>
      acc :+ (chainIndex -> AVector.from(txs))
    }
  }

  @inline protected def sendResponse(
      acknowledge: Boolean,
      response: SubmitToMemPoolResult
  ): Unit = {
    if (acknowledge) {
      sender() ! response
    }
  }
}

trait TxHandlerIncomingTxBuffer extends TxHandlerUtils {}<|MERGE_RESOLUTION|>--- conflicted
+++ resolved
@@ -137,17 +137,12 @@
           _ <- mineTxForDev(blockFlow, chainIndex, publishBlock)
           addToMemPoolResult <-
             if (!chainIndex.isIntraGroup) {
-<<<<<<< HEAD
-              mineTxForDev(blockFlow, ChainIndex(chainIndex.from, chainIndex.from), publishBlock)
-                .map(_ => MemPool.AddedToMemPool(seenAt))
-=======
               val intraChain = ChainIndex(chainIndex.from, chainIndex.from)
               for {
                 result <- mineTxForDev(blockFlow, intraChain, publishBlock).map(_ =>
                   MemPool.AddedToMemPool
                 )
               } yield result
->>>>>>> a5a802b3
             } else {
               Right(MemPool.AddedToMemPool(seenAt))
             }
