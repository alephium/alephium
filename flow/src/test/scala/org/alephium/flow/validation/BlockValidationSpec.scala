--- conflicted
+++ resolved
@@ -108,16 +108,7 @@
   }
 
   trait GenesisForkFixture extends Fixture {
-<<<<<<< HEAD
-    override val configValues: Map[String, Any] = Map(
-      ("alephium.network.leman-hard-fork-timestamp", TimeStamp.now().plusHoursUnsafe(1).millis),
-      ("alephium.network.rhone-hard-fork-timestamp", TimeStamp.Max.millis),
-      ("alephium.network.danube-hard-fork-timestamp", TimeStamp.Max.millis)
-    )
-    networkConfig.getHardFork(TimeStamp.now()) is HardFork.Mainnet
-=======
     setHardFork(HardFork.Mainnet)
->>>>>>> 4eb59dd7
   }
 
   it should "validate group for block" in new Fixture {
@@ -233,14 +224,7 @@
   }
 
   trait PreRhoneForkFixture extends Fixture {
-<<<<<<< HEAD
-    override val configValues: Map[String, Any] = Map(
-      ("alephium.network.rhone-hard-fork-timestamp", TimeStamp.Max.millis),
-      ("alephium.network.danube-hard-fork-timestamp", TimeStamp.Max.millis)
-    )
-=======
     setHardForkBefore(HardFork.Rhone)
->>>>>>> 4eb59dd7
   }
 
   trait CoinbaseDataFixture extends Fixture {
@@ -266,16 +250,7 @@
   }
 
   it should "check coinbase data for pre-rhone hardfork" in new CoinbaseDataFixture {
-<<<<<<< HEAD
-    override val configValues: Map[String, Any] = Map(
-      ("alephium.network.rhone-hard-fork-timestamp", TimeStamp.Max.millis),
-      ("alephium.network.danube-hard-fork-timestamp", TimeStamp.Max.millis)
-    )
-    networkConfig.getHardFork(TimeStamp.now()) is HardFork.Leman
-
-=======
     setHardForkBefore(HardFork.Rhone)
->>>>>>> 4eb59dd7
     implicit val validator: (Block) => BlockValidationResult[Unit] =
       (blk: Block) => checkCoinbaseData(blk.chainIndex, blk).map(_ => ())
 
@@ -303,16 +278,7 @@
   }
 
   it should "check uncles for pre-rhone hardfork" in new Fixture {
-<<<<<<< HEAD
-    override val configValues: Map[String, Any] = Map(
-      ("alephium.network.rhone-hard-fork-timestamp", TimeStamp.Max.millis),
-      ("alephium.network.danube-hard-fork-timestamp", TimeStamp.Max.millis)
-    )
-    networkConfig.getHardFork(TimeStamp.now()) is HardFork.Leman
-
-=======
     setHardForkBefore(HardFork.Rhone)
->>>>>>> 4eb59dd7
     val ghostUncles = AVector.fill(ALPH.MaxGhostUncleSize)(
       GhostUncleData(BlockHash.random, assetLockupGen(chainIndex.to).sample.get)
     )
@@ -326,23 +292,7 @@
   }
 
   it should "check coinbase data for since-rhone hardfork" in new CoinbaseDataFixture {
-<<<<<<< HEAD
-    override val configValues: Map[String, Any] = Map(
-      (
-        "alephium.network.rhone-hard-fork-timestamp",
-        NetworkConfigFixture.SinceRhone.rhoneHardForkTimestamp.millis
-      ),
-      (
-        "alephium.network.danube-hard-fork-timestamp",
-        NetworkConfigFixture.SinceRhone.danubeHardForkTimestamp.millis
-      )
-    )
-    Seq(HardFork.Rhone, HardFork.Danube).contains(
-      networkConfig.getHardFork(TimeStamp.now())
-    ) is true
-=======
     setHardForkSince(HardFork.Rhone)
->>>>>>> 4eb59dd7
 
     implicit val validator: (Block) => BlockValidationResult[Unit] =
       (blk: Block) => checkCoinbaseData(blk.chainIndex, blk).map(_ => ())
@@ -384,14 +334,7 @@
   }
 
   it should "check coinbase locked amount pre-rhone" in new Fixture {
-<<<<<<< HEAD
-    override val configValues: Map[String, Any] = Map(
-      ("alephium.network.rhone-hard-fork-timestamp", TimeStamp.Max.millis),
-      ("alephium.network.danube-hard-fork-timestamp", TimeStamp.Max.millis)
-    )
-=======
     setHardForkBefore(HardFork.Rhone)
->>>>>>> 4eb59dd7
     val block           = emptyBlock(blockFlow, chainIndex)
     val consensusConfig = consensusConfigs.getConsensusConfig(block.timestamp)
     val miningReward    = consensusConfig.emission.reward(block.header).miningReward
@@ -410,14 +353,7 @@
   }
 
   it should "check coinbase reward pre-rhone" in new Fixture {
-<<<<<<< HEAD
-    override val configValues: Map[String, Any] = Map(
-      ("alephium.network.rhone-hard-fork-timestamp", TimeStamp.Max.millis),
-      ("alephium.network.danube-hard-fork-timestamp", TimeStamp.Max.millis)
-    )
-=======
     setHardForkBefore(HardFork.Rhone)
->>>>>>> 4eb59dd7
     val block = emptyBlock(blockFlow, chainIndex)
     implicit val validator: (Block) => BlockValidationResult[Unit] = (blk: Block) => {
       val groupView = blockFlow.getMutableGroupViewPreDanube(blk).rightValue
@@ -460,16 +396,7 @@
   }
 
   it should "check gas reward for Leman fork" in new Fixture {
-<<<<<<< HEAD
-    override val configValues: Map[String, Any] = Map(
-      ("alephium.network.rhone-hard-fork-timestamp", TimeStamp.Max.millis),
-      ("alephium.network.danube-hard-fork-timestamp", TimeStamp.Max.millis)
-    )
-    networkConfig.getHardFork(TimeStamp.now()).isLemanEnabled() is true
-
-=======
     setHardFork(HardFork.Leman)
->>>>>>> 4eb59dd7
     implicit val validator: (Block) => BlockValidationResult[Unit] = (blk: Block) => {
       val groupView = blockFlow.getMutableGroupViewPreDanube(blk).rightValue
       checkCoinbase(blockFlow, blk.chainIndex, blk, groupView, HardFork.Leman)
@@ -673,14 +600,7 @@
   }
 
   it should "invalidate blocks with breaking instrs" in new Fixture {
-<<<<<<< HEAD
-    override val configValues: Map[String, Any] = Map(
-      ("alephium.network.rhone-hard-fork-timestamp", TimeStamp.Max.millis),
-      ("alephium.network.danube-hard-fork-timestamp", TimeStamp.Max.millis)
-    )
-=======
     setHardFork(HardFork.Leman)
->>>>>>> 4eb59dd7
     override lazy val chainIndex: ChainIndex = ChainIndex.unsafe(0, 0)
     val newStorages = StoragesFixture.buildStorages(rootPath.resolve(Hash.generate.toHexString))
     val genesisNetworkConfig = new NetworkConfigFixture.Default {
@@ -950,23 +870,7 @@
   }
 
   trait SinceRhoneFixture extends Fixture {
-<<<<<<< HEAD
-    override val configValues: Map[String, Any] = Map(
-      (
-        "alephium.network.rhone-hard-fork-timestamp",
-        NetworkConfigFixture.SinceRhone.rhoneHardForkTimestamp.millis
-      ),
-      (
-        "alephium.network.danube-hard-fork-timestamp",
-        NetworkConfigFixture.SinceRhone.danubeHardForkTimestamp.millis
-      )
-    )
-    Seq(HardFork.Rhone, HardFork.Danube).contains(
-      networkConfig.getHardFork(TimeStamp.now())
-    ) is true
-=======
     setHardForkSince(HardFork.Rhone)
->>>>>>> 4eb59dd7
     lazy val miner = getGenesisLockupScript(chainIndex.to)
 
     def mineBlocks(size: Int): AVector[BlockHash] = {
@@ -1152,25 +1056,8 @@
   }
 
   it should "invalidate block with invalid uncle intra deps: since-rhone" in new Fixture {
-<<<<<<< HEAD
-    override val configValues: Map[String, Any] = Map(
-      ("alephium.broker.broker-num", 1),
-      (
-        "alephium.network.rhone-hard-fork-timestamp",
-        NetworkConfigFixture.SinceRhone.rhoneHardForkTimestamp.millis
-      ),
-      (
-        "alephium.network.danube-hard-fork-timestamp",
-        NetworkConfigFixture.SinceRhone.danubeHardForkTimestamp.millis
-      )
-    )
-    Seq(HardFork.Rhone, HardFork.Danube).contains(
-      networkConfig.getHardFork(TimeStamp.now())
-    ) is true
-=======
     override val configValues: Map[String, Any] = Map(("alephium.broker.broker-num", 1))
     setHardForkSince(HardFork.Rhone)
->>>>>>> 4eb59dd7
     override lazy val chainIndex: ChainIndex = ChainIndex.unsafe(1, 2)
     val chain00                              = ChainIndex.unsafe(0, 0)
     val depBlock0                            = emptyBlock(blockFlow, chain00)
@@ -1262,15 +1149,7 @@
   }
 
   it should "invalidate blocks with sequential txs for pre-rhone hardfork" in new Fixture {
-<<<<<<< HEAD
-    override val configValues: Map[String, Any] = Map(
-      ("alephium.network.rhone-hard-fork-timestamp", TimeStamp.Max.millis),
-      ("alephium.network.danube-hard-fork-timestamp", TimeStamp.Max.millis)
-    )
-    networkConfig.getHardFork(TimeStamp.now()) is HardFork.Leman
-=======
     setHardForkBefore(HardFork.Rhone)
->>>>>>> 4eb59dd7
     override lazy val chainIndex = ChainIndex.unsafe(0, 0)
 
     val genesisKey              = genesisKeys(chainIndex.from.value)._1
@@ -1287,24 +1166,7 @@
   }
 
   trait SequentialTxsFixture extends Fixture {
-<<<<<<< HEAD
-    override val configValues: Map[String, Any] = Map(
-      (
-        "alephium.network.rhone-hard-fork-timestamp",
-        NetworkConfigFixture.SinceRhone.rhoneHardForkTimestamp.millis
-      ),
-      (
-        "alephium.network.danube-hard-fork-timestamp",
-        NetworkConfigFixture.SinceRhone.danubeHardForkTimestamp.millis
-      )
-    )
-    Seq(HardFork.Rhone, HardFork.Danube).contains(
-      networkConfig.getHardFork(TimeStamp.now())
-    ) is true
-
-=======
     setHardForkSince(HardFork.Rhone)
->>>>>>> 4eb59dd7
     val genesisKey = genesisKeys(chainIndex.from.value)._1
     val privateKey = {
       val (privateKey, publicKey) = chainIndex.from.generateKey
@@ -1575,16 +1437,7 @@
   }
 
   it should "check PoLW coinbase tx pre-rhone" in new PoLWCoinbaseFixture {
-<<<<<<< HEAD
-    override val configValues: Map[String, Any] = Map(
-      ("alephium.network.rhone-hard-fork-timestamp", TimeStamp.Max.millis),
-      ("alephium.network.danube-hard-fork-timestamp", TimeStamp.Max.millis)
-    )
-    networkConfig.getHardFork(TimeStamp.now()) is HardFork.Leman
-
-=======
     setHardForkBefore(HardFork.Rhone)
->>>>>>> 4eb59dd7
     implicit val validator: (Block) => BlockValidationResult[Unit] = (block: Block) => {
       val hardFork = networkConfig.getHardFork(block.timestamp)
       val groupView =
@@ -1618,25 +1471,8 @@
   }
 
   it should "check miner for tesnet: since-rhone" in new TestnetFixture {
-<<<<<<< HEAD
-    override val configValues: Map[String, Any] = Map(
-      ("alephium.network.network-id", 1),
-      (
-        "alephium.network.rhone-hard-fork-timestamp",
-        NetworkConfigFixture.SinceRhone.rhoneHardForkTimestamp.millis
-      ),
-      (
-        "alephium.network.danube-hard-fork-timestamp",
-        NetworkConfigFixture.SinceRhone.danubeHardForkTimestamp.millis
-      )
-    )
-    Seq(HardFork.Rhone, HardFork.Danube).contains(
-      networkConfig.getHardFork(TimeStamp.now())
-    ) is true
-=======
     override val configValues: Map[String, Any] = Map(("alephium.network.network-id", 1))
     setHardForkSince(HardFork.Rhone)
->>>>>>> 4eb59dd7
     networkConfig.networkId is NetworkId.AlephiumTestNet
 
     newBlock(whitelistedMiner).pass()
@@ -1644,17 +1480,8 @@
   }
 
   it should "not check miner for testnet pre-Rhone" in new TestnetFixture {
-<<<<<<< HEAD
-    override val configValues: Map[String, Any] = Map(
-      ("alephium.network.network-id", 1),
-      ("alephium.network.rhone-hard-fork-timestamp", TimeStamp.Max.millis),
-      ("alephium.network.danube-hard-fork-timestamp", TimeStamp.Max.millis)
-    )
-    networkConfig.getHardFork(TimeStamp.now()) is HardFork.Leman
-=======
     override val configValues: Map[String, Any] = Map(("alephium.network.network-id", 1))
     setHardForkBefore(HardFork.Rhone)
->>>>>>> 4eb59dd7
     networkConfig.networkId is NetworkId.AlephiumTestNet
 
     newBlock(whitelistedMiner).pass()
@@ -1662,15 +1489,7 @@
   }
 
   it should "not check miner for devnet" in new TestnetFixture {
-<<<<<<< HEAD
-    override val configValues: Map[String, Any] = Map(
-      ("alephium.network.rhone-hard-fork-timestamp", TimeStamp.Max.millis),
-      ("alephium.network.danube-hard-fork-timestamp", TimeStamp.Max.millis)
-    )
-    networkConfig.getHardFork(TimeStamp.now()) is HardFork.Leman
-=======
     setHardForkBefore(HardFork.Rhone)
->>>>>>> 4eb59dd7
     networkConfig.networkId is NetworkId.AlephiumDevNet
 
     newBlock(whitelistedMiner).pass()
