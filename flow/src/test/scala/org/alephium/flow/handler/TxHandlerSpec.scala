// Copyright 2018 The Alephium Authors
// This file is part of the alephium project.
//
// The library is free software: you can redistribute it and/or modify
// it under the terms of the GNU Lesser General Public License as published by
// the Free Software Foundation, either version 3 of the License, or
// (at your option) any later version.
//
// The library is distributed in the hope that it will be useful,
// but WITHOUT ANY WARRANTY; without even the implied warranty of
// MERCHANTABILITY or FITNESS FOR A PARTICULAR PURPOSE. See the
// GNU Lesser General Public License for more details.
//
// You should have received a copy of the GNU Lesser General Public License
// along with the library. If not, see <http://www.gnu.org/licenses/>.

package org.alephium.flow.handler

import akka.actor.ActorSystem
import akka.testkit.{EventFilter, TestActorRef, TestProbe}
import akka.util.Timeout
import org.scalacheck.Gen

import org.alephium.flow.{AlephiumFlowActorSpec, FlowFixture}
import org.alephium.flow.core.BlockFlowState
import org.alephium.flow.core.BlockFlowState.MemPooled
import org.alephium.flow.handler.FlowHandler.BlockNotify
import org.alephium.flow.model.PersistedTxId
import org.alephium.flow.network.{InterCliqueManager, IntraCliqueManager}
import org.alephium.flow.network.broker.BrokerHandler
import org.alephium.flow.validation.NonExistInput
import org.alephium.protocol.ALPH
import org.alephium.protocol.model._
import org.alephium.protocol.vm.GasPrice
import org.alephium.serde.serialize
import org.alephium.util._

class TxHandlerSpec extends AlephiumFlowActorSpec {

  it should "add intra-clique transactions to mempool" in new Fixture {
    brokerConfig.brokerNum is 3
    brokerConfig.brokerId is 0
    override lazy val chainIndex = ChainIndex.unsafe(1, 0)
    val tx = (new FlowFixture {
      override val configValues: Map[String, Any] = Map(("alephium.broker.broker-id", 1))
      val block                                   = transfer(blockFlow, chainIndex)
      val tx                                      = block.nonCoinbase.head
    }).tx

    setSynced()

    txHandler ! addTx(tx, isIntraCliqueSyncing = true)
    val mempool = blockFlow.getMemPool(GroupIndex.unsafe(0))
    eventually {
      mempool.contains(tx.id) is true
      brokerConfig.cliqueChainIndexes.foreach { index =>
        val n = mempool.flow.takeSourceNodes(index.flattenIndex, Int.MaxValue, identity).length
        if (index != chainIndex) {
          n is 0
        } else {
          n is 1
        }
      }
    }
  }

  it should "broadcast valid transactions for single-broker clique" in new Fixture {
    override val configValues: Map[String, Any] = Map(
      ("alephium.mempool.batch-broadcast-txs-frequency", "500 ms"),
      ("alephium.broker.groups", 4),
      ("alephium.broker.broker-num", 1),
      ("alephium.broker.broker-id", 0)
    )

    setSynced()

    val txs = prepareRandomSequentialTxs(groupConfig.groups)
    txs.length is 4
    txHandler.underlyingActor.outgoingTxBuffer.isEmpty is true

    val txs0 = txs.take(2)
    checkInterCliqueBroadcast(txs0)
    intraCliqueProbe.expectNoMessage()

    val txs1 = txs.drop(2)
    checkInterCliqueBroadcast(txs1)
    intraCliqueProbe.expectNoMessage()

    // won't broadcast when there are no txs in buffer
    interCliqueProbe.expectNoMessage()
  }

  it should "broadcast valid transactions for multi-broker clique" in new Fixture {
    override lazy val chainIndex = ChainIndex.unsafe(0, 1)

    setSynced()

    val block = transfer(blockFlow, chainIndex)
    val txs   = block.nonCoinbase
    checkInterCliqueBroadcast(txs)
    val broadcastMsg = AVector(chainIndex -> txs.map(_.toTemplate))
    intraCliqueProbe.expectMsg(IntraCliqueManager.BroadCastTx(broadcastMsg))
  }

  it should "broadcast valid transactions preserving the order" in new Fixture {
    val txs = prepareRandomSequentialTxs(3)
    txs.length is 3
    txHandler.underlyingActor.outgoingTxBuffer.isEmpty is true
    txs.foreach(txHandler ! addTx(_))
    txs.foreach(tx => expectMsg(TxHandler.AddSucceeded(tx.id)))
    txHandler.underlyingActor.outgoingTxBuffer.keys().toSeq is txs.map(_.toTemplate).toSeq
  }

  it should "not broadcast invalid tx" in new Fixture {
    setSynced()
    val tx = transactionGen(chainIndexGen = Gen.const(chainIndex)).sample.get
    txHandler ! addTx(tx)
    expectMsg(
      TxHandler.AddFailed(
        tx.id,
        s"Failed in validating tx ${tx.id.toHexString} due to ${NonExistInput}: ${hex(tx)}"
      )
    )
    interCliqueProbe.expectNoMessage()
  }

  it should "rebroadcast tx" in new Fixture {
    override val configValues: Map[String, Any] =
      Map(("alephium.mempool.batch-broadcast-txs-frequency", "500 ms"))
    setSynced()
    val tx = transactionGen(chainIndexGen = Gen.const(chainIndex)).sample.get.toTemplate
    txHandler ! TxHandler.Rebroadcast(tx)
    interCliqueProbe.expectMsgPF() { case InterCliqueManager.BroadCastTx(indexedHashes) =>
      val hashes = indexedHashes.flatMap(_._2)
      hashes.length is 1
      hashes.contains(tx.id) is true
    }
  }

  it should "temporarily cache orphan tx" in new Fixture {
    override val configValues: Map[String, Any] = Map(
      ("alephium.mempool.batch-broadcast-txs-frequency", "500 ms"),
      ("alephium.mempool.clean-orphan-tx-frequency", "500 ms")
    )

    val tx = transactionGen(chainIndexGen = Gen.const(chainIndex)).sample.get
    txHandler ! addTx(tx, isLocalTx = false)
    orphanPool.getRootTxs() willBe AVector(tx.toTemplate)
    interCliqueProbe.expectNoMessage()

    setSynced()
    orphanPool.getRootTxs().isEmpty willBe true
  }

  it should "broadcast ready txs from orphan pool" in new Fixture {
    override val configValues: Map[String, Any] = Map(
      ("alephium.mempool.batch-broadcast-txs-frequency", "500 ms")
    )

    val tx = transfer(blockFlow, chainIndex).nonCoinbase.head.toTemplate
    orphanPool.add(tx, TimeStamp.now())
    orphanPool.getRootTxs() is AVector(tx)

    txHandler ! TxHandler.CleanOrphanPool
    txHandler.underlyingActor.outgoingTxBuffer.contains(tx) willBe true
    orphanPool.getRootTxs().isEmpty willBe true

    setSynced()
    interCliqueProbe.expectMsg(
      InterCliqueManager.BroadCastTx(AVector((chainIndex, AVector(tx.id))))
    )
  }

  it should "load persisted pending txs only once when node synced" in new FlowFixture {
    implicit lazy val system: ActorSystem = createSystem(Some(AlephiumActorSpec.infoConfig))
    val txHandler = TestActorRef[TxHandler](
<<<<<<< HEAD
      TxHandler.props(blockFlow, ActorRefT(TestProbe().ref), storages.pendingTxStorage)
=======
      TxHandler.props(blockFlow, storages.pendingTxStorage, ActorRefT(TestProbe().ref))
>>>>>>> 4b47f234
    )

    EventFilter.info(start = "Start to load", occurrences = 0).intercept {
      txHandler ! InterCliqueManager.SyncedResult(false)
    }

    EventFilter.info(start = "Start to load", occurrences = 1).intercept {
      txHandler ! InterCliqueManager.SyncedResult(true)
    }

    EventFilter.info(start = "Start to load", occurrences = 0).intercept {
      txHandler ! InterCliqueManager.SyncedResult(true)
      txHandler ! InterCliqueManager.SyncedResult(true)
    }
  }

  trait StorageFixture extends Fixture {
    override val configValues: Map[String, Any] = Map(("alephium.broker.broker-num", 1))

    val txNum   = 4
    val txs     = prepareRandomSequentialTxs(txNum)
    val startTs = TimeStamp.now()
    txs.foreachWithIndex { case (tx, index) =>
      storages.pendingTxStorage.put(
        PersistedTxId(startTs.plusSecondsUnsafe(index.toLong), tx.id),
        tx.toTemplate
      ) isE ()
    }
    storages.pendingTxStorage.size() is txNum
  }

  it should "load all of the pending txs once the node is synced" in new StorageFixture {
    blockFlow.getGrandPool().mempools.foreach(_.size is 0)

    setSynced()
    eventually {
      blockFlow.getGrandPool().getOutTxsWithTimestamp().map(_._2.id).sorted is
        txs.map(_.id).sorted
    }
  }

  it should "clear mempool and persisted txs" in new StorageFixture {
    blockFlow.getGrandPool().size is 0
    txs.foreach(tx => blockFlow.getGrandPool().add(tx.chainIndex, tx.toTemplate, TimeStamp.now()))
    (blockFlow
      .getGrandPool()
      .size >= txNum) is true // Inter-group txs are counted twice, this will be improved in the future.
    orphanPool.add(txs.head.toTemplate, TimeStamp.now())
    orphanPool.size is 1

    txHandler ! TxHandler.ClearMemPool
    storages.pendingTxStorage.size() willBe 0
    blockFlow.getGrandPool().size is 0
    orphanPool.size is 0
  }

  it should "persist all of the pending txs once the handler is stopped" in new Fixture {
    implicit lazy val system: ActorSystem       = createSystem(Some(AlephiumActorSpec.infoConfig))
    override val configValues: Map[String, Any] = Map(("alephium.broker.broker-num", 1))

    val txs = prepareRandomSequentialTxs(4)
    txs.foreach(tx => blockFlow.getGrandPool().add(tx.chainIndex, tx.toTemplate, TimeStamp.now()))
    blockFlow.getGrandPool().getOutTxsWithTimestamp().map(_._2.id).sorted is
      txs.map(_.id).sorted
    checkPersistedTxs(AVector.empty)

    system.stop(txHandler)
    eventually(checkPersistedTxs(txs))
  }

  it should "fail in case of duplicate txs" in new Fixture {
    override val configValues: Map[String, Any] =
      Map(("alephium.mempool.batch-broadcast-txs-frequency", "200 ms"))

    val tx = transferTxs(blockFlow, chainIndex, ALPH.alph(1), 1, None, true, None).head

    setSynced()
    txHandler ! addTx(tx)
    expectMsg(TxHandler.AddSucceeded(tx.id))
    interCliqueProbe.expectMsg(
      InterCliqueManager.BroadCastTx(AVector((chainIndex, AVector(tx.id))))
    )

    EventFilter.warning(pattern = ".*already existed.*").intercept {
      txHandler ! addTx(tx)
      expectMsg(TxHandler.AddSucceeded(tx.id))
      interCliqueProbe.expectNoMessage()
    }
  }

  it should "fail in double-spending" in new Fixture {
    override val configValues: Map[String, Any] =
      Map(("alephium.mempool.batch-broadcast-txs-frequency", "200 ms"))

    val tx0 = transferTxs(blockFlow, chainIndex, ALPH.alph(1), 1, None, true, None).head
    val tx1 = transferTxs(blockFlow, chainIndex, ALPH.alph(2), 1, None, true, None).head

    setSynced()
    txHandler ! addTx(tx0)
    expectMsg(TxHandler.AddSucceeded(tx0.id))
    interCliqueProbe.expectMsg(
      InterCliqueManager.BroadCastTx(AVector((chainIndex, AVector(tx0.id))))
    )

    EventFilter.warning(pattern = ".*double spending.*").intercept {
      txHandler ! addTx(tx1)
      expectMsg(
        TxHandler
          .AddFailed(tx1.id, s"tx ${tx1.id.shortHex} is double spending: ${hex(tx1)}")
      )
      interCliqueProbe.expectNoMessage()
    }
  }

  it should "download txs" in new Fixture {
    override val configValues: Map[String, Any] = Map(
      ("alephium.mempool.batch-broadcast-txs-frequency", "200 ms"),
      ("alephium.broker.groups", 4),
      ("alephium.broker.broker-num", 1),
      ("alephium.broker.broker-id", 0)
    )

    def sendAnnouncement(
        chainIndex: ChainIndex,
        txId: TransactionId,
        haveAnnouncement: Boolean
    ): (TestProbe, AVector[(ChainIndex, AVector[TransactionId])]) = {
      val brokerHandler = TestProbe()
      val announcement  = TxHandler.Announcement(ActorRefT(brokerHandler.ref), chainIndex, txId)
      brokerHandler.send(txHandler, TxHandler.TxAnnouncements(AVector((chainIndex, AVector(txId)))))
      eventually {
        txHandler.underlyingActor.fetching.states.contains(txId) is true
        txHandler.underlyingActor.announcements.contains(announcement) is haveAnnouncement
      }
      brokerHandler -> AVector(chainIndex -> AVector(txId))
    }

    val chain01     = ChainIndex.unsafe(0, 1)
    val txHash1     = TransactionId.generate
    val maxCapacity = (brokerConfig.groupNumPerBroker * brokerConfig.groups * 10) * 32

    setSynced()
    txHandler.underlyingActor.txBufferMaxCapacity is maxCapacity
    txHandler.underlyingActor.announcements.isEmpty is true

    (0 until TxHandler.MaxDownloadTimes)
      .map(_ => sendAnnouncement(chain01, txHash1, true))
      .foreach { case (brokerHandler, hashes) =>
        brokerHandler.expectMsg(BrokerHandler.DownloadTxs(hashes))
      }
    eventually(txHandler.underlyingActor.announcements.isEmpty is true)

    val (brokerHandler, _) = sendAnnouncement(chain01, txHash1, false)
    brokerHandler.expectNoMessage()
    txHandler.underlyingActor.announcements.isEmpty is true

    val chain02 = ChainIndex.unsafe(0, 2)
    val chain03 = ChainIndex.unsafe(0, 3)
    val tx2     = transactionGen(chainIndexGen = Gen.const(chain02)).sample.get.toTemplate
    val txHash3 = TransactionId.generate
    val txHash4 = TransactionId.generate
    val mempool = blockFlow.getMemPool(chain02)
    mempool.contains(tx2.id) is false
    blockFlow.getGrandPool().add(chain02, tx2, TimeStamp.now())
    mempool.contains(tx2.id) is true

    txHandler ! TxHandler.TxAnnouncements(
      AVector(
        (chain01, AVector(txHash1, txHash3)),
        (chain02, AVector(tx2.id))
      )
    )
    txHandler ! TxHandler.TxAnnouncements(
      AVector(
        (chain03, AVector(txHash4))
      )
    )
    expectMsg(
      BrokerHandler.DownloadTxs(
        AVector(
          (chain01, AVector(txHash3)),
          (chain03, AVector(txHash4))
        )
      )
    )
    eventually(txHandler.underlyingActor.announcements.isEmpty is true)
  }

  trait PeriodicTaskFixture extends FlowFixture {
    implicit lazy val system: ActorSystem = createSystem(Some(AlephiumActorSpec.debugConfig))

    def test(message: String) = {
      EventFilter.debug(message, occurrences = 5).intercept {
        val txHandler = system.actorOf(
<<<<<<< HEAD
          TxHandler.props(blockFlow, ActorRefT(TestProbe().ref), storages.pendingTxStorage)
=======
          TxHandler.props(blockFlow, storages.pendingTxStorage, ActorRefT(TestProbe().ref))
>>>>>>> 4b47f234
        )
        txHandler ! InterCliqueManager.SyncedResult(true)
      }
    }
  }

  it should "broadcast txs regularly" in new PeriodicTaskFixture {
    override val configValues: Map[String, Any] =
      Map(("alephium.mempool.batch-broadcast-txs-frequency", "300 ms"))

    test("Start to broadcast txs")
  }

  it should "download txs regularly" in new PeriodicTaskFixture {
    override val configValues: Map[String, Any] =
      Map(("alephium.mempool.batch-download-txs-frequency", "300 ms"))

    test("Start to download txs")
  }

  it should "clean mempools regularly" in new PeriodicTaskFixture {
    override val configValues: Map[String, Any] =
      Map(("alephium.mempool.clean-mempool-frequency", "300 ms"))

    test("Start to clean mempools")
  }

  it should "reject tx with low gas price" in new Fixture {
    override val configValues: Map[String, Any] = Map(("alephium.broker.broker-num", 1))

    val tx            = transactionGen().sample.get
    val lowGasPriceTx = tx.copy(unsigned = tx.unsigned.copy(gasPrice = coinbaseGasPrice))

    txHandler ! addTx(lowGasPriceTx)
    val failure = expectMsgType[TxHandler.AddFailed]
    failure.txId is lowGasPriceTx.id
    failure.reason.contains("InvalidGasPrice") is true
  }

  it should "mine new block if auto-mine is enabled" in new Fixture {
    override val configValues: Map[String, Any] = Map(("alephium.mempool.auto-mine-for-dev", true))
    config.mempool.autoMineForDev is true

    val block = transfer(blockFlow, chainIndex)
    val tx    = block.transactions.head
    txHandler ! addTx(tx)
    expectMsg(TxHandler.AddSucceeded(tx.id))
    eventBusProbe.expectMsgAllClassOf(classOf[BlockNotify])
    eventually(blockFlow.getMemPool(chainIndex).size is 0)

    val status = blockFlow.getTransactionStatus(tx.id, chainIndex).rightValue.get
    status is a[BlockFlowState.Confirmed]
    val confirmed = status.asInstanceOf[BlockFlowState.Confirmed]
    confirmed.chainConfirmations is 1
    confirmed.fromGroupConfirmations is 1
    confirmed.toGroupConfirmations is 1
    val blockHash = confirmed.index.hash
    blockFlow.getBestDeps(chainIndex.from).deps.contains(blockHash) is true
  }

  it should "report validation error when auto-mine is enabled" in new Fixture {
    override val configValues: Map[String, Any] = Map(("alephium.mempool.auto-mine-for-dev", true))
    config.mempool.autoMineForDev is true
    val tx = transactionGen(chainIndexGen = Gen.const(chainIndex)).sample.get
    txHandler ! addTx(tx)
    eventBusProbe.expectNoMessage()
    val failedMsg = expectMsgType[TxHandler.AddFailed]
    failedMsg.txId is tx.id
  }

  it should "auto mine new blocks if auto-mine is enabled" in new Fixture {
    override val configValues: Map[String, Any] = Map(("alephium.mempool.auto-mine-for-dev", true))
    config.mempool.autoMineForDev is true
    val old = blockFlow.getBlockChain(chainIndex).maxHeightByWeight.rightValue
    TxHandler.forceMineForDev(blockFlow, chainIndex, Env.Prod, _ => ()) is Right(())
    eventBusProbe.expectNoMessage() // publishBlock closure is blank
    (old + 1) is blockFlow.getBlockChain(chainIndex).maxHeightByWeight.rightValue
    txHandler ! TxHandler.MineOneBlock(chainIndex)
    eventually(
      (old + 2) is blockFlow.getBlockChain(chainIndex).maxHeightByWeight.rightValue
    )
  }

  it should "auto mine new blocks if env is not PROD" in new Fixture {
    override val configValues: Map[String, Any] = Map(("alephium.mempool.auto-mine-for-dev", false))
    config.mempool.autoMineForDev is false
    TxHandler.forceMineForDev(blockFlow, chainIndex, Env.Test, _ => ()) isE ()
    TxHandler.forceMineForDev(blockFlow, chainIndex, Env.Prod, _ => ()).isLeft is true
  }

  it should "check force mine block for dev if auto-mine is disabled" in new Fixture {
    override val configValues: Map[String, Any] = Map(("alephium.mempool.auto-mine-for-dev", false))
    config.mempool.autoMineForDev is false
    val old = blockFlow.getBlockChain(chainIndex).maxHeightByWeight.rightValue
    TxHandler.forceMineForDev(blockFlow, chainIndex, Env.Prod, _ => ()) is Left(
      "CPU mining for dev is not enabled, please turn it on in config:\n alephium.mempool.auto-mine-for-dev = true"
    )
    old is blockFlow.getBlockChain(chainIndex).maxHeightByWeight.rightValue
    txHandler ! TxHandler.MineOneBlock(chainIndex)
    eventually(
      old is blockFlow.getBlockChain(chainIndex).maxHeightByWeight.rightValue
    )
  }

  it should "mine new block for inter-group chain if auto-mine is enabled" in new Fixture {
    override val configValues: Map[String, Any] =
      Map(("alephium.broker.broker-num", 1), ("alephium.mempool.auto-mine-for-dev", true))
    config.mempool.autoMineForDev is true

    val index            = ChainIndex.unsafe(0, 1)
    val (privKey0, _, _) = genesisKeys(0)
    val (_, pubKey1, _)  = genesisKeys(1)
    val genesisAddress0  = getGenesisLockupScript(index.from)
    val genesisAddress1  = getGenesisLockupScript(index.to)
    val balance0         = blockFlow.getBalance(genesisAddress0, Int.MaxValue, true).rightValue._1
    val balance1         = blockFlow.getBalance(genesisAddress1, Int.MaxValue, true).rightValue._1

    val block = transfer(blockFlow, privKey0, pubKey1, ALPH.oneAlph)
    val tx    = block.transactions.head
    txHandler ! addTx(tx)
    expectMsg(TxHandler.AddSucceeded(tx.id))
    eventually(blockFlow.getMemPool(index).size is 0)

    val status = blockFlow.getTransactionStatus(tx.id, index).rightValue.get
    status is a[BlockFlowState.Confirmed]
    val confirmed = status.asInstanceOf[BlockFlowState.Confirmed]
    confirmed.chainConfirmations is 1
    confirmed.fromGroupConfirmations is 1
    confirmed.toGroupConfirmations is 0
    val blockHash = confirmed.index.hash
    blockFlow.getBestDeps(index.from).deps.contains(blockHash) is true
    val autoMinedBlock = blockFlow.getBlock(blockHash).rightValue
    eventBus.expectMsg(AllHandlers.BlockNotify(autoMinedBlock, 1))

    val balance01 = blockFlow.getBalance(genesisAddress0, Int.MaxValue, true).rightValue._1
    val balance11 = blockFlow.getBalance(genesisAddress1, Int.MaxValue, true).rightValue._1
    (balance01 < balance0.subUnsafe(ALPH.oneAlph)) is true // due to gas fee
    balance11 is balance1.addUnsafe(ALPH.oneAlph)

    val block0 = transfer(blockFlow, ChainIndex.unsafe(0, 0))
    val block1 = transfer(blockFlow, ChainIndex.unsafe(1, 1))
    addAndCheck(blockFlow, block0)
    addAndCheck(blockFlow, block1)
    val balance02 = blockFlow.getBalance(genesisAddress0, Int.MaxValue, true).rightValue._1
    val balance12 = blockFlow.getBalance(genesisAddress1, Int.MaxValue, true).rightValue._1
    balance02 is balance01.subUnsafe(ALPH.oneAlph)
    balance12 is balance11.subUnsafe(ALPH.oneAlph)
  }

  it should "remove tx from the orphan pool after tx is added to mempool" in new Fixture {
    override val configValues: Map[String, Any] =
      Map(("alephium.broker.broker-num", 1), ("alephium.broker.groups", 1))
    val Seq(tx1, tx2, tx3, tx4) = prepareRandomSequentialTxs(4).toSeq
    txHandler ! addTx(tx2, isLocalTx = false)
    txHandler ! addTx(tx3, isLocalTx = false)
    txHandler ! addTx(tx4, isLocalTx = false)

    eventually(orphanPool.contains(tx1.id) is false)
    eventually(orphanPool.contains(tx2.id) is true)
    eventually(orphanPool.contains(tx3.id) is true)
    eventually(orphanPool.contains(tx4.id) is true)

    val mempool = blockFlow.getMemPool(chainIndex)
    txHandler ! addTx(tx1, isLocalTx = false)
    txHandler ! addTx(tx2, isLocalTx = false)

    eventually(mempool.contains(tx1.id) is true)
    eventually(mempool.contains(tx2.id) is true)
    eventually(mempool.contains(tx3.id) is true)
    eventually(mempool.contains(tx4.id) is true)
    eventually(orphanPool.contains(tx2.id) is false)
    eventually(orphanPool.contains(tx3.id) is false)
    eventually(orphanPool.contains(tx4.id) is false)
  }

  it should "handle orphan txs properly" in new Fixture {
    override val configValues: Map[String, Any] = Map(
      ("alephium.broker.broker-num", 1),
      ("alephium.broker.groups", 1),
      ("alephium.mempool.clean-orphan-tx-frequency", "500 ms")
    )
    val sequentialTxs                     = prepareRandomSequentialTxs(6)
    val Seq(tx1, tx2, tx3, tx4, tx5, tx6) = sequentialTxs.toSeq

    val orphanTxs = AVector(tx2, tx3, tx5, tx6).sortBy(_.id)
    orphanTxs.foreach(tx => txHandler ! addTx(tx, isLocalTx = false))
    orphanTxs.foreach(tx => eventually(orphanPool.contains(tx.id) is true))

    setSynced()

    val mempool = blockFlow.getMemPool(chainIndex)
    txHandler ! addTx(tx1)
    eventually(mempool.contains(tx1.id) is true)
    eventually(mempool.contains(tx2.id) is true)
    eventually(mempool.contains(tx3.id) is true)
    eventually(orphanPool.contains(tx2.id) is false)
    eventually(orphanPool.contains(tx3.id) is false)
    eventually(orphanPool.contains(tx5.id) is true)
    eventually(orphanPool.contains(tx6.id) is true)

    txHandler ! addTx(tx4)
    sequentialTxs.foreach(tx => eventually(mempool.contains(tx.id) is true))
    sequentialTxs.foreach(tx => eventually(orphanPool.contains(tx.id) is false))
  }

  it should "remove unconfirmed txs based on expiry duration" in new Fixture {
    override val configValues: Map[String, Any] = Map(
      ("alephium.broker.broker-num", 1),
      ("alephium.broker.groups", 1),
      ("alephium.mempool.unconfirmed-tx-expiry-duration", "500 ms")
    )

    val txs                = prepareRandomSequentialTxs(3).toSeq
    val Seq(tx1, tx2, tx3) = txs
    val grandPool          = blockFlow.getGrandPool()
    val now                = TimeStamp.now()
    grandPool.add(chainIndex, tx1.toTemplate, now)
    grandPool.add(chainIndex, tx2.toTemplate, now.minusUnsafe(Duration.ofSecondsUnsafe(2)))
    grandPool.add(chainIndex, tx3.toTemplate, now.plusSecondsUnsafe(2))

    val mempool = blockFlow.getMemPool(chainIndex)
    txs.foreach(tx => mempool.contains(tx.id) is true)

    Thread.sleep(1000)

    txHandler ! TxHandler.CleanMemPool
    txs.foreach(tx => eventually(mempool.contains(tx.id) is false))
  }

  it should "return an error if the mempool is full" in new Fixture {
    override val configValues: Map[String, Any] = Map(
      ("alephium.broker.broker-num", 1),
      ("alephium.mempool.mempool-capacity-per-chain", 1)
    )

    val mempool        = blockFlow.getGrandPool().getMemPool(chainIndex.from)
    val fromPrivateKey = genesisKeys(chainIndex.from.value)._1
    val toPublicKey    = chainIndex.to.generateKey._2
    val gasPrice       = GasPrice(nonCoinbaseMinGasPrice * 2)
    mempool.capacity is 3
    (0 until 3).foreach { _ =>
      val tx = transferWithGas(
        blockFlow,
        fromPrivateKey,
        toPublicKey,
        ALPH.oneAlph,
        gasPrice
      ).nonCoinbase.head
      txHandler ! addTx(tx)
      expectMsg(TxHandler.AddSucceeded(tx.id))
      eventually(mempool.contains(tx.id) is true)
    }
    mempool.isFull() is true

    val tx = transfer(blockFlow, chainIndex).nonCoinbase.head
    txHandler ! addTx(tx)
    eventually(mempool.contains(tx.id) is false)

    val txString = Hex.toHexString(serialize(tx.toTemplate))
    val reason   = s"the mempool is full when trying to add the tx ${tx.id.shortHex}: $txString"
    expectMsg(TxHandler.AddFailed(tx.id, reason))
  }

  it should "remove double spending orphan tx" in new Fixture {
    val genesisKey              = genesisKeys(chainIndex.from.value)._1
    val (privateKey, publicKey) = chainIndex.from.generateKey
    (0 until 2).foreach { _ =>
      val block = transfer(blockFlow, genesisKey, publicKey, ALPH.alph(10))
      addAndCheck(blockFlow, block)
    }

    val toPublicKey = chainIndex.from.generateKey._2
    val mempool     = blockFlow.grandPool.getMemPool(chainIndex.from)
    val tx0         = transfer(blockFlow, privateKey, toPublicKey, ALPH.alph(5)).nonCoinbase.head
    txHandler ! addTx(tx0)
    eventually(mempool.contains(tx0.id) is true)

    val tx1 = transfer(blockFlow, privateKey, toPublicKey, ALPH.alph(5)).nonCoinbase.head
    tx1.allInputRefs isnot tx0.allInputRefs

    val tx2 = transfer(blockFlow, privateKey, toPublicKey, ALPH.alph(12)).nonCoinbase.head
    tx2.allInputRefs.toSet is (tx1.allInputRefs ++ tx0.fixedOutputRefs.tail).toSet

    mempool.clear()
    txHandler ! addTx(tx2, false, false)
    eventually(orphanPool.contains(tx2.id) is true)
    txHandler ! addTx(tx1)
    eventually(mempool.contains(tx1.id) is true)
    txHandler ! addTx(tx0)
    eventually {
      mempool.contains(tx0.id) is true
      mempool.contains(tx1.id) is true
    }

    txHandler.underlyingActor.validateOrphanTx(tx2.toTemplate)
    orphanPool.contains(tx2.id) is false
  }

  trait Fixture extends FlowFixture with TxGenerators {
    implicit val timeout: Timeout = Timeout(Duration.ofSecondsUnsafe(2).asScala)

    // use lazy here because we want to override config values
<<<<<<< HEAD
    lazy val chainIndex    = ChainIndex.unsafe(0, 0)
    lazy val eventBusProbe = TestProbe()
    lazy val txHandler =
      newTestActorRef[TxHandler](
        TxHandler.props(blockFlow, ActorRefT(eventBusProbe.ref), storages.pendingTxStorage)
=======
    lazy val chainIndex = ChainIndex.unsafe(0, 0)
    lazy val eventBus   = TestProbe()
    lazy val txHandler =
      newTestActorRef[TxHandler](
        TxHandler.props(blockFlow, storages.pendingTxStorage, ActorRefT(eventBus.ref))
>>>>>>> 4b47f234
      )
    lazy val orphanPool = blockFlow.getGrandPool().orphanPool

    def addTx(tx: Transaction, isIntraCliqueSyncing: Boolean = false, isLocalTx: Boolean = true) =
      TxHandler.AddToMemPool(AVector(tx.toTemplate), isIntraCliqueSyncing, isLocalTx)
    def hex(tx: Transaction) = Hex.toHexString(serialize(tx.toTemplate))
    def setSynced() = {
      txHandler ! InterCliqueManager.SyncedResult(true)
      eventually {
        val result = txHandler
          .ask(InterCliqueManager.IsSynced)
          .mapTo[InterCliqueManager.SyncedResult]
          .futureValue
        result.isSynced is true
      }
    }

    lazy val interCliqueProbe = TestProbe()
    system.eventStream.subscribe(interCliqueProbe.ref, classOf[InterCliqueManager.BroadCastTx])
    lazy val intraCliqueProbe = TestProbe()
    system.eventStream.subscribe(intraCliqueProbe.ref, classOf[IntraCliqueManager.BroadCastTx])

    def checkInterCliqueBroadcast(txs: AVector[Transaction]) = {
      txs.foreach(txHandler ! addTx(_))
      txs.foreach(tx => expectMsg(TxHandler.AddSucceeded(tx.id)))
      interCliqueProbe.expectMsgPF() { case InterCliqueManager.BroadCastTx(indexedHashes) =>
        val hashes = indexedHashes.flatMap(_._2)
        hashes.length is txs.length
        hashes.contains(txs.head.id) is true
        hashes.contains(txs.last.id) is true
      }
      // use eventually here to avoid test failure on windows
      eventually(txHandler.underlyingActor.outgoingTxBuffer.isEmpty is true)
      txs.foreach { tx =>
        txHandler.underlyingActor.blockFlow.getTransactionStatus(tx.id, tx.chainIndex) isE
          Option(MemPooled)
      }
    }

    def checkPersistedTxs(txs: AVector[Transaction]) = {
      var buffer = AVector.empty[TransactionId]
      storages.pendingTxStorage.iterate { case (persistedId, _) =>
        buffer = buffer :+ persistedId.txId
      }
      buffer.sorted is txs.map(_.id).sorted
    }
  }
}<|MERGE_RESOLUTION|>--- conflicted
+++ resolved
@@ -24,7 +24,7 @@
 import org.alephium.flow.{AlephiumFlowActorSpec, FlowFixture}
 import org.alephium.flow.core.BlockFlowState
 import org.alephium.flow.core.BlockFlowState.MemPooled
-import org.alephium.flow.handler.FlowHandler.BlockNotify
+import org.alephium.flow.handler.AllHandlers.BlockNotify
 import org.alephium.flow.model.PersistedTxId
 import org.alephium.flow.network.{InterCliqueManager, IntraCliqueManager}
 import org.alephium.flow.network.broker.BrokerHandler
@@ -174,11 +174,7 @@
   it should "load persisted pending txs only once when node synced" in new FlowFixture {
     implicit lazy val system: ActorSystem = createSystem(Some(AlephiumActorSpec.infoConfig))
     val txHandler = TestActorRef[TxHandler](
-<<<<<<< HEAD
-      TxHandler.props(blockFlow, ActorRefT(TestProbe().ref), storages.pendingTxStorage)
-=======
       TxHandler.props(blockFlow, storages.pendingTxStorage, ActorRefT(TestProbe().ref))
->>>>>>> 4b47f234
     )
 
     EventFilter.info(start = "Start to load", occurrences = 0).intercept {
@@ -373,11 +369,7 @@
     def test(message: String) = {
       EventFilter.debug(message, occurrences = 5).intercept {
         val txHandler = system.actorOf(
-<<<<<<< HEAD
-          TxHandler.props(blockFlow, ActorRefT(TestProbe().ref), storages.pendingTxStorage)
-=======
           TxHandler.props(blockFlow, storages.pendingTxStorage, ActorRefT(TestProbe().ref))
->>>>>>> 4b47f234
         )
         txHandler ! InterCliqueManager.SyncedResult(true)
       }
@@ -425,7 +417,7 @@
     val tx    = block.transactions.head
     txHandler ! addTx(tx)
     expectMsg(TxHandler.AddSucceeded(tx.id))
-    eventBusProbe.expectMsgAllClassOf(classOf[BlockNotify])
+    eventBus.expectMsgAllClassOf(classOf[BlockNotify])
     eventually(blockFlow.getMemPool(chainIndex).size is 0)
 
     val status = blockFlow.getTransactionStatus(tx.id, chainIndex).rightValue.get
@@ -443,7 +435,7 @@
     config.mempool.autoMineForDev is true
     val tx = transactionGen(chainIndexGen = Gen.const(chainIndex)).sample.get
     txHandler ! addTx(tx)
-    eventBusProbe.expectNoMessage()
+    eventBus.expectNoMessage()
     val failedMsg = expectMsgType[TxHandler.AddFailed]
     failedMsg.txId is tx.id
   }
@@ -453,7 +445,7 @@
     config.mempool.autoMineForDev is true
     val old = blockFlow.getBlockChain(chainIndex).maxHeightByWeight.rightValue
     TxHandler.forceMineForDev(blockFlow, chainIndex, Env.Prod, _ => ()) is Right(())
-    eventBusProbe.expectNoMessage() // publishBlock closure is blank
+    eventBus.expectNoMessage() // publishBlock closure is blank
     (old + 1) is blockFlow.getBlockChain(chainIndex).maxHeightByWeight.rightValue
     txHandler ! TxHandler.MineOneBlock(chainIndex)
     eventually(
@@ -680,19 +672,11 @@
     implicit val timeout: Timeout = Timeout(Duration.ofSecondsUnsafe(2).asScala)
 
     // use lazy here because we want to override config values
-<<<<<<< HEAD
-    lazy val chainIndex    = ChainIndex.unsafe(0, 0)
-    lazy val eventBusProbe = TestProbe()
-    lazy val txHandler =
-      newTestActorRef[TxHandler](
-        TxHandler.props(blockFlow, ActorRefT(eventBusProbe.ref), storages.pendingTxStorage)
-=======
     lazy val chainIndex = ChainIndex.unsafe(0, 0)
     lazy val eventBus   = TestProbe()
     lazy val txHandler =
       newTestActorRef[TxHandler](
         TxHandler.props(blockFlow, storages.pendingTxStorage, ActorRefT(eventBus.ref))
->>>>>>> 4b47f234
       )
     lazy val orphanPool = blockFlow.getGrandPool().orphanPool
 
