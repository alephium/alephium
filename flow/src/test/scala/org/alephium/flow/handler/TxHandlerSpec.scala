--- conflicted
+++ resolved
@@ -25,8 +25,6 @@
 import org.alephium.flow.core.BlockFlowState
 import org.alephium.flow.core.BlockFlowState.MemPooled
 import org.alephium.flow.handler.AllHandlers.BlockNotify
-<<<<<<< HEAD
-=======
 import org.alephium.flow.handler.TxHandler.{FailedValidation, ProcessedByMemPool}
 import org.alephium.flow.mempool.MemPool
 import org.alephium.flow.mempool.MemPool.{
@@ -36,7 +34,6 @@
   DoubleSpending,
   MemPoolIsFull
 }
->>>>>>> 718d62b1
 import org.alephium.flow.model.PersistedTxId
 import org.alephium.flow.network.{InterCliqueManager, IntraCliqueManager}
 import org.alephium.flow.network.broker.BrokerHandler
@@ -453,15 +450,10 @@
     val block = transfer(blockFlow, chainIndex)
     val tx    = block.transactions.head
     txHandler ! addTx(tx)
-<<<<<<< HEAD
-    expectMsg(TxHandler.AddSucceeded(tx.id))
-    eventBus.expectMsgAllClassOf(classOf[BlockNotify])
-=======
     val txTemplate = tx.toTemplate
     expectMsg(TxHandler.ProcessedByMemPool(txTemplate, AddedToMemPool))
     eventBus.expectMsgType[BlockNotify] // automined block for intra-group tx
     eventBus.expectMsg(AllHandlers.TxNotify(txTemplate))
->>>>>>> 718d62b1
     eventually(blockFlow.getMemPool(chainIndex).size is 0)
 
     val status = blockFlow.getTransactionStatus(tx.id, chainIndex).rightValue.get
@@ -480,12 +472,7 @@
     val tx = transactionGen(chainIndexGen = Gen.const(chainIndex)).sample.get
     txHandler ! addTx(tx)
     eventBus.expectNoMessage()
-<<<<<<< HEAD
-    val failedMsg = expectMsgType[TxHandler.AddFailed]
-    failedMsg.txId is tx.id
-=======
     expectMsg(FailedValidation(tx.toTemplate, Right(NonExistInput)))
->>>>>>> 718d62b1
   }
 
   it should "auto mine new blocks if auto-mine is enabled" in new Fixture {
