// Copyright 2018 The Alephium Authors
// This file is part of the alephium project.
//
// The library is free software: you can redistribute it and/or modify
// it under the terms of the GNU Lesser General Public License as published by
// the Free Software Foundation, either version 3 of the License, or
// (at your option) any later version.
//
// The library is distributed in the hope that it will be useful,
// but WITHOUT ANY WARRANTY; without even the implied warranty of
// MERCHANTABILITY or FITNESS FOR A PARTICULAR PURPOSE. See the
// GNU Lesser General Public License for more details.
//
// You should have received a copy of the GNU Lesser General Public License
// along with the library. If not, see <http://www.gnu.org/licenses/>.

package org.alephium.flow.core

import scala.collection.mutable.ArrayBuffer
import scala.util.Random

import org.scalatest.BeforeAndAfter
import org.scalatest.EitherValues._

import org.alephium.flow.core.BlockChain.{TxIndex, TxIndexes, TxStatus}
import org.alephium.flow.io.StoragesFixture
import org.alephium.flow.setting.AlephiumConfigFixture
import org.alephium.io.IOError
import org.alephium.protocol.{ALPH, Hash}
import org.alephium.protocol.model._
import org.alephium.util.{AlephiumSpec, AVector, Bytes, Duration, TimeStamp}

// scalastyle:off file.size.limit
class BlockChainSpec extends AlephiumSpec with BeforeAndAfter {
  trait Fixture extends AlephiumConfigFixture with NoIndexModelGeneratorsLike {
    lazy val genesis =
      Block.genesis(ChainIndex.unsafe(0, 0), AVector.empty)(brokerConfig, consensusConfigs.mainnet)
    lazy val blockGen0 = blockGenOf(AVector.fill(brokerConfig.depsNum)(genesis.hash), Hash.zero)
    lazy val chainGen  = chainGenOf(4, genesis)

    def buildBlockChain(genesisBlock: Block = genesis): BlockChain = {
      val storages = StoragesFixture.buildStorages(rootPath)
      BlockChain.createUnsafe(genesisBlock, storages, BlockChain.initializeGenesis(genesisBlock)(_))
    }

    def createBlockChain(blocks: AVector[Block]): BlockChain = {
      assume(blocks.nonEmpty)
      val chain = buildBlockChain(blocks.head)
      blocks.tail foreach { block =>
        val parentWeight = chain.getWeightUnsafe(block.parentHash)
        chain.add(block, parentWeight + block.weight).isRight is true
      }
      chain
    }

    def addBlock(chain: BlockChain, block: Block): Unit = {
      addBlocks(chain, AVector(block))
    }

    def addBlocks(chain: BlockChain, blocks: AVector[Block]): Unit = {
      blocks.foreach { block =>
        val parentWeight = chain.getWeightUnsafe(block.parentHash)
        chain.add(block, parentWeight + block.weight).isRight is true
      }
    }
  }

  it should "initialize genesis correctly" in new Fixture {
    val chain = buildBlockChain()
    chain.contains(genesis) isE true
    chain.getHeight(genesis.hash) isE ALPH.GenesisHeight
    chain.getWeight(genesis.hash) isE ALPH.GenesisWeight
    chain.containsUnsafe(genesis.hash) is true
    chain.getHeightUnsafe(genesis.hash) is ALPH.GenesisHeight
    chain.getWeightUnsafe(genesis.hash) is ALPH.GenesisWeight
    chain.getTimestamp(genesis.hash) isE ALPH.GenesisTimestamp
    chain.getTimestampUnsafe(genesis.hash) is ALPH.GenesisTimestamp
  }

  it should "validate block height" in new Fixture {
    val chain              = buildBlockChain()
    val maxForkDepth       = 5
    val deepForkedBlock    = chainGenOf(1, genesis).sample.get.head
    val mainChainPart1     = chainGenOf(4, genesis).sample.get
    val validBlock         = chainGenOf(1, mainChainPart1.last).sample.get.head
    val blockWithoutParent = chainGenOf(1, validBlock).sample.get.head
    val mainChainPart2     = chainGenOf(4, mainChainPart1.last).sample.get

    addBlocks(chain, mainChainPart1)
    chain.maxHeightUnsafe is 4
    chain.validateBlockHeight(deepForkedBlock, maxForkDepth) isE true
    addBlocks(chain, mainChainPart2)
    chain.maxHeightUnsafe is 8
    chain.validateBlockHeight(deepForkedBlock, maxForkDepth) isE false
    chain.validateBlockHeight(validBlock, maxForkDepth) isE true
    chain.contains(validBlock) isE false
    chain
      .validateBlockHeight(blockWithoutParent, maxForkDepth)
      .leftValue is a[IOError.KeyNotFound]
  }

  it should "add block correctly" in new Fixture {
    val block = blockGen0.sample.get
    val chain = buildBlockChain()
    chain.numHashes is 1
    val blocksSize1 = chain.numHashes
    addBlock(chain, block)
    val blocksSize2 = chain.numHashes
    blocksSize1 + 1 is blocksSize2

    chain.getHeightUnsafe(block.hash) is (ALPH.GenesisHeight + 1)
    chain.getHeight(block.hash) isE (ALPH.GenesisHeight + 1)
    chain.getTimestamp(block.hash) isE block.timestamp
    chain.getTimestampUnsafe(block.hash) is block.timestamp

    val diff = chain.calHashDiff(block.hash, genesis.hash).rightValue
    diff.toAdd is AVector(block.hash)
    diff.toRemove.isEmpty is true
  }

  it should "persiste txs" in new Fixture {
    val chain = buildBlockChain()
    forAll(blockGen0) { block0 =>
      chain.add(block0, Weight(1)).isRight is true
      block0.transactions.foreachWithIndex { case (tx, index) =>
        val txIndex = TxIndex(block0.hash, index)
        if (brokerConfig.contains(block0.chainIndex.from)) {
          chain.txStorage.get(tx.id) isE TxIndexes(AVector(txIndex))
        } else {
          chain.txStorage.exists(tx.id) isE false
        }
      }
      val block1 = block0.copy(header = block0.header.copy(nonce = Nonce.secureRandom()))
      chain.add(block1, Weight(1)).isRight is true
      block1.transactions.foreachWithIndex { case (tx, index) =>
        val txIndex0 = TxIndex(block0.hash, index)
        val txIndex1 = TxIndex(block1.hash, index)
        (
          brokerConfig.contains(block0.chainIndex.from),
          brokerConfig.contains(block1.chainIndex.from)
        ) match {
          case (true, true) =>
            chain.txStorage.get(tx.id) isE TxIndexes(AVector(txIndex0, txIndex1))
          case (true, false) =>
            chain.txStorage.get(tx.id) isE TxIndexes(AVector(txIndex0))
          case (false, true) =>
            chain.txStorage.get(tx.id) isE TxIndexes(AVector(txIndex1))
          case (false, false) =>
            chain.txStorage.exists(tx.id) isE false
        }
      }
    }
  }

  it should "return correct tx status for forks 0" in new Fixture {
    override val configValues = Map(("alephium.broker.broker-num", 1))

    val shortChain = chainGenOf(2, genesis).sample.get
    val longChain  = chainGenOf(4, genesis).sample.get
    val chain      = buildBlockChain()

    shortChain.foreach { block =>
      block.transactions.foreach { tx => chain.getTxStatus(tx.id) isE None }
      block.transactions.foreach { tx => chain.getTransaction(tx.id) isE None }
    }
    longChain.foreach { block =>
      block.transactions.foreach { tx => chain.getTxStatus(tx.id) isE None }
      block.transactions.foreach { tx => chain.getTransaction(tx.id) isE None }
    }

    addBlocks(chain, shortChain)
    shortChain.foreachWithIndex { case (block, blockIndex) =>
      block.transactions.foreachWithIndex { case (tx, txIndex) =>
        chain.getTxStatus(tx.id) isE Some(
          TxStatus(TxIndex(block.hash, txIndex), shortChain.length - blockIndex)
        )
        chain.getTransaction(tx.id) isE Some(tx)
      }
    }
    longChain.foreach { block =>
      block.transactions.foreach { tx => chain.getTxStatus(tx.id) isE None }
      block.transactions.foreach { tx => chain.getTransaction(tx.id) isE None }
    }

    addBlocks(chain, longChain)
    shortChain.foreach { block =>
      block.transactions.foreach { tx => chain.getTxStatus(tx.id) isE None }
      block.transactions.foreach { tx => chain.getTransaction(tx.id) isE None }
    }
    longChain.foreachWithIndex { case (block, blockIndex) =>
      block.transactions.foreachWithIndex { case (tx, txIndex) =>
        chain.getTxStatus(tx.id) isE Some(
          TxStatus(TxIndex(block.hash, txIndex), longChain.length - blockIndex)
        )
        chain.getTransaction(tx.id) isE Some(tx)
      }
    }
  }

  it should "return correct tx status for forks 1" in new Fixture {
    override val configValues = Map(("alephium.broker.broker-num", 1))

    val longChain = chainGenOf(4, genesis).sample.get
    val shortChain = chainGenOf(2, genesis).sample.get.mapWithIndex { case (block, index) =>
      block.copy(transactions = longChain(index).transactions)
    }
    val chain = buildBlockChain()

    shortChain.foreach { block =>
      block.transactions.foreach { tx => chain.getTxStatus(tx.id) isE None }
      block.transactions.foreach { tx => chain.getTransaction(tx.id) isE None }
    }
    longChain.foreach { block =>
      block.transactions.foreach { tx => chain.getTxStatus(tx.id) isE None }
      block.transactions.foreach { tx => chain.getTransaction(tx.id) isE None }
    }

    addBlocks(chain, shortChain)
    shortChain.foreachWithIndex { case (block, blockIndex) =>
      block.transactions.foreachWithIndex { case (tx, txIndex) =>
        chain.getTxStatus(tx.id) isE Some(
          TxStatus(TxIndex(block.hash, txIndex), shortChain.length - blockIndex)
        )
        chain.getTransaction(tx.id) isE Some(tx)
      }
    }
    longChain.foreachWithIndex { case (block, blockIndex) =>
      block.transactions.foreachWithIndex { case (tx, txIndex) =>
        if (blockIndex < shortChain.length) {
          chain.getTxStatus(tx.id) isE Some(
            TxStatus(
              TxIndex(shortChain(blockIndex).hash, txIndex),
              shortChain.length - blockIndex
            )
          )
          chain.getTransaction(tx.id) isE Some(tx)
        } else {
          chain.getTxStatus(tx.id) isE None
          chain.getTransaction(tx.id) isE None
        }
      }
    }

    addBlocks(chain, longChain)
    shortChain.foreachWithIndex { case (block, blockIndex) =>
      block.transactions.foreachWithIndex { case (tx, txIndex) =>
        chain.getTxStatus(tx.id) isE Some(
          TxStatus(TxIndex(longChain(blockIndex).hash, txIndex), longChain.length - blockIndex)
        )
        chain.getTransaction(tx.id) isE Some(tx)
      }
    }
    longChain.foreachWithIndex { case (block, blockIndex) =>
      block.transactions.foreachWithIndex { case (tx, txIndex) =>
        chain.getTxStatus(tx.id) isE Some(
          TxStatus(TxIndex(block.hash, txIndex), longChain.length - blockIndex)
        )
        chain.getTransaction(tx.id) isE Some(tx)
      }
    }
  }

  it should "add blocks correctly" in new Fixture {
    val blocks      = chainGen.sample.get
    val chain       = buildBlockChain()
    val blocksSize1 = chain.numHashes
    addBlocks(chain, blocks)
    val blocksSize2 = chain.numHashes
    blocksSize1 + blocks.length is blocksSize2

    val midHashes = chain.getBlockHashesBetween(blocks.last.hash, blocks.head.hash)
    val expected  = blocks.tail.map(_.hash)
    midHashes isE expected
  }

  it should "work correctly for a chain of blocks" in new Fixture {
    val blocks = chainGenOf(4, genesis).sample.get
    val chain  = buildBlockChain()
    addBlocks(chain, blocks)
    val headBlock     = genesis
    val lastBlock     = blocks.last
    val chainExpected = AVector(genesis) ++ blocks

    chain.getHeight(headBlock) isE ALPH.GenesisHeight
    chain.getHeight(lastBlock) isE blocks.length
    chain.getBlockSlice(headBlock) isE AVector(headBlock)
    chain.getBlockSlice(lastBlock) isE chainExpected
    chain.isTip(headBlock) is false
    chain.isTip(lastBlock) is true
    chain.getBestTipUnsafe() is lastBlock.hash
    chain.maxHeight isE blocks.length
    chain.getAllTips is AVector(lastBlock.hash)

    val diff = chain.calHashDiff(blocks.last.hash, genesis.hash).rightValue
    diff.toRemove.isEmpty is true
    diff.toAdd is blocks.map(_.hash)
  }

  it should "work correctly with two chains of blocks" in new Fixture {
    val longChain  = chainGenOf(4, genesis).sample.get
    val shortChain = chainGenOf(2, genesis).sample.get
    val chain      = buildBlockChain()

    addBlocks(chain, shortChain)
    chain.getHeight(shortChain.head) isE 1
    chain.getHeight(shortChain.last) isE shortChain.length
    chain.getBlockSlice(shortChain.head) isE AVector(genesis, shortChain.head)
    chain.getBlockSlice(shortChain.last) isE AVector(genesis) ++ shortChain
    chain.isTip(shortChain.head) is false
    chain.isTip(shortChain.last) is true

    addBlocks(chain, longChain.init)
    chain.maxHeight isE longChain.length - 1
    chain.getAllTips.toIterable.toSet is Set(longChain.init.last.hash, shortChain.last.hash)

    addBlock(chain, longChain.last)
    chain.getHeight(longChain.head) isE 1
    chain.getHeight(longChain.last) isE longChain.length
    chain.getBlockSlice(longChain.head) isE AVector(genesis, longChain.head)
    chain.getBlockSlice(longChain.last) isE AVector(genesis) ++ longChain
    chain.isTip(longChain.head) is false
    chain.isTip(longChain.last) is true
    chain.getBestTipUnsafe() is longChain.last.hash
    chain.maxHeight isE longChain.length
    chain.getAllTips.toIterable.toSet is Set(longChain.last.hash, shortChain.last.hash)
  }

  it should "check isCanonical" in new Fixture {
    val longChain  = chainGenOf(4, genesis).sample.get
    val shortChain = chainGenOf(2, genesis).sample.get

    val chain = buildBlockChain()
    addBlocks(chain, shortChain)
    shortChain.foreach { block => chain.isCanonicalUnsafe(block.hash) is true }
    longChain.foreach { block => chain.isCanonicalUnsafe(block.hash) is false }

    addBlocks(chain, longChain.init)
    shortChain.foreach { block => chain.isCanonicalUnsafe(block.hash) is false }
    longChain.init.foreach { block => chain.isCanonicalUnsafe(block.hash) is true }
    chain.isCanonicalUnsafe(longChain.last.hash) is false

    addBlock(chain, longChain.last)
    shortChain.foreach { block => chain.isCanonicalUnsafe(block.hash) is false }
    longChain.foreach { block => chain.isCanonicalUnsafe(block.hash) is true }
  }

  it should "update mainchain hash based on heights" in new Fixture {
    val longChain  = chainGenOf(3, genesis).sample.get
    val shortChain = chainGenOf(2, genesis).sample.get

    val chain = buildBlockChain()
    addBlocks(chain, shortChain)
    chain.getHashes(ALPH.GenesisHeight + 1) isE AVector(shortChain(0).hash)
    chain.getHashes(ALPH.GenesisHeight + 2) isE AVector(shortChain(1).hash)

    addBlocks(chain, longChain)
    chain.getHashes(ALPH.GenesisHeight + 1) isE AVector(longChain(0).hash, shortChain(0).hash)
    chain.getHashes(ALPH.GenesisHeight + 2) isE AVector(longChain(1).hash, shortChain(1).hash)
  }

  it should "update mainchain hash when heights of blocks are equal" in new Fixture {
    val chain0 = chainGenOf(2, genesis).sample.get
    val chain1 = chainGenOf(2, genesis).sample.get

    val chain = buildBlockChain()
    addBlocks(chain, chain0)
    chain.getHashes(ALPH.GenesisHeight + 1) isE AVector(chain0(0).hash)
    chain.getHashes(ALPH.GenesisHeight + 2) isE AVector(chain0(1).hash)

    addBlocks(chain, chain1)
    if (chain.blockHashOrdering.compare(chain1(1).hash, chain0(1).hash) > 0) {
      chain.getHashes(ALPH.GenesisHeight + 1) isE AVector(chain1(0).hash, chain0(0).hash)
      chain.getHashes(ALPH.GenesisHeight + 2) isE AVector(chain1(1).hash, chain0(1).hash)
    } else {
      chain.getHashes(ALPH.GenesisHeight + 1) isE AVector(chain0(0).hash, chain1(0).hash)
      chain.getHashes(ALPH.GenesisHeight + 2) isE AVector(chain0(1).hash, chain1(1).hash)
    }
  }

  it should "update mainchain hash based on heights instead of weight" in new Fixture {
    override val configValues = Map(
      ("alephium.consensus.num-zeros-at-least-in-hash", 10)
    )

    val longChain   = chainGenOf(3, genesis).sample.get
    val shortChain0 = chainGenOf(2, genesis).sample.get
    val block0      = shortChain0(0)
    val block1      = shortChain0(1)
    val block00 = block0.copy(header =
      block0.header.copy(target = Target.unsafe(block0.header.target.value.divide(2)))
    )
    val block11 = block1.copy(header =
      block1.header.copy(
        blockDeps = BlockDeps.unsafe(AVector.fill(config.broker.depsNum)(block00.hash)),
        target = Target.unsafe(block1.header.target.value.divide(2))
      )
    )
    val shortChain = AVector(block00, block11)

    val chain = buildBlockChain()
    addBlocks(chain, longChain)
    addBlocks(chain, shortChain)
    chain.getHashes(ALPH.GenesisHeight + 1) isE AVector(longChain(0).hash, shortChain(0).hash)
    chain.getHashes(ALPH.GenesisHeight + 2) isE AVector(longChain(1).hash, shortChain(1).hash)
    chain.getHashes(ALPH.GenesisHeight + 3) isE AVector(longChain(2).hash)
  }

  it should "test chain diffs with two chains of blocks" in new Fixture {
    forAll(chainGenOf(4, genesis)) { longChain =>
      forAll(chainGenOf(3, genesis)) { shortChain =>
        val chain = buildBlockChain()
        addBlocks(chain, shortChain)
        addBlocks(chain, longChain)

        val diff0 = chain.calHashDiff(longChain.last.hash, shortChain.last.hash).rightValue
        diff0.toRemove is shortChain.map(_.hash).reverse
        diff0.toAdd is longChain.map(_.hash)

        val diff1 = chain.calHashDiff(shortChain.last.hash, longChain.last.hash).rightValue
        diff1.toRemove is longChain.map(_.hash).reverse
        diff1.toAdd is shortChain.map(_.hash)
      }
    }
  }

  it should "reorder hashes when there are two branches" in new Fixture {
    val shortChain = chainGenOf(2, genesis).sample.get
    val longChain  = chainGenOf(3, genesis).sample.get
    val chain      = buildBlockChain()
    addBlocks(chain, shortChain)
    chain.getHashes(ALPH.GenesisHeight + 2) isE AVector(shortChain(1).hash)
    chain.hashesCache.get(ALPH.GenesisHeight + 2).value is AVector(shortChain(1).hash)
    chain.maxWeight isE chain.getWeightUnsafe(shortChain.last.hash)
    addBlocks(chain, longChain)
    chain.maxWeight isE chain.getWeightUnsafe(longChain.last.hash)
    chain.getHashes(ALPH.GenesisHeight + 2) isE AVector(longChain(1).hash, shortChain(1).hash)
    chain.hashesCache.get(ALPH.GenesisHeight + 2).value is AVector(
      longChain(1).hash,
      shortChain(1).hash
    )
    chain.getHashes(ALPH.GenesisHeight + 3) isE AVector(longChain.last.hash)
    chain.hashesCache.get(ALPH.GenesisHeight + 3).value is AVector(longChain.last.hash)
  }

  it should "compute correct weights for a single chain" in new Fixture {
    val consensusConfig = consensusConfigs.getConsensusConfig(TimeStamp.now())
    val blocks          = chainGenOf(5).sample.get
    val chain           = createBlockChain(blocks.init)
    blocks.init.foreach(block => chain.contains(block) isE true)
    chain.maxHeight isE 3
    chain.maxWeight isE consensusConfig.minBlockWeight * 3
    addBlock(chain, blocks.last)
    chain.contains(blocks.last) isE true
    chain.maxHeight isE 4
    chain.maxWeight isE consensusConfig.minBlockWeight * 4
  }

  it should "compute correct weights for two chains with same root" in new Fixture {
    val consensusConfig = consensusConfigs.getConsensusConfig(TimeStamp.now())
    val blocks1         = chainGenOf(5).sample.get
    val blocks2         = chainGenOf(1, blocks1.head).sample.get
    val chain           = createBlockChain(blocks1)
    addBlocks(chain, blocks2)

    blocks1.foreach(block => chain.contains(block) isE true)
    blocks2.foreach(block => chain.contains(block) isE true)
    chain.maxHeight isE 4
    chain.maxWeight isE consensusConfig.minBlockWeight * 4
    chain.getHashesAfter(blocks1.head.hash) isE {
      val branch1 = blocks1.tail
      AVector(branch1.head.hash) ++ blocks2.map(_.hash) ++ branch1.tail.map(_.hash)
    }
    chain.getHashesAfter(blocks2.head.hash).map(_.length) isE 0
    chain.getHashesAfter(blocks1.tail.head.hash) isE blocks1.tail.tail.map(_.hash)
  }

  it should "order hash" in new Fixture {
    val hash0 = BlockHash.generate
    val hash1 = BlockHash.generate
    val hash2 = BlockHash.generate
    val chain = buildBlockChain()

    chain.addHash(hash0, BlockHash.zero, 1, Weight(1), TimeStamp.unsafe(1), false)
    chain.addHash(hash1, BlockHash.zero, 1, Weight(1), TimeStamp.unsafe(1), false)
    chain.addHash(hash2, BlockHash.zero, 1, Weight(2), TimeStamp.unsafe(1), false)

    chain.blockHashOrdering.lt(hash0, hash1) is
      Bytes.byteStringOrdering.lt(hash0.bytes, hash1.bytes)
    chain.blockHashOrdering.compare(hash0, hash2) is -1
    chain.blockHashOrdering.compare(hash1, hash2) is -1
    chain.blockHashOrdering.compare(hash0, hash0) is 0
    chain.blockHashOrdering.compare(hash1, hash1) is 0
    chain.blockHashOrdering.compare(hash2, hash2) is 0
  }

  behavior of "Block tree algorithm"

  trait UnforkedFixture extends Fixture {
    val chain  = buildBlockChain()
    val blocks = chainGenOf(2, genesis).sample.get
    addBlocks(chain, blocks)
  }

  it should "test chainBack" in new UnforkedFixture {
    chain.chainBackUntil(genesis.hash, ALPH.GenesisHeight) isE AVector.empty[BlockHash]
    chain.chainBackUntil(blocks.last.hash, ALPH.GenesisHeight) isE blocks.map(_.hash)
    chain.chainBackUntil(blocks.last.hash, ALPH.GenesisHeight + 1) isE blocks.tail.map(_.hash)
    chain.chainBackUntil(blocks.init.last.hash, ALPH.GenesisHeight) isE blocks.init.map(_.hash)
  }

  it should "test getPredecessor" in new UnforkedFixture {
    blocks.foreach { block =>
      chain.getPredecessor(block.hash, ALPH.GenesisHeight) isE genesis.hash
    }
    chain.getPredecessor(blocks.last.hash, ALPH.GenesisHeight + 1) isE blocks.head.hash
  }

  it should "test getBlockHashSlice" in new UnforkedFixture {
    chain.getBlockHashSlice(blocks.last.hash) isE (genesis.hash +: blocks.map(_.hash))
    chain.getBlockHashSlice(blocks.head.hash) isE AVector(genesis.hash, blocks.head.hash)
  }

  trait ForkedFixture extends Fixture {
    val chain  = buildBlockChain()
    val chain0 = chainGenOf(2, genesis).sample.get
    val chain1 = chainGenOf(2, genesis).sample.get
    addBlocks(chain, chain0)
    addBlocks(chain, chain1)
  }

  it should "test getHashesAfter" in new ForkedFixture {
    val allHashes = (chain0 ++ chain1).map(_.hash).toSet
    chain.getHashesAfter(chain0.head.hash) isE chain0.tail.map(_.hash)
    chain.getHashesAfter(chain1.head.hash) isE chain1.tail.map(_.hash)
    chain.getHashesAfter(genesis.hash).rightValue.toSet is allHashes

    chain.getHashesAfter(blockGen0.sample.get.hash) isE AVector.empty[BlockHash]
  }

  it should "test isBefore" in new ForkedFixture {
    chain0.foreach { block =>
      chain.isBefore(genesis.hash, block.hash) isE true
      chain.isBefore(block.hash, genesis.hash) isE false
      chain.isBefore(block.hash, chain1.last.hash) isE false
    }
    chain1.foreach { block =>
      chain.isBefore(genesis.hash, block.hash) isE true
      chain.isBefore(block.hash, genesis.hash) isE false
      chain.isBefore(block.hash, chain0.last.hash) isE false
    }

    val chain2 = chainGenOf(2, chain0.last).sample.get
    addBlocks(chain, chain2)
    chain2.foreach { block =>
      chain.isBefore(genesis.hash, block.hash) isE true
      chain.isBefore(block.hash, chain2.last.hash) isE true
      chain.isBefore(chain0.last.hash, block.hash) isE true
    }
    chain.isBefore(chain1.last.hash, chain2.last.hash) isE false
  }

  it should "test getBlockHashesBetween" in new ForkedFixture {
    chain.getBlockHashesBetween(genesis.hash, genesis.hash) isE AVector.empty[BlockHash]
    chain.getBlockHashesBetween(chain0.head.hash, chain0.head.hash) isE AVector.empty[BlockHash]
    chain.getBlockHashesBetween(chain1.head.hash, chain1.head.hash) isE AVector.empty[BlockHash]

    chain.getBlockHashesBetween(chain0.last.hash, genesis.hash) isE chain0.map(_.hash)
    chain.getBlockHashesBetween(chain0.last.hash, chain0.head.hash) isE chain0.tail.map(_.hash)
    chain.getBlockHashesBetween(chain1.last.hash, genesis.hash) isE chain1.map(_.hash)
    chain.getBlockHashesBetween(chain1.last.hash, chain1.head.hash) isE chain1.tail.map(_.hash)

    chain.getBlockHashesBetween(genesis.hash, chain0.last.hash).left.value is a[IOError.Other]
    chain.getBlockHashesBetween(genesis.hash, chain1.last.hash).left.value is a[IOError.Other]
    chain.getBlockHashesBetween(chain0.head.hash, chain1.head.hash).left.value is a[IOError.Other]
  }

  it should "test calHashDiff" in new ForkedFixture {
    import BlockHashChain.ChainDiff
    val hashes0 = chain0.map(_.hash)
    val hashes1 = chain1.map(_.hash)
    chain.calHashDiff(chain0.last.hash, genesis.hash) isE ChainDiff(AVector.empty, hashes0)
    chain.calHashDiff(genesis.hash, chain0.last.hash) isE ChainDiff(hashes0.reverse, AVector.empty)
    chain.calHashDiff(chain1.last.hash, genesis.hash) isE ChainDiff(AVector.empty, hashes1)
    chain.calHashDiff(genesis.hash, chain1.last.hash) isE ChainDiff(hashes1.reverse, AVector.empty)

    val expected0 = ChainDiff(hashes1.reverse, hashes0)
    val expected1 = ChainDiff(hashes0.reverse, hashes1)
    chain.calHashDiff(chain0.last.hash, chain1.last.hash) isE expected0
    chain.calHashDiff(chain1.last.hash, chain0.last.hash) isE expected1
  }

  it should "test getHeightedBlocks" in new Fixture {
    val longChain = chainGenOf(9, genesis).sample.get
    val chain     = buildBlockChain()
    addBlocks(chain, longChain)
    val all = chain
      .getHeightedBlocks(TimeStamp.zero, TimeStamp.unsafe(Long.MaxValue))

    val ts      = all.rightValue._2.map { case (header, _) => header.timestamp }
    val heights = all.rightValue._2.map { case (_, heights) => heights }

    heights is AVector(0, 1, 2, 3, 4, 5, 6, 7, 8, 9)

    def subset(from: TimeStamp, to: TimeStamp): AVector[Int] = {
      chain
        .getHeightedBlocks(from, to)
        .rightValue
        ._2
        .map { case (_, heights) => heights }
    }

    subset(ts(0), ts(9)) is heights
    subset(ts(2), ts(8)) is AVector(2, 3, 4, 5, 6, 7, 8)
    subset(ts(0), ts(0)) is AVector(0)
    subset(ts(9), ts(9)) is AVector(9)
    (0 to 8).foreach { i =>
      subset(ts(i), ts(i + 1)) is AVector(i, i + 1)
    }
    (0 to 8).foreach { i =>
      subset(ts(i + 1), ts(i)) is AVector.empty[Int]
    }
    subset(ts(6), ts(9).minusUnsafe(Duration.ofMillisUnsafe(1))) is AVector(6, 7, 8)
    val ten = ts(9).plusMillisUnsafe(1)
    subset(ten, ten) is AVector.empty[Int]
  }

  it should "fix hash indexing" in new Fixture {
    override val configValues = Map(("alephium.broker.broker-num", 1))

    val shortChain = chainGenOf(2, genesis).sample.get
    val longChain  = chainGenOf(4, genesis).sample.get
    val chain      = buildBlockChain()
    addBlocks(chain, shortChain)
    addBlocks(chain, longChain)

    val shortHash = shortChain(1).hash
    val longHash  = longChain(1).hash
    chain.getHashes(2) isE AVector(longHash, shortHash)
    chain.hashesCache.get(2).value is AVector(longHash, shortHash)
    chain.heightIndexStorage.put(2, AVector(shortHash, longHash))
    chain.hashesCache.put(2, AVector(shortHash, longHash))
    chain.getHashes(2) isE AVector(shortHash, longHash)

    chain.checkHashIndexingUnsafe(3)
    chain.getHashes(2) isE AVector(longHash, shortHash)
    chain.hashesCache.get(2).value is AVector(longHash, shortHash)
  }

  trait GhostFixture extends Fixture {
    lazy val chainIndex = genesis.chainIndex

    def createBlockChain(length: Int): BlockChain = {
      val chain  = buildBlockChain()
      val blocks = chainGenOf(chainIndex, length, genesis.hash, TimeStamp.now()).sample.get
      addBlocks(chain, blocks)
      chain
    }

    def createBlockChainWithUnusedUncles(length: Int): (BlockChain, Set[BlockHeader]) = {
      val chain = buildBlockChain()
      // generate `length + 1` blocks to make sure this is the canonical chain
      val blocks    = chainGenOf(chainIndex, length + 1, genesis.hash, TimeStamp.now()).sample.get
      val allUncles = ArrayBuffer.empty[BlockHeader]
      addBlocks(chain, blocks)
      blocks.init.foreach { block =>
        val uncleGen = blockGen(block.chainIndex, block.timestamp, block.parentHash)
        val uncles   = AVector.fill(ALPH.MaxUncleSize)(uncleGen.sample.get)
        allUncles ++= uncles.map(_.header)
        addBlocks(chain, uncles)
      }
      (chain, Set.from(allUncles))
    }

    def createBlockChainWithUsedUncles(length: Int): (BlockChain, Set[BlockHeader]) = {
      val chain              = buildBlockChain()
      val allUncles          = ArrayBuffer.empty[BlockHeader]
      val allMainchainBlocks = ArrayBuffer.empty[BlockHash]
      // generate `length + 1` blocks to make sure this is the canonical chain
      (0 until length + 1).foreach { k =>
        val parentHash = allMainchainBlocks.lastOption.getOrElse(genesis.hash)
        val uncleHashes = if (allUncles.size >= 2) {
          AVector.from(allUncles.takeRight(2).map(_.hash))
        } else {
          AVector.empty
        }
        val unclePairs =
          uncleHashes.map(hash =>
            (hash: BlockHash, chain.getBlockUnsafe(hash).minerLockupScript, 1)
          )
        val block     = blockGen(chainIndex, TimeStamp.now(), parentHash, unclePairs).sample.get
        val uncleGen  = blockGen(block.chainIndex, block.timestamp, block.parentHash)
        val uncleSize = if (k == length) 0 else ALPH.MaxUncleSize // no uncles for the latest block
        val newUncles = AVector.fill(uncleSize)(uncleGen.sample.get)
        allUncles ++= newUncles.map(_.header)
        addBlocks(chain, block +: newUncles)
        allMainchainBlocks += block.hash
      }
      allMainchainBlocks.size is length + 1
      allUncles.size is 2 * length
      (chain, Set.from(allUncles))
    }

    def createBlockWithInvalidUncles(length: Int): BlockChain = {
      val chain = buildBlockChain()
      val now   = TimeStamp.now()
      // generate `length + 1` blocks to make sure this is the canonical chain
      val blocks     = chainGenOf(chainIndex, length + 1, genesis.hash, now).sample.get
      val forkChain0 = chainGenOf(chainIndex, length, genesis.hash, now).sample.get
      val forkChain1 = chainGenOf(chainIndex, length, genesis.hash, now).sample.get
      addBlocks(chain, blocks)
      addBlocks(chain, forkChain0)
      addBlocks(chain, forkChain1)
      chain
    }
  }

  it should "get the right used uncles when no uncles are used" in new GhostFixture {
    val (chain, _) = createBlockChainWithUnusedUncles(1)
    val bestTip    = chain.getBestTipUnsafe()
    val bestHeader = chain.getBlockHeaderUnsafe(bestTip)
    chain.getHeightUnsafe(bestTip) is 2
    chain.getHashes(1).rightValue.length is 3

    val (usedUncleHashes, ancestors) =
      chain.getUsedUnclesAndAncestors(bestHeader).rightValue
    usedUncleHashes.isEmpty is true
    ancestors.map(chain.getHeightUnsafe) is AVector(1, 0)
  }

  it should "get the right used uncles all uncles are used" in new GhostFixture {
    val (chain, allUncles) = createBlockChainWithUsedUncles(1)
    val bestTip            = chain.getBestTipUnsafe()
    val bestHeader         = chain.getBlockHeaderUnsafe(bestTip)
    chain.getHeightUnsafe(bestTip) is 2
    chain.getHashes(1).rightValue.length is 3

    val (usedUncleHashes, ancestors) =
      chain.getUsedUnclesAndAncestors(bestHeader).rightValue
    usedUncleHashes.toSet is allUncles.map(_.hash)
    ancestors.map(chain.getHeightUnsafe) is AVector(1, 0)
  }

  it should "select recent available uncles" in new GhostFixture {
    private def test(chainLength: Int) = {
      val (chain, _) = createBlockChainWithUnusedUncles(chainLength)
      (1 to chainLength).reverse.foreach(height => {
        val currentBlock = chain.getMainChainBlockByHeight(height).rightValue.get
        val (usedUncleHashes, ancestors) =
          chain.getUsedUnclesAndAncestors(currentBlock.header).rightValue
        usedUncleHashes.isEmpty is true
        val fromHeight = if (height > ALPH.MaxUncleAge) height - ALPH.MaxUncleAge else 0
        ancestors is AVector.from(
          (fromHeight until height).view
            .map(chain.getMainChainBlockByHeight(_).rightValue.get.hash)
            .reverse
        )
        ancestors.length is math.min(height, ALPH.MaxUncleAge)

        chain.selectUncles(currentBlock.header, _ => false).rightValue.isEmpty is true
        val selectedUncles = chain.selectUncles(currentBlock.header, _ => true).rightValue
        selectedUncles.length is ALPH.MaxUncleSize
        selectedUncles.foreach { case (hash, miner, heightDiff) =>
          miner is chain.getBlockUnsafe(hash).coinbase.unsigned.fixedOutputs(0).lockupScript
          chain.getHeightUnsafe(hash) is height
          heightDiff is 1
        }
      })
    }

    test(ALPH.MaxUncleAge - 2)
    test(ALPH.MaxUncleAge)
    test(ALPH.MaxUncleAge + 2)
  }

  it should "select uncles from unused uncles set" in new GhostFixture {
    val (chain, _)    = createBlockChainWithUnusedUncles(ALPH.MaxUncleAge)
    val currentHeight = ALPH.MaxUncleAge + 1
    var currentBlock  = chain.getMainChainBlockByHeight(currentHeight).rightValue.get
    chain.getHashes(currentHeight).rightValue.length is 1
    (1 to ALPH.MaxUncleAge).foreach(index => {
      chain.selectUncles(currentBlock.header, _ => false).rightValue.isEmpty is true
      val uncles = chain.selectUncles(currentBlock.header, _ => true).rightValue
      val block =
        blockGen(
          currentBlock.chainIndex,
          currentBlock.timestamp,
          currentBlock.hash,
          uncles
        ).sample.get
      addBlock(chain, block)
      chain.getHeight(block.hash).isE(currentHeight + index)
      if (index >= ALPH.MaxUncleAge + 1 - index) {
        uncles.isEmpty is true
      } else {
<<<<<<< HEAD
        uncles.map { case (hash, _, _) => chain.getHeightUnsafe(hash) } is AVector.fill(2)(
=======
        uncles.map { case (hash, _) => chain.getHeightUnsafe(hash) } is AVector.fill(2)(
>>>>>>> 5ade8653
          ALPH.MaxUncleAge + 1 - index
        )
      }

      val (usedUncles, ancestors) = chain.getUsedUnclesAndAncestors(block.header).rightValue
      uncles.foreach(uncle => usedUncles.exists(_ == uncle._1) is true)
      ancestors.length is ALPH.MaxUncleAge
      currentBlock = block
    })

    (1 to ALPH.MaxUncleSize).foreach(_ => {
      chain.selectUncles(currentBlock.header, _ => true).rightValue.isEmpty is true
      val block =
        blockGen(currentBlock.chainIndex, currentBlock.timestamp, currentBlock.hash).sample.get
      addBlock(chain, block)
      currentBlock = block
    })
  }

  it should "select empty uncles if uncles is invalid" in new GhostFixture {
    val chain      = createBlockWithInvalidUncles(ALPH.MaxUncleAge)
    val fromHeight = ALPH.MaxUncleAge + 1
    (fromHeight to ALPH.MaxUncleAge * 2).foreach(height => {
      val header = chain.getMainChainBlockByHeight(height).rightValue.get.header
      chain.selectUncles(header, _ => true).rightValue.isEmpty is true
      val block = blockGen(header.chainIndex, header.timestamp, header.hash).sample.get
      addBlock(chain, block)
      chain.getHeight(block.hash).isE(height + 1)
    })
  }

  it should "select uncles and calc the block diff" in new GhostFixture {
    val length = ALPH.MaxUncleAge + 1
    val chain  = createBlockChain(length)
    chain.maxHeightUnsafe is length
    val parentHeight = Random.between(1, length - 2)
    val parentHash   = chain.getHashesUnsafe(parentHeight).head
    val uncle        = blockGen(chainIndex, TimeStamp.now(), parentHash).sample.get
    addBlock(chain, uncle)
    val bestTip        = chain.getBestTipUnsafe()
    val selectedUncles = chain.selectUnclesUnsafe(chain.getBlockHeaderUnsafe(bestTip), _ => true)
    selectedUncles is AVector((uncle.hash, uncle.minerLockupScript, length - parentHeight))
  }

  trait GetSyncDataFixture extends Fixture {
    val chainIndex   = genesis.chainIndex
    val lockupScript = assetLockupGen(chainIndex.to).sample.get
    val blockChain   = buildBlockChain()

    var main  = AVector.empty[Block]
    var fork0 = AVector.empty[Block]
    var fork1 = AVector.empty[Block]

    def createBlockChain(length: Int): Unit = {
      (0 until length).foreach { _ =>
        val now = TimeStamp.now()
        val block = blockGen(
          chainIndex,
          now,
          main.lastOption.getOrElse(genesis).hash,
          fork0.lastOption
            .map(block => AVector((block.hash, lockupScript, 1)))
            .getOrElse(AVector.empty)
        ).sample.get
        val fork0Block = blockGen(
          chainIndex,
          now,
          fork0.lastOption.getOrElse(genesis).hash,
          fork1.lastOption
            .map(block => AVector((block.hash, lockupScript, 1)))
            .getOrElse(AVector.empty)
        ).sample.get
        val fork1Block =
          blockGen(chainIndex, now, fork1.lastOption.getOrElse(genesis).hash).sample.get
        main = main :+ block
        fork0 = fork0 :+ fork0Block
        fork1 = fork1 :+ fork1Block
      }
    }

    def getHashesAtHeight(height: Int): AVector[BlockHash] = {
      assume(height <= main.length)
      val index = height - 1
      AVector(main(index).hash, fork0(index).hash, fork1(index).hash)
    }
  }

  it should "get sync data" in new GetSyncDataFixture {
    val length = ALPH.MaxUncleAge + 1
    createBlockChain(length)

    val uncles = AVector((fork1(length - 2).hash, lockupScript, 1))
    val block  = blockGen(chainIndex, TimeStamp.now(), main.last.hash, uncles).sample.get
    block.uncleHashes.rightValue is fork0.last.uncleHashes.rightValue
    // make sure `main` is the canonical chain
    addBlocks(blockChain, (main :+ block) ++ fork0 ++ fork1)

    val result0 = blockChain.getSyncDataUnsafe(ALPH.GenesisHeight + 1, length)
    result0.length is 21
    val expected =
      (AVector(main.head, fork0.head, main(1)) ++ AVector.from(2 until length).flatMap { index =>
        AVector(fork1(index - 2), fork0(index - 1), main(index))
      }).map(_.hash)
    result0 is expected

    val result1 = blockChain.getSyncDataUnsafe(ALPH.GenesisHeight + 1, length + 1)
<<<<<<< HEAD
    result1 is (result0.filter(_ != uncles.head._1) ++ AVector(uncles.head._1, block.hash))
=======
    result1 is (result0 ++ AVector(uncles.head._1, block.hash))

    val hashes = (0 until ALPH.MaxUncleAge).map { _ =>
      val parentHash = blockChain.getBestTipUnsafe()
      val block      = blockGen(chainIndex, TimeStamp.now(), parentHash).sample.get
      addBlock(blockChain, block)
      block.hash
    }
    val result2 =
      blockChain.getSyncDataUnsafe(ALPH.GenesisHeight + 1, blockChain.maxHeight.rightValue)
    result2 is (result1 ++ AVector.from(hashes))
>>>>>>> 5ade8653
  }

  it should "get recent data" in new GetSyncDataFixture {
    val length = ALPH.MaxUncleAge + 1
    createBlockChain(length)

    val uncles = AVector((fork1.last.hash, lockupScript, 1))
    val block0 = blockGen(chainIndex, TimeStamp.now(), main.last.hash, uncles).sample.get
    addBlocks(blockChain, (main :+ block0) ++ fork0 ++ fork1)

    blockChain.getRecentDataUnsafe(length - 1, length) is
      AVector(main(length - 2).hash, fork0(length - 3).hash, fork1(length - 4).hash) ++
      AVector(fork0(length - 2).hash, fork1(length - 3).hash, fork1(length - 2).hash) ++
      getHashesAtHeight(length)

    val result0 = blockChain.getRecentDataUnsafe(ALPH.GenesisHeight + 1, length - 1)
    result0 is AVector.from(1 to (length - 1)).flatMap(getHashesAtHeight)

    val result1 = blockChain.getRecentDataUnsafe(ALPH.GenesisHeight + 1, length)
    result1 is AVector.from(1 to length).flatMap(getHashesAtHeight)

    val result2 = blockChain.getRecentDataUnsafe(ALPH.GenesisHeight + 1, length + 1)
    result2 is (result1 :+ block0.hash)

    // `main` and `fork0` has same uncles at height `length + 1`
    val block2 = blockGen(chainIndex, TimeStamp.now(), fork0.last.hash, uncles).sample.get
    val block3 = blockGen(chainIndex, TimeStamp.now(), block0.hash).sample.get
    addBlocks(blockChain, AVector(block3, block2))

    val result3 = blockChain.getRecentDataUnsafe(ALPH.GenesisHeight + 1, length + 1)
    result3 is (result1 ++ AVector(block0.hash, block2.hash))
<<<<<<< HEAD
=======

    val hashes = (0 until ALPH.MaxUncleAge).map { _ =>
      val parentHash = blockChain.getBestTipUnsafe()
      val block      = blockGen(chainIndex, TimeStamp.now(), parentHash).sample.get
      addBlock(blockChain, block)
      block.hash
    }
    val result4 =
      blockChain.getRecentDataUnsafe(ALPH.GenesisHeight + 1, blockChain.maxHeight.rightValue)
    result4 is (result1 ++ AVector(block0.hash, block2.hash, block3.hash) ++ AVector.from(hashes))
>>>>>>> 5ade8653
  }
}<|MERGE_RESOLUTION|>--- conflicted
+++ resolved
@@ -792,11 +792,7 @@
       if (index >= ALPH.MaxUncleAge + 1 - index) {
         uncles.isEmpty is true
       } else {
-<<<<<<< HEAD
         uncles.map { case (hash, _, _) => chain.getHeightUnsafe(hash) } is AVector.fill(2)(
-=======
-        uncles.map { case (hash, _) => chain.getHeightUnsafe(hash) } is AVector.fill(2)(
->>>>>>> 5ade8653
           ALPH.MaxUncleAge + 1 - index
         )
       }
@@ -903,9 +899,6 @@
     result0 is expected
 
     val result1 = blockChain.getSyncDataUnsafe(ALPH.GenesisHeight + 1, length + 1)
-<<<<<<< HEAD
-    result1 is (result0.filter(_ != uncles.head._1) ++ AVector(uncles.head._1, block.hash))
-=======
     result1 is (result0 ++ AVector(uncles.head._1, block.hash))
 
     val hashes = (0 until ALPH.MaxUncleAge).map { _ =>
@@ -917,7 +910,6 @@
     val result2 =
       blockChain.getSyncDataUnsafe(ALPH.GenesisHeight + 1, blockChain.maxHeight.rightValue)
     result2 is (result1 ++ AVector.from(hashes))
->>>>>>> 5ade8653
   }
 
   it should "get recent data" in new GetSyncDataFixture {
@@ -949,8 +941,6 @@
 
     val result3 = blockChain.getRecentDataUnsafe(ALPH.GenesisHeight + 1, length + 1)
     result3 is (result1 ++ AVector(block0.hash, block2.hash))
-<<<<<<< HEAD
-=======
 
     val hashes = (0 until ALPH.MaxUncleAge).map { _ =>
       val parentHash = blockChain.getBestTipUnsafe()
@@ -961,6 +951,5 @@
     val result4 =
       blockChain.getRecentDataUnsafe(ALPH.GenesisHeight + 1, blockChain.maxHeight.rightValue)
     result4 is (result1 ++ AVector(block0.hash, block2.hash, block3.hash) ++ AVector.from(hashes))
->>>>>>> 5ade8653
   }
 }