--- conflicted
+++ resolved
@@ -434,15 +434,11 @@
   it should "prepare block with correct coinbase reward for since-rhone hardfork" in new CoinbaseRewardFixture
     with SinceRhoneGhostUncleFixture {
     setHardForkSince(HardFork.Rhone)
-<<<<<<< HEAD
     override lazy val chainIndex = ChainIndex.unsafe(0, 0)
-    val emptyBlock               = mineFromMemPool(blockFlow, chainIndex)
-    val emission                 = consensusConfigs.rhone.emission
-=======
+
     val hardFork   = networkConfig.getHardFork(TimeStamp.now())
     val emptyBlock = mineFromMemPool(blockFlow, chainIndex)
     val emission   = consensusConfigs.getConsensusConfig(hardFork).emission
->>>>>>> f222abf3
     val miningReward = emission
       .reward(emptyBlock.header)
       .miningReward
