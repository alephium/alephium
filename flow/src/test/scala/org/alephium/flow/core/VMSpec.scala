// Copyright 2018 The Alephium Authors
// This file is part of the alephium project.
//
// The library is free software: you can redistribute it and/or modify
// it under the terms of the GNU Lesser General Public License as published by
// the Free Software Foundation, either version 3 of the License, or
// (at your option) any later version.
//
// The library is distributed in the hope that it will be useful,
// but WITHOUT ANY WARRANTY; without even the implied warranty of
// MERCHANTABILITY or FITNESS FOR A PARTICULAR PURPOSE. See the
// GNU Lesser General Public License for more details.
//
// You should have received a copy of the GNU Lesser General Public License
// along with the library. If not, see <http://www.gnu.org/licenses/>.

package org.alephium.flow.core

import java.math.BigInteger
import java.nio.charset.StandardCharsets

import scala.collection.mutable.ArrayBuffer

import akka.util.ByteString
import org.scalacheck.Arbitrary.arbitrary
import org.scalacheck.Gen
import org.scalatest.Assertion

import org.alephium.crypto._
import org.alephium.flow.FlowFixture
import org.alephium.flow.mempool.MemPool.AddedToMemPool
import org.alephium.flow.validation.{TxScriptExeFailed, TxValidation}
import org.alephium.io.IOResult
import org.alephium.protocol.{vm, ALPH, Generators, Hash, PublicKey}
import org.alephium.protocol.model._
import org.alephium.protocol.vm._
import org.alephium.ralph.{Compiler, CompoundAssignmentOperator}
import org.alephium.serde._
import org.alephium.util._

// scalastyle:off file.size.limit method.length number.of.methods
class VMSpec extends AlephiumSpec with Generators {

  it should "not start with private function" in new ContractFixture {
    val input =
      s"""
         |@using(preapprovedAssets = false)
         |TxScript Foo {
         |  return
         |  pub fn foo() -> () {
         |    return
         |  }
         |}
         |""".stripMargin
    val script      = Compiler.compileTxScript(input).rightValue
    val errorScript = StatefulScript.unsafe(AVector(script.methods.head.copy(isPublic = false)))
    intercept[AssertionError](simpleScript(blockFlow, chainIndex, errorScript)).getMessage is
      s"Right(TxScriptExeFailed($ExternalPrivateMethodCall))"
  }

  it should "overflow frame stack" in new FlowFixture {
    val input =
      s"""
         |@using(preapprovedAssets = false)
         |TxScript Foo {
         |  foo(${frameStackMaxSize - 1})
         |
         |  fn foo(n: U256) -> () {
         |    if (n > 0) {
         |      foo(n - 1)
         |    }
         |  }
         |}
         |""".stripMargin
    val script = Compiler.compileTxScript(input).rightValue

    val chainIndex = ChainIndex.unsafe(0, 0)
    intercept[AssertionError](simpleScript(blockFlow, chainIndex, script)).getMessage is
      s"Right(TxScriptExeFailed($OutOfGas))"
    intercept[AssertionError](
      simpleScript(blockFlow, chainIndex, script, gas = 400000)
    ).getMessage is
      s"Right(TxScriptExeFailed($StackOverflow))"
  }

  trait CallFixture extends FlowFixture {
    def access: String

    lazy val input0 =
      s"""
         |Contract Foo(mut x: U256) {
         |  @using(updateFields = true)
         |  $access fn add(a: U256) -> () {
         |    x = x + a
         |    if (a > 0) {
         |      add(a - 1)
         |    }
         |    return
         |  }
         |}
         |""".stripMargin
    lazy val script0          = Compiler.compileContract(input0).rightValue
    lazy val initialMutFields = AVector[Val](Val.U256(U256.Zero))

    lazy val chainIndex = ChainIndex.unsafe(0, 0)
    lazy val fromLockup = getGenesisLockupScript(chainIndex)
    lazy val txScript0 =
      contractCreation(script0, AVector.empty, initialMutFields, fromLockup, ALPH.alph(1))
    lazy val block0 = payableCall(blockFlow, chainIndex, txScript0)
    lazy val contractOutputRef0 =
      TxOutputRef.unsafe(block0.transactions.head, 0).asInstanceOf[ContractOutputRef]
    lazy val contractId0 = ContractId.from(block0.transactions.head.id, 0, chainIndex.from)

    lazy val input1 =
      s"""
         |Contract Foo(mut x: U256) {
         |  @using(updateFields = true)
         |  pub fn add(a: U256) -> () {
         |    x = x + a
         |    if (a > 0) {
         |      add(a - 1)
         |    }
         |    return
         |  }
         |}
         |
         |@using(preapprovedAssets = false)
         |TxScript Bar {
         |  let foo = Foo(#${contractId0.toHexString})
         |  foo.add(4)
         |  return
         |}
         |""".stripMargin
  }

  it should "not call external private function" in new CallFixture {
    val access: String = ""

    addAndCheck(blockFlow, block0, 1)
    checkState(
      blockFlow,
      chainIndex,
      contractId0,
      immFields = AVector.empty,
      initialMutFields,
      contractOutputRef0
    )

    val script1 = Compiler.compileTxScript(input1, 1).rightValue
    intercept[AssertionError](simpleScript(blockFlow, chainIndex, script1)).getMessage is
      s"Right(TxScriptExeFailed($ExternalPrivateMethodCall))"
  }

  it should "handle contract states" in new CallFixture {
    val access: String = "pub"

    addAndCheck(blockFlow, block0, 1)
    checkState(
      blockFlow,
      chainIndex,
      contractId0,
      immFields = AVector.empty,
      initialMutFields,
      contractOutputRef0
    )

    val script1   = Compiler.compileTxScript(input1, 1).rightValue
    val newState1 = AVector[Val](Val.U256(U256.unsafe(10)))
    val block1    = simpleScript(blockFlow, chainIndex, script1)
    addAndCheck(blockFlow, block1, 2)
    checkState(
      blockFlow,
      chainIndex,
      contractId0,
      immFields = AVector.empty,
      newState1,
      contractOutputRef0,
      numAssets = 4
    )

    val newState2 = AVector[Val](Val.U256(U256.unsafe(20)))
    val block2    = simpleScript(blockFlow, chainIndex, script1)
    addAndCheck(blockFlow, block2, 3)
    checkState(
      blockFlow,
      chainIndex,
      contractId0,
      immFields = AVector.empty,
      newState2,
      contractOutputRef0,
      numAssets = 6
    )
  }

  trait ContractFixture extends FlowFixture {
    lazy val chainIndex     = ChainIndex.unsafe(0, 0)
    lazy val genesisLockup  = getGenesisLockupScript(chainIndex)
    lazy val genesisAddress = Address.Asset(genesisLockup)

    def createContractAndCheckState(
        input: String,
        numAssets: Int,
        numContracts: Int,
        initialImmState: AVector[Val] = AVector.empty,
        initialMutState: AVector[Val] = AVector[Val](Val.U256(U256.Zero)),
        tokenIssuanceInfo: Option[TokenIssuance.Info] = None,
        initialAttoAlphAmount: U256 = minimalContractStorageDeposit(
          networkConfig.getHardFork(TimeStamp.now())
        )
    ): (ContractId, ContractOutputRef) = {
      val (contractId, contractOutputRef, _) =
        createContract(
          input,
          initialImmState,
          initialMutState,
          tokenIssuanceInfo,
          initialAttoAlphAmount
        )

      checkState(
        blockFlow,
        chainIndex,
        contractId,
        initialImmState,
        initialMutState,
        contractOutputRef,
        numAssets,
        numContracts
      )

      (contractId, contractOutputRef)
    }

    def callTxScriptMulti(input: Int => String, func: StatefulScript => StatefulScript): Block = {
      val block0 = transfer(blockFlow, chainIndex, numReceivers = 10)
      addAndCheck(blockFlow, block0)
      val newAddresses = block0.nonCoinbase.head.unsigned.fixedOutputs.init.map(_.lockupScript)
      val scripts = AVector.tabulate(newAddresses.length) { index =>
        val script = Compiler.compileTxScript(input(index)).fold(throw _, identity)
        func(script)
      }
      val block1 = simpleScriptMulti(blockFlow, chainIndex, newAddresses, scripts)
      addAndCheck(blockFlow, block1)
      block1
    }

    def testSimpleScript(main: String, gas: Int = 100000) = {
      val script = Compiler.compileTxScript(main).rightValue
      val block  = simpleScript(blockFlow, chainIndex, script, gas)
      addAndCheck(blockFlow, block)
    }

    def failSimpleScript(main: String, failure: ExeFailure) = {
      val script = Compiler.compileTxScript(main).rightValue
      intercept[AssertionError](simpleScript(blockFlow, chainIndex, script)).getMessage is
        s"Right(TxScriptExeFailed($failure))"
    }

    def failCallTxScript(script: StatefulScript, failure: ExeFailure) = {
      intercept[AssertionError](callCompiledTxScript(script)).getMessage is
        s"Right(TxScriptExeFailed($failure))"
    }

    def failCallTxScript(script: String, failure: ExeFailure) = {
      intercept[AssertionError](callTxScript(script)).getMessage is
        s"Right(TxScriptExeFailed($failure))"
    }

    def fail(blockFlow: BlockFlow, block: Block, failure: ExeFailure): Assertion = {
      intercept[AssertionError](addAndCheck(blockFlow, block)).getMessage is
        s"Right(ExistInvalidTx(TxScriptExeFailed($failure)))"
    }

    def fail(
        blockFlow: BlockFlow,
        chainIndex: ChainIndex,
        script: StatefulScript,
        failure: ExeFailure
    ) = {
      intercept[AssertionError](payableCall(blockFlow, chainIndex, script)).getMessage is
        s"Right(TxScriptExeFailed($failure))"
    }

    def checkContractState(
        contractId: String,
        code: String,
        contractAssetRef: ContractOutputRef,
        existed: Boolean
    ): Assertion = {
      val contract    = Compiler.compileContract(code).rightValue
      val worldState  = blockFlow.getBestCachedWorldState(chainIndex.from).rightValue
      val contractKey = ContractId.from(Hex.from(contractId).get).get
      worldState.contractState.exists(contractKey) isE existed
      worldState.outputState.exists(contractAssetRef) isE existed
      worldState.codeState.exists(contract.hash) isE false
      worldState.contractImmutableState.exists(contract.hash) isE true // keep history state always
    }

    def getContractAsset(
        contractId: ContractId,
        chainIndex: ChainIndex = chainIndex
    ): ContractOutput = {
      val worldState = blockFlow.getBestPersistedWorldState(chainIndex.from).rightValue
      worldState.getContractAsset(contractId).rightValue
    }

    def deployAndCheckContractState(
        script: String,
        immFields: AVector[Val],
        mutFields: AVector[Val]
    ) = {
      val block      = callTxScript(script)
      val tx         = block.nonCoinbase.head
      val contractId = ContractId.from(tx.id, tx.unsigned.fixedOutputs.length, tx.fromGroup)
      val worldState = blockFlow.getBestPersistedWorldState(chainIndex.from).fold(throw _, identity)
      val contractState = worldState.getContractState(contractId).rightValue
      contractState.immFields is immFields
      contractState.mutFields is mutFields
    }
  }

  it should "disallow loading upgraded contract in current tx" in new ContractFixture {
    val fooV1Code =
      s"""
         |Contract FooV1() {
         |  pub fn foo() -> () {}
         |}
         |""".stripMargin
    val fooV1 = Compiler.compileContract(fooV1Code).rightValue

    val fooV0Code =
      s"""
         |Contract FooV0() {
         |  pub fn upgrade() -> () {
         |    migrate!(#${Hex.toHexString(serialize(fooV1))})
         |  }
         |}
         |""".stripMargin
    val fooContractId = createContract(fooV0Code)._1.toHexString

    val script =
      s"""
         |TxScript Main {
         |  let fooV0 = FooV0(#$fooContractId)
         |  fooV0.upgrade()
         |  let fooV1 = FooV1(#$fooContractId)
         |  fooV1.foo()
         |}
         |
         |$fooV0Code
         |
         |$fooV1Code
         |""".stripMargin

    intercept[AssertionError](callTxScript(script)).getMessage.startsWith(
      "Right(TxScriptExeFailed(ContractLoadDisallowed"
    ) is true
  }

  it should "create contract and optionally transfer token" in new ContractFixture {
    val code =
      s"""
         |Contract Foo() {
         |  pub fn main() -> () {
         |  }
         |}
         |""".stripMargin

    {
      info("create contract with token")
      val contractId = createContract(
        code,
        initialImmState = AVector.empty,
        initialMutState = AVector.empty,
        Some(TokenIssuance.Info(Val.U256.unsafe(10), None))
      )._1
      val tokenId = TokenId.from(contractId)

      val genesisTokenAmount = getTokenBalance(blockFlow, genesisAddress.lockupScript, tokenId)
      genesisTokenAmount is 0

      val contractAsset = getContractAsset(contractId, chainIndex)
      contractAsset.tokens is AVector((tokenId, U256.unsafe(10)))
    }

    {
      info("create contract and transfer token to asset address")
      val contractId = createContract(
        code,
        initialImmState = AVector.empty,
        initialMutState = AVector.empty,
        Some(TokenIssuance.Info(Val.U256.unsafe(10), Some(genesisLockup)))
      )._1
      val tokenId = TokenId.from(contractId)

      val genesisTokenAmount = getTokenBalance(blockFlow, genesisAddress.lockupScript, tokenId)
      genesisTokenAmount is 10

      val contractAsset = getContractAsset(contractId, chainIndex)
      contractAsset.tokens.length is 0
    }

    {
      info("create contract and transfer token to contract address")
      val contract         = Compiler.compileContract(code).rightValue
      val contractByteCode = Hex.toHexString(serialize(contract))
      val contractAddress  = Address.contract(ContractId.random)
      val encodedMutFields = Hex.toHexString(serialize[AVector[Val]](AVector.empty))

      val script: String =
        s"""
           |TxScript Main {
           |  createContractWithToken!{ @$genesisAddress -> ALPH: 1 alph }(#$contractByteCode, #, #$encodedMutFields, 1, @${contractAddress.toBase58})
           |}
           |""".stripMargin

      failCallTxScript(script, InvalidAssetAddress(contractAddress))
    }
  }

  it should "support zero amount with tokenRemaining!()" in new ContractFixture {
    val randomAddress = Address.contract(ContractId.random)
    val script =
      s"""
         |TxScript Main {
         |  assert!(tokenRemaining!(@$genesisAddress, ALPH) > 0, 0)
         |  assert!(tokenRemaining!(@$genesisAddress, #${TokenId.random.toHexString}) == 0, 0)
         |  assert!(tokenRemaining!(@$randomAddress, ALPH) == 0, 0)
         |  assert!(tokenRemaining!(@$randomAddress, #${TokenId.random.toHexString}) == 0, 0)
         |}
         |""".stripMargin

    callTxScript(script)
  }

  it should "transfer ALPH by token id" in new ContractFixture {
    val foo =
      s"""
         |Contract Foo() {
         |  @using(preapprovedAssets = true, assetsInContract = true)
         |  pub fn foo(sender: Address) -> () {
         |    let senderAlph = tokenRemaining!(sender, ALPH)
         |    assert!(tokenRemaining!(sender, ALPH) == senderAlph, 0)
         |    let contractAlph = tokenRemaining!(selfAddress!(), ALPH)
         |    assert!(tokenRemaining!(selfAddress!(), ALPH) == contractAlph, 0)
         |
         |    transferTokenToSelf!(sender, ALPH, 1 alph)
         |    assert!(tokenRemaining!(sender, ALPH) == senderAlph - 1 alph, 0)
         |    transferTokenFromSelf!(sender, ALPH, 0.1 alph)
         |    assert!(tokenRemaining!(selfAddress!(), ALPH) == contractAlph - 0.1 alph, 0)
         |    transferToken!(sender, selfAddress!(), ALPH, 1 alph)
         |    assert!(tokenRemaining!(sender, ALPH) == senderAlph - 2 alph, 0)
         |  }
         |}
         |""".stripMargin
    val fooId = createContract(foo)._1

    val script =
      s"""
         |TxScript Main {
         |  Foo(#${fooId.toHexString}).foo{@$genesisAddress -> ALPH: 3 alph}(@$genesisAddress)
         |}
         |$foo
         |""".stripMargin

    callTxScript(script)

    val worldState    = blockFlow.getBestPersistedWorldState(chainIndex.from).rightValue
    val contractAsset = worldState.getContractAsset(fooId).rightValue
    contractAsset.amount is ALPH.alph(2)
  }

  it should "work with negative operation on I256 expression" in new ContractFixture {
    def codeWithExpr(expr: String) =
      s"""
         |Contract TestContract(mut x: I256) {
         |  pub fn negativeX() -> () {
         |    x = -${expr}
         |  }
         |}
         |""".stripMargin

    def scriptWithCode(code: String, contractId: String): String = {
      s"""
         |TxScript Operate() {
         |  TestContract(#$contractId).negativeX()
         |}
         |
         |$code
         |""".stripMargin
    }

    def verifyXValue(code: String, contractId: ContractId, xValue: Int) = {
      callTxScript(scriptWithCode(code, contractId.toHexString))
      val worldState = blockFlow.getBestPersistedWorldState(chainIndex.from).fold(throw _, identity)
      val contractState = worldState.getContractState(contractId).rightValue
      contractState.mutFields(0) is Val.I256(I256.unsafe(xValue))
    }

    def verify(xExpr: String) = {
      val code = codeWithExpr(xExpr)
      val contractId = createContract(
        code,
        initialMutState = AVector[Val](Val.I256(I256.One))
      )._1

      verifyXValue(code, contractId, xValue = -1)
      verifyXValue(code, contractId, xValue = 1)
      verifyXValue(code, contractId, xValue = -1)
      verifyXValue(code, contractId, xValue = 1)
    }

    verify("x")
    verify("((x + 1i) * 2i / 2i - 1i)")
  }

  it should "report error with negative operation on non-I256 expressions" in new ContractFixture {
    def codeWithType(typ: String) =
      s"""
         |Contract TestContract(mut x: ${typ}) {
         |  pub fn negativeX() -> () {
         |    x = -x
         |  }
         |}
         |""".stripMargin

    def verifyErrorMessage(typ: String) = {
      val codeWithU256 = codeWithType(typ)
      Compiler
        .compileContract(codeWithU256)
        .leftValue
        .message is s"Invalid param types List($typ) for - operator"
    }

    verifyErrorMessage("U256")
    verifyErrorMessage("Bool")
    verifyErrorMessage("ByteVec")
    verifyErrorMessage("Address")
  }

  it should "create contract and transfer tokens from the contract" in new ContractFixture {
    val code =
      s"""
         |Contract ShinyToken() {
         |  @using(assetsInContract = true)
         |  pub fn transfer(to: Address, amount: U256) -> () {
         |    transferTokenFromSelf!(to, selfTokenId!(), amount)
         |    transferTokenFromSelf!(to, ALPH, dustAmount!())
         |  }
         |}
         |""".stripMargin

    def script(shinyTokenId: String, to: String, amount: U256): String =
      s"""
         |TxScript Transfer() {
         |  ShinyToken(#$shinyTokenId).transfer(@$to, ${amount.v})
         |}
         |
         |$code
         |""".stripMargin

    info("create contract with token")
    val contractId = createContract(
      code,
      initialImmState = AVector.empty,
      initialMutState = AVector.empty,
      Some(TokenIssuance.Info(Val.U256.unsafe(1000), None)),
      ALPH.alph(10000)
    )._1
    val tokenId = TokenId.from(contractId)

    getTokenBalance(blockFlow, genesisAddress.lockupScript, tokenId) is 0

    val contractAsset = getContractAsset(contractId, chainIndex)
    contractAsset.tokens is AVector((tokenId, U256.unsafe(1000)))
    contractAsset.amount is ALPH.alph(10000)

    info("transfer token to genesisAddress")
    callTxScript(script(tokenId.toHexString, genesisAddress.toBase58, 10))
    getTokenBalance(blockFlow, genesisAddress.lockupScript, tokenId) is 10

    info("transfer token from contract to address in group 0")
    val (privateKey0, publicKey0) = GroupIndex.unsafe(0).generateKey
    val address0                  = Address.p2pkh(publicKey0)
    callTxScript(script(tokenId.toHexString, address0.toBase58, 100))
    getTokenBalance(blockFlow, address0.lockupScript, tokenId) is 100
    getAlphBalance(blockFlow, address0.lockupScript) is dustUtxoAmount

    info("fail to transfer token from contract to address in group 1")
    val (_, publicKey1) = GroupIndex.unsafe(1).generateKey
    val address1        = Address.p2pkh(publicKey1)
    address1.groupIndex.value is 1
    intercept[AssertionError](callTxScript(script(tokenId.toHexString, address1.toBase58, 50)))
      .getMessage() is "Right(InvalidOutputGroupIndex)"

    info("transfer some ALPH to adress in group 0")
    val genesisPrivateKey = genesisKeys(chainIndex.from.value)._1
    val block = transfer(
      blockFlow,
      genesisPrivateKey,
      address0.lockupScript,
      AVector.empty[(TokenId, U256)],
      ALPH.oneAlph
    )
    addAndCheck(blockFlow, block)
    getAlphBalance(blockFlow, address0.lockupScript) is (dustUtxoAmount + ALPH.oneAlph)

    info("transfer token from address in group 0 to address in group 1")
    val tokens: AVector[(TokenId, U256)] = AVector(tokenId -> 10)
    transfer(
      blockFlow,
      privateKey0,
      address1.lockupScript,
      tokens,
      dustUtxoAmount
    )
  }

  it should "enforce using contract assets" in new ContractFixture {
    val bar =
      s"""
         |Contract Bar() {
         |  @using(assetsInContract = true)
         |  pub fn bar() -> () {
         |    transferTokenFromSelf!(callerAddress!(), ALPH, minimalContractDeposit!())
         |  }
         |}
         |""".stripMargin
    val (barContractId, _, _) =
      createContract(bar, initialAttoAlphAmount = minimalAlphInContract * 2)
    getContractAsset(barContractId).amount is minimalAlphInContract * 2

    val foo =
      s"""
         |Contract Foo(bar: Bar) {
         |  @using(assetsInContract = enforced)
         |  pub fn foo() -> () {
         |    bar.bar()
         |  }
         |}
         |$bar
         |""".stripMargin
    val (fooContractId, _, _) = createContract(foo, AVector(Val.ByteVec(barContractId.bytes)))
    getContractAsset(fooContractId).amount is minimalAlphInContract

    val script =
      s"""
         |TxScript Main {
         |  Foo(#${fooContractId.toHexString}).foo()
         |}
         |$foo
         |""".stripMargin
    callTxScript(script, chainIndex)
    getContractAsset(barContractId).amount is minimalAlphInContract
    getContractAsset(fooContractId).amount is minimalAlphInContract * 2
  }

  it should "burn token" in new ContractFixture {
    val contract =
      s"""
         |Contract Foo() {
         |  @using(assetsInContract = true)
         |  pub fn mint() -> () {
         |    transferTokenFromSelf!(@$genesisAddress, selfTokenId!(), 2 alph)
         |  }
         |
         |  @using(preapprovedAssets = true, assetsInContract = true)
         |  pub fn burn() -> () {
         |    burnToken!(@$genesisAddress, selfTokenId!(), 1 alph)
         |    burnToken!(selfAddress!(), selfTokenId!(), 1 alph)
         |  }
         |}
         |""".stripMargin
    val contractId =
      createContract(
        contract,
        AVector.empty,
        AVector.empty,
        Some(TokenIssuance.Info(ALPH.alph(5)))
      )._1
    val tokenId = TokenId.from(contractId)

    val mint =
      s"""
         |TxScript Main {
         |  let foo = Foo(#${contractId.toHexString})
         |  foo.mint()
         |}
         |
         |$contract
         |""".stripMargin
    callTxScript(mint)
    val contractAsset0 = getContractAsset(contractId, chainIndex)
    contractAsset0.lockupScript is LockupScript.p2c(contractId)
    contractAsset0.tokens is AVector(tokenId -> ALPH.alph(3))
    val tokenAmount0 = getTokenBalance(blockFlow, genesisAddress.lockupScript, tokenId)
    tokenAmount0 is ALPH.alph(2)

    val burn =
      s"""
         |TxScript Main {
         |  let foo = Foo(#${contractId.toHexString})
         |  foo.burn{@$genesisAddress -> #${contractId.toHexString}: 2 alph}()
         |}
         |
         |$contract
         |""".stripMargin
    callTxScript(burn)
    val contractAsset1 = getContractAsset(contractId, chainIndex)
    contractAsset1.lockupScript is LockupScript.p2c(contractId)
    contractAsset1.tokens is AVector(tokenId -> ALPH.alph(2))
    val tokenAmount1 = getTokenBalance(blockFlow, genesisAddress.lockupScript, tokenId)
    tokenAmount1 is ALPH.alph(1)
  }

  it should "lock assets" in new ContractFixture {
    val token =
      s"""
         |Contract Foo() {
         |  @using(assetsInContract = true)
         |  pub fn mint() -> () {
         |    transferTokenFromSelf!(@$genesisAddress, selfTokenId!(), 10 alph)
         |  }
         |}
         |""".stripMargin

    import org.alephium.protocol.model.TokenId.tokenIdOrder
    val _tokenId0 =
      TokenId.from(
        createContract(
          token,
          AVector.empty,
          AVector.empty,
          Some(TokenIssuance.Info(ALPH.alph(100)))
        )._1
      )
    val _tokenId1 =
      TokenId.from(
        createContract(
          token,
          AVector.empty,
          AVector.empty,
          Some(TokenIssuance.Info(ALPH.alph(100)))
        )._1
      )
    val Seq(tokenId0, tokenId1) = Seq(_tokenId0, _tokenId1).sorted
    val tokenId0Hex             = tokenId0.toHexString
    val tokenId1Hex             = tokenId1.toHexString

    val mint =
      s"""
         |TxScript Main {
         |  let token0 = Foo(#$tokenId0Hex)
         |  token0.mint()
         |  let token1 = Foo(#$tokenId1Hex)
         |  token1.mint()
         |}
         |
         |$token
         |""".stripMargin
    callTxScript(mint)

    val timestamp0 = TimeStamp.now().plusHoursUnsafe(1)
    val timestamp1 = TimeStamp.now().plusHoursUnsafe(2)
    val timestamp2 = TimeStamp.now().plusHoursUnsafe(3)
    val lock =
      s"""
         |TxScript Main {
         |  let timestamp0 = ${timestamp0.millis}
         |  let timestamp1 = ${timestamp1.millis}
         |  let timestamp2 = ${timestamp2.millis}
         |
         |  lockApprovedAssets!{ @$genesisAddress -> ALPH: 0.01 alph }(@$genesisAddress, timestamp0)
         |
         |  lockApprovedAssets!{
         |    @$genesisAddress -> ALPH: 0.02 alph, #$tokenId0Hex: 0.03 alph
         |  }(@$genesisAddress, timestamp1)
         |
         |  lockApprovedAssets!{
         |    @$genesisAddress -> ALPH: 0.04 alph, #$tokenId0Hex: 0.05 alph, #$tokenId1Hex: 0.06 alph
         |  }(@$genesisAddress, timestamp2)
         |}
         |
         |$token
         |""".stripMargin

    val tx = callTxScript(lock).nonCoinbase(0)

    def checkOutput(
        index: Int,
        timestamp: TimeStamp,
        alphAmount: U256,
        tokens: (TokenId, U256)*
    ) = {
      tx.generatedOutputs(index) is AssetOutput(
        alphAmount,
        genesisAddress.lockupScript,
        timestamp,
        AVector.from(tokens),
        ByteString.empty
      )
    }

    checkOutput(0, timestamp0, ALPH.cent(1))
    checkOutput(1, timestamp1, dustUtxoAmount, tokenId0 -> ALPH.cent(3))
    checkOutput(2, timestamp1, ALPH.cent(2) - dustUtxoAmount)
    checkOutput(3, timestamp2, dustUtxoAmount, tokenId0 -> ALPH.cent(5))
    checkOutput(4, timestamp2, dustUtxoAmount, tokenId1 -> ALPH.cent(6))
    checkOutput(5, timestamp2, ALPH.cent(4) - (dustUtxoAmount * 2))
  }

  it should "not use up contract assets" in new ContractFixture {
    val input =
      """
        |Contract Foo() {
        |  @using(assetsInContract = true)
        |  pub fn foo(address: Address) -> () {
        |    transferTokenFromSelf!(address, ALPH, tokenRemaining!(selfAddress!(), ALPH))
        |  }
        |}
        |""".stripMargin

    val contractId = createContractAndCheckState(input, 2, 2, initialMutState = AVector.empty)._1

    val main =
      s"""
         |TxScript Main {
         |  let foo = Foo(#${contractId.toHexString})
         |  foo.foo(@${genesisAddress.toBase58})
         |}
         |
         |$input
         |""".stripMargin

    val script = Compiler.compileTxScript(main).rightValue
    fail(blockFlow, chainIndex, script, EmptyContractAsset(Address.contract(contractId)))
  }

  it should "use latest worldstate when call external functions" in new ContractFixture {
    val input0 =
      s"""
         |Contract Foo(mut x: U256) {
         |  pub fn get() -> (U256) {
         |    return x
         |  }
         |
         |  @using(updateFields = true)
         |  pub fn foo(foo: ByteVec, bar: ByteVec) -> () {
         |    x = x + 10
         |    x = Bar(bar).bar(foo)
         |    return
         |  }
         |}
         |
         |Contract Bar() {
         |  pub fn bar(foo: ByteVec) -> (U256) {
         |    return Foo(foo).get() + 100
         |  }
         |}
         |""".stripMargin
    val (contractKey0, contractOutputRef0) = createContractAndCheckState(input0, 2, 2)

    val input1 =
      s"""
         |Contract Bar() {
         |  pub fn bar(foo: ByteVec) -> (U256) {
         |    return Foo(foo).get() + 100
         |  }
         |}
         |
         |Contract Foo(mut x: U256) {
         |  pub fn get() -> (U256) {
         |    return x
         |  }
         |
         |  @using(updateFields = true)
         |  pub fn foo(foo: ByteVec, bar: ByteVec) -> () {
         |    x = x + 10
         |    x = Bar(bar).bar(foo)
         |    return
         |  }
         |}
         |
         |""".stripMargin
    val contractId1 = createContractAndCheckState(
      input1,
      3,
      3,
      initialImmState = AVector.empty,
      initialMutState = AVector.empty
    )._1

    val main =
      s"""
         |@using(preapprovedAssets = false)
         |TxScript Main {
         |  let foo = Foo(#${contractKey0.toHexString})
         |  foo.foo(#${contractKey0.toHexString}, #${contractId1.toHexString})
         |}
         |
         |Contract Foo(mut x: U256) {
         |  pub fn get() -> (U256) {
         |    return x
         |  }
         |
         |  @using(updateFields = true)
         |  pub fn foo(foo: ByteVec, bar: ByteVec) -> () {
         |    x = x + 10
         |    x = Bar(bar).bar(foo)
         |    return
         |  }
         |}
         |""".stripMargin
    val newMutFields = AVector[Val](Val.U256(U256.unsafe(110)))
    testSimpleScript(main)

    val worldState = blockFlow.getBestPersistedWorldState(chainIndex.from).fold(throw _, identity)
    worldState.getContractStates().rightValue.length is 3

    checkState(
      blockFlow,
      chainIndex,
      contractKey0,
      immFields = AVector.empty,
      newMutFields,
      contractOutputRef0,
      numAssets = 5, // 3 + 1 coinbase output + 1 transfer in simple script tx
      numContracts = 3
    )
  }

  it should "issue new token" in new ContractFixture {
    val input =
      s"""
         |Contract Foo() {
         |  pub fn foo() -> () {
         |    return
         |  }
         |}
         |""".stripMargin
    val contractKey = createContractAndCheckState(
      input,
      2,
      2,
      tokenIssuanceInfo = Some(TokenIssuance.Info(10000000)),
      initialImmState = AVector.empty,
      initialMutState = AVector.empty
    )._1
    val tokenId = TokenId.from(contractKey)

    val worldState = blockFlow.getBestPersistedWorldState(chainIndex.from).fold(throw _, identity)
    worldState.getContractStates().rightValue.length is 2
    worldState.getContractOutputs(ByteString.empty, Int.MaxValue).rightValue.foreach {
      case (ref, output) =>
        if (ref != ContractOutputRef.forSMT) {
          output.tokens.head is (tokenId -> U256.unsafe(10000000))
        }
    }
  }

  // scalastyle:off method.length
  it should "test operators" in new ContractFixture {
    // scalastyle:off no.equal
    def expect(out: Int) =
      s"""
         |@using(preapprovedAssets = false)
         |TxScript Inverse {
         |  let x = 10973
         |  let mut y = 1
         |  let mut i = 0
         |  while (i <= 8) {
         |    y = y ⊗ (2 ⊖ x ⊗ y)
         |    i = i + 1
         |  }
         |  let r = x ⊗ y
         |  assert!(r == $out, 0)
         |
         |  test()
         |
         |  fn test() -> () {
         |    assert!((33 + 2 - 3) * 5 / 7 % 11 == 0, 0)
         |    assert!(3 ** 0 + 1 == 2, 0)
         |    assert!(3 ** 3 - 1 == 26, 0)
         |    assert!(3 * 3 ** 2 == 27, 0)
         |    assert!(10 ** 18 == 1 alph, 0)
         |    assert!(-3 ** 2 == 9i, 0)
         |    assert!(-3 ** 3 == -27, 0)
         |    assert!(8 / 2 ** 2 + 1 == 3, 0)
         |    assert!(2 |**| 256 == 0, 0)
         |    assert!(8 / 2 |**| 2 - 1 == 1, 0)
         |    let a = 2 ** 255 + 1
         |    assert!(a |**| 3 == a, 0)
         |
         |    assert!(mulModN!(2, 3, 4) == 2, 0)
         |    assert!(mulModN!(1 << 128, 1 << 128, u256Max!()) == 1, 0)
         |    assert!(mulModN!(1 << 128, 1 << 128, u256Max!() - 1) == 2, 0)
         |    assert!(mulModN!(u256Max!(), u256Max!(), u256Max!()) == 0, 0)
         |
         |    assert!(addModN!(2, 3, 4) == 1, 0)
         |    assert!(addModN!(1 << 128, 1 << 128, u256Max!()) == 1 << 129, 0)
         |    assert!(addModN!(1 << 255, 1 << 255, u256Max!()) == 1, 0)
         |    assert!(addModN!(u256Max!(), u256Max!(), u256Max!()) == 0, 0)
         |    assert!(addModN!(u256Max!(), 1, u256Max!()) == 1, 0)
         |    assert!(addModN!(1, u256Max!(), u256Max!()) == 1, 0)
         |
         |    assert!(u256Max!() == ${U256.MaxValue}, 0)
         |    assert!(i256Max!() == ${I256.MaxValue}i, 0)
         |    assert!(i256Min!() == ${I256.MinValue}i, 0)
         |
         |    let x = 0
         |    let y = 1
         |    assert!(x << 1 == 0, 0)
         |    assert!(x >> 1 == 0, 0)
         |    assert!(y << 1 == 2, 0)
         |    assert!(y >> 1 == 0, 0)
         |    assert!(y << 255 != 0, 0)
         |    assert!(y << 256 == 0, 0)
         |    assert!(x & x == 0, 0)
         |    assert!(x & y == 0, 0)
         |    assert!(y & y == 1, 0)
         |    assert!(x | x == 0, 0)
         |    assert!(x | y == 1, 0)
         |    assert!(y | y == 1, 0)
         |    assert!(x ^ x == 0, 0)
         |    assert!(x ^ y == 1, 0)
         |    assert!(y ^ y == 0, 0)
         |
         |    assert!((x < y) == true, 0)
         |    assert!((x <= y) == true, 0)
         |    assert!((x < x) == false, 0)
         |    assert!((x <= x) == true, 0)
         |    assert!((x > y) == false, 0)
         |    assert!((x >= y) == false, 0)
         |    assert!((x > x) == false, 0)
         |    assert!((x >= x) == true, 0)
         |
         |    assert!((true && true) == true, 0)
         |    assert!((true && false) == false, 0)
         |    assert!((false && false) == false, 0)
         |    assert!((true || true) == true, 0)
         |    assert!((true || false) == true, 0)
         |    assert!((false || false) == false, 0)
         |
         |    assert!(!true == false, 0)
         |    assert!(!false == true, 0)
         |    assert!((2 * (if (true) 1 else 2)) / 2 == 1, 0)
         |  }
         |}
         |""".stripMargin
    // scalastyle:on no.equal

    testSimpleScript(expect(1))
    failSimpleScript(expect(2), AssertionFailedWithErrorCode(None, 0))
  }
  // scalastyle:on method.length

  // scalastyle:off no.equal
  it should "test ByteVec instructions" in new ContractFixture {
    def encode[T: Serde](t: T): String = Hex.toHexString(serialize(t))

    val i256    = UnsecureRandom.nextI256()
    val u256    = UnsecureRandom.nextU256()
    val address = Address.from(LockupScript.p2c(ContractId.random))
    val bytes0  = Hex.toHexString(Hash.random.bytes)
    val bytes1  = Hex.toHexString(Hash.random.bytes)

    val main: String =
      s"""
         |@using(preapprovedAssets = false)
         |TxScript ByteVecTest {
         |  assert!(toByteVec!(true) == #${encode(true)}, 0)
         |  assert!(toByteVec!(false) == #${encode(false)}, 0)
         |  assert!(toByteVec!(${i256}i) == #${encode(i256)}, 0)
         |  assert!(toByteVec!(${u256}) == #${encode(u256)}, 0)
         |  assert!(toByteVec!(@${address.toBase58}) == #${encode(address.lockupScript)}, 0)
         |  assert!(# ++ #$bytes0 == #$bytes0, 0)
         |  assert!(#$bytes0 ++ # == #$bytes0, 0)
         |  assert!((#${bytes0} ++ #${bytes1}) == #${bytes0 ++ bytes1}, 0)
         |  assert!(size!(toByteVec!(true)) == 1, 0)
         |  assert!(size!(toByteVec!(false)) == 1, 0)
         |  assert!(size!(toByteVec!(@${address.toBase58})) == 33, 0)
         |  assert!(size!(#${bytes0} ++ #${bytes1}) == 64, 0)
         |  assert!(zeros!(2) == #0000, 0)
         |  assert!(nullContractAddress!() == @${Address.contract(ContractId.zero)}, 0)
         |  assert!(nullContractAddress!() == @tgx7VNFoP9DJiFMFgXXtafQZkUvyEdDHT9ryamHJYrjq, 0)
         |  assert!(ALPH == zeros!(32), 0)
         |  assert!(ALPH == #0000000000000000000000000000000000000000000000000000000000000000, 0)
         |}
         |""".stripMargin

    testSimpleScript(main)
  }

  it should "test minimalContractDeposit and mapEntryDeposit" in new ContractFixture {
    val main: String =
      s"""
         |@using(preapprovedAssets = false)
         |TxScript Main {
         |  assert!(minimalContractDeposit!() == 0.1 alph, 0)
         |  assert!(mapEntryDeposit!() == minimalContractDeposit!(), 0)
         |}
         |""".stripMargin

    testSimpleScript(main)
  }

  it should "test conversion functions" in new ContractFixture {
    val main: String =
      s"""
         |@using(preapprovedAssets = false)
         |TxScript ByteVecTest {
         |  assert!(toI256!(1) == 1i, 0)
         |  assert!(toU256!(1i) == 1, 0)
         |  assert!(toByteVec!(true) == #01, 0)
         |  assert!(toByteVec!(false) == #00, 0)
         |}
         |""".stripMargin

    testSimpleScript(main)
  }

  it should "test CopyCreateContractWithToken instruction" in new ContractFixture {
    val fooContract =
      s"""
         |Contract Foo() {
         |  pub fn foo() -> () {
         |  }
         |}
         |""".stripMargin

    val contractId = createContract(fooContract)._1.toHexString

    val encodedState     = Hex.toHexString(serialize[AVector[Val]](AVector.empty))
    val encodedImmFields = encodedState
    val encodedMutFields = encodedState
    val tokenAmount      = ALPH.oneNanoAlph

    {
      info("copy create contract with token")
      val script: String =
        s"""
           |TxScript Main {
           |  copyCreateContractWithToken!{ @$genesisAddress -> ALPH: 1 alph }(#$contractId, #$encodedImmFields, #$encodedMutFields, ${tokenAmount.v})
           |}
           |""".stripMargin

      val block          = callTxScript(script)
      val transaction    = block.nonCoinbase.head
      val contractOutput = transaction.generatedOutputs(0).asInstanceOf[ContractOutput]
      val tokenId        = TokenId.from(contractOutput.lockupScript.contractId)
      contractOutput.tokens is AVector((tokenId, tokenAmount))
    }

    {
      info("copy create contract and transfer token to asset address")
      val script: String =
        s"""
           |TxScript Main {
           |  copyCreateContractWithToken!{ @$genesisAddress -> ALPH: 1 alph }(#$contractId, #$encodedImmFields, #$encodedMutFields, ${tokenAmount.v}, @${genesisAddress.toBase58})
           |}
           |""".stripMargin

      val block          = callTxScript(script)
      val transaction    = block.nonCoinbase.head
      val contractOutput = transaction.generatedOutputs(0).asInstanceOf[ContractOutput]
      val tokenId        = TokenId.unsafe(contractOutput.lockupScript.contractId.value)
      contractOutput.tokens.length is 0
      getTokenBalance(blockFlow, genesisAddress.lockupScript, tokenId) is tokenAmount
    }

    {
      info("copy create contract and transfer token to contract address")
      val contractAddress = Address.contract(ContractId.random)
      val script: String =
        s"""
           |TxScript Main {
           |  copyCreateContractWithToken!{ @$genesisAddress -> ALPH: 1 alph }(#$contractId, #$encodedImmFields, #$encodedMutFields, ${tokenAmount.v}, @${contractAddress.toBase58})
           |}
           |""".stripMargin

      failCallTxScript(script, InvalidAssetAddress(contractAddress))
    }
  }

  // scalastyle:off no.equal
  it should "test contract instructions" in new ContractFixture {
    def createContractExtended(input: String): (String, String, String, String) = {
      val contractId    = createContract(input)._1
      val worldState    = blockFlow.getBestPersistedWorldState(chainIndex.from).rightValue
      val contractState = worldState.getContractState(contractId).rightValue
      val address       = Address.Contract(LockupScript.p2c(contractId)).toBase58
      (
        contractId.toHexString,
        address,
        contractState.initialStateHash.toHexString,
        contractState.codeHash.toHexString
      )
    }

    val foo =
      s"""
         |Contract Foo() {
         |  pub fn foo(fooId: ByteVec, fooHash: ByteVec, fooCodeHash: ByteVec, barId: ByteVec, barHash: ByteVec, barCodeHash: ByteVec, barAddress: Address) -> () {
         |    assert!(selfContractId!() == fooId, 0)
         |    assert!(contractInitialStateHash!(fooId) == fooHash, 0)
         |    assert!(contractInitialStateHash!(barId) == barHash, 0)
         |    assert!(contractCodeHash!(fooId) == fooCodeHash, 0)
         |    assert!(contractCodeHash!(barId) == barCodeHash, 0)
         |    assert!(callerContractId!() == barId, 0)
         |    assert!(callerAddress!() == barAddress, 0)
         |    assert!(callerInitialStateHash!() == barHash, 0)
         |    assert!(callerCodeHash!() == barCodeHash, 0)
         |    assert!(isCalledFromTxScript!() == false, 0)
         |    assert!(isAssetAddress!(barAddress) == false, 0)
         |    assert!(isContractAddress!(barAddress) == true, 0)
         |  }
         |}
         |""".stripMargin
    val (fooId, _, fooHash, fooCodeHash) = createContractExtended(foo)

    val bar =
      s"""
         |Contract Bar() {
         |  @using(preapprovedAssets = true)
         |  pub fn bar(fooId: ByteVec, fooHash: ByteVec, fooCodeHash: ByteVec, barId: ByteVec, barHash: ByteVec, barCodeHash: ByteVec, barAddress: Address) -> () {
         |    assert!(selfContractId!() == barId, 0)
         |    assert!(selfAddress!() == barAddress, 0)
         |    assert!(contractInitialStateHash!(fooId) == fooHash, 0)
         |    assert!(contractInitialStateHash!(barId) == barHash, 0)
         |    Foo(#$fooId).foo(fooId, fooHash, fooCodeHash, barId, barHash, barCodeHash, barAddress)
         |    assert!(isCalledFromTxScript!() == true, 0)
         |    assert!(isAssetAddress!(@$genesisAddress) == true, 0)
         |    assert!(isContractAddress!(@$genesisAddress) == false, 0)
         |  }
         |}
         |
         |$foo
         |""".stripMargin
    val (barId, barAddress, barHash, barCodeHash) = createContractExtended(bar)

    def main(state: String) =
      s"""
         |TxScript Main {
         |  Bar(#$barId).bar{ @$genesisAddress -> ALPH: 1 alph }(#$fooId, #$fooHash, #$fooCodeHash, #$barId, #$barHash, #$barCodeHash, @$barAddress)
         |  copyCreateContract!{ @$genesisAddress -> ALPH: 1 alph }(#$fooId, #00, #$state)
         |}
         |$bar
         |""".stripMargin

    {
      val script = Compiler.compileTxScript(main("00")).rightValue
      val block  = payableCall(blockFlow, chainIndex, script)
      addAndCheck(blockFlow, block)
    }

    {
      info("Try to create a new contract with invalid number of fields")
      val script = Compiler.compileTxScript(main("010001")).rightValue
      fail(blockFlow, chainIndex, script, InvalidFieldLength)
    }
  }

  it should "test contractIdToAddress instruction" in new ContractFixture {
    def success(): String = {
      val contractId       = ContractId.generate
      val address: Address = Address.contract(contractId)
      val addressHex       = Hex.toHexString(serialize(address.lockupScript))
      s"""
         |@using(preapprovedAssets = false)
         |TxScript Main {
         |  let address = contractIdToAddress!(#${contractId.toHexString})
         |  assert!(byteVecToAddress!(#$addressHex) == address, 0)
         |}
         |""".stripMargin
    }

    testSimpleScript(success())

    def genBytes(length: Int): ByteString = {
      ByteString(Gen.listOfN(length, arbitrary[Byte]).sample.get)
    }
    def failure(bs: ByteString): String = {
      val contractId = new Blake2b(bs)
      s"""
         |@using(preapprovedAssets = false)
         |TxScript Main {
         |  contractIdToAddress!(#${contractId.toHexString})
         |}
         |""".stripMargin
    }

    val bytes31 = genBytes(31)
    failSimpleScript(failure(bytes31), InvalidContractId(bytes31))
    val bytes33 = genBytes(33)
    failSimpleScript(failure(bytes33), InvalidContractId(bytes33))
  }

  it should "test addressToContractId builtin" in new ContractFixture with LockupScriptGenerators {
    def success(lockupScript: LockupScript.P2C) =
      s"""
         |@using(preapprovedAssets = false)
         |TxScript Main {
         |  let address = @${Address.from(lockupScript).toBase58}
         |  assert!(addressToContractId!(address) == #${lockupScript.contractId.toHexString}, 0)
         |}
         |""".stripMargin

    forAll(p2cLockupGen(GroupIndex.unsafe(0))) { lockupScript =>
      testSimpleScript(success(lockupScript))
    }

    def failure(lockupScript: LockupScript.Asset) =
      s"""
         |@using(preapprovedAssets = false)
         |TxScript Main {
         |  addressToContractId!(@${Address.from(lockupScript).toBase58})
         |}
         |""".stripMargin

    forAll(assetLockupGen(GroupIndex.unsafe(0))) { lockupScript =>
      failSimpleScript(failure(lockupScript), AssertionFailed)
    }
  }

  it should "test groupOfAddress builtin" in new ContractFixture {
    override val configValues: Map[String, Any] =
      Map(("alephium.broker.groups", 4), ("alephium.broker.broker-num", 1))

    val script =
      s"""
         |@using(preapprovedAssets = false)
         |TxScript Main {
         |  assert!(groupOfAddress!(@226T1XspViny5o6Ce1jQR6UCGrDXuq5NBVoCFNufMEWBZ) == 0, 0)
         |  assert!(groupOfAddress!(@14UAjZ3qcmEVKdTo84Kwf4RprTQi86w2TefnnGFjov9xF) == 1, 0)
         |  assert!(groupOfAddress!(@qeKk7r92Vn2Xjn4GcMEcJ2EwVfVs27kWUpptrWcWsUWC) == 2, 0)
         |  assert!(groupOfAddress!(@Wz8UJ2YZqQxBN2Af9fvTpDQR3daZUC3hpPrc6omCP2U3iYqAxCVPCdPtgocRTsZfYrgvswf63DUyLda4QKhmGtzkpwcutG2SwReiv6p7SQhkxYfQT3S2cFGGyqkbAvoamqwcJD) == 3, 0)
         |}
         |""".stripMargin

    testSimpleScript(script)
  }

  it should "test len builtin" in new ContractFixture {
    val script =
      s"""
         |@using(preapprovedAssets = false)
         |TxScript Main {
         |  assert!(len!([1, 2]) == 2, 0)
         |  assert!(len!([[1, 1], [2, 2], [3, 3]]) == 3, 0)
         |  let array0 = [0; 2]
         |  assert!(len!(array0) == 2, 0)
         |  let array1 = [[0; 2]; 3]
         |  assert!(len!(array1) == 3, 0)
         |  assert!(len!(array1[0]) == 2, 0)
         |  assert!(len!(array1[1]) == 2, 0)
         |}
         |""".stripMargin

    testSimpleScript(script)
  }

  it should "test contract exists" in new ContractFixture {
    val foo =
      s"""
         |Contract Foo() {
         |  pub fn foo() -> () {
         |    assert!(contractExists!(selfContractId!()), 0)
         |    assert!(!contractExists!(#${Hash.generate.toHexString}), 0)
         |  }
         |}
         |""".stripMargin
    val contractId = createContract(foo)._1.toHexString

    val script =
      s"""
         |@using(preapprovedAssets = false)
         |TxScript Main {
         |  Foo(#$contractId).foo()
         |}
         |$foo
         |""".stripMargin
    callTxScript(script)
  }

  trait DestroyFixture extends ContractFixture {
    def prepareContract(
        contract: String,
        initialMutState: AVector[Val] = AVector.empty,
        initialAttoAlphAmount: U256 = minimalAlphInContract
    ): (String, ContractOutputRef) = {
      val contractId =
        createContract(
          contract,
          AVector.empty,
          initialMutState,
          initialAttoAlphAmount = initialAttoAlphAmount
        )._1
      val worldState       = blockFlow.getBestCachedWorldState(chainIndex.from).rightValue
      val contractAssetRef = worldState.getContractState(contractId).rightValue.contractOutputRef
      contractId.toHexString -> contractAssetRef
    }
  }

  trait VerifyRecipientAddress { _: DestroyFixture =>
    val foo =
      s"""
         |Contract Foo(mut x: U256) {
         |  @using(assetsInContract = true, updateFields = true)
         |  pub fn destroy(targetAddress: Address) -> () {
         |    x = x + 1
         |    destroySelf!(targetAddress) // in practice, the contract should check the caller before destruction
         |  }
         |}
         |""".stripMargin
    val (fooId, fooAssetRef) = prepareContract(foo, AVector(Val.U256(0)))
    checkContractState(fooId, foo, fooAssetRef, true)
    val fooAddress = Address.contract(ContractId.unsafe(Hash.unsafe(Hex.unsafe(fooId))))

    lazy val fooCaller =
      s"""
         |Contract FooCaller() {
         |  pub fn destroyFooWithAddress(targetAddress: Address) -> () {
         |    Foo(#$fooId).destroy(targetAddress)
         |  }
         |
         |  @using(assetsInContract = true)
         |  pub fn destroyFoo() -> () {
         |    Foo(#$fooId).destroy(selfAddress!())
         |  }
         |}
         |
         |$foo
         |""".stripMargin
    lazy val (fooCallerId, fooCallerAssetRef) = prepareContract(fooCaller, AVector.empty)

    lazy val callerOfFooCaller =
      s"""
         |Contract CallerOfFooCaller() {
         |  @using(assetsInContract = true)
         |  pub fn destroyFoo() -> () {
         |    FooCaller(#$fooCallerId).destroyFooWithAddress(selfAddress!())
         |  }
         |}
         |
         |$fooCaller
         |""".stripMargin
    lazy val (callerOfFooCallerId, callerOfFooCallerAssetRef) =
      prepareContract(callerOfFooCaller, AVector.empty)
  }

  it should "destroy contract directly" in new DestroyFixture with VerifyRecipientAddress {
    def destroy(targetAddress: String) =
      s"""
         |TxScript Main {
         |  Foo(#$fooId).destroy(@$targetAddress)
         |}
         |
         |$foo
         |""".stripMargin

    {
      info("Destroy a contract and transfer value to non-calling contract address")
      val address = Address.Contract(LockupScript.P2C(ContractId.generate))
      val script  = Compiler.compileTxScript(destroy(address.toBase58)).rightValue
      fail(blockFlow, chainIndex, script, PayToContractAddressNotInCallerTrace(address))
      checkContractState(fooId, foo, fooAssetRef, true)
    }

    {
      info("Destroy a contract and transfer value to itself")
      val script = Compiler.compileTxScript(destroy(fooAddress.toBase58)).rightValue
      fail(blockFlow, chainIndex, script, ContractAssetAlreadyFlushed)
      checkContractState(fooId, foo, fooAssetRef, true)
    }

    {
      info("Destroy a contract twice, this should fail")
      val main =
        s"""
           |TxScript Main {
           |  Foo(#$fooId).destroy(@${genesisAddress.toBase58})
           |  Foo(#$fooId).destroy(@${genesisAddress.toBase58})
           |}
           |
           |$foo
           |""".stripMargin
      val script = Compiler.compileTxScript(main).rightValue
      intercept[AssertionError](payableCall(blockFlow, chainIndex, script)).getMessage
        .startsWith(
          s"Right(TxScriptExeFailed(Contract ${fooAddress.toBase58} does not exist"
        ) is true
      checkContractState(
        fooId,
        foo,
        fooAssetRef,
        true
      ) // None of the two destruction will take place
    }

    {
      info("Destroy a contract properly")
      callTxScript(destroy(genesisAddress.toBase58))
      checkContractState(fooId, foo, fooAssetRef, false)
    }
  }

  it should "destroy contract and transfer fund to caller" in new DestroyFixture
    with VerifyRecipientAddress {
    def destroy() =
      s"""
         |TxScript Main {
         |  FooCaller(#$fooCallerId).destroyFoo()
         |}
         |
         |$fooCaller
         |""".stripMargin

    val fooCallerContractId  = ContractId.unsafe(Hash.unsafe(Hex.unsafe(fooCallerId)))
    val fooCallerAssetBefore = getContractAsset(fooCallerContractId, chainIndex)
    fooCallerAssetBefore.amount is minimalAlphInContract

    callTxScript(destroy())
    checkContractState(fooId, foo, fooAssetRef, false)

    val fooCallerAssetAfter = getContractAsset(fooCallerContractId, chainIndex)
    fooCallerAssetAfter.amount is minimalAlphInContract.mulUnsafe(2)
  }

  it should "destroy contract and transfer fund to caller's caller" in new DestroyFixture
    with VerifyRecipientAddress {
    def destroy() =
      s"""
         |TxScript Main {
         |  CallerOfFooCaller(#$callerOfFooCallerId).destroyFoo()
         |}
         |
         |$callerOfFooCaller
         |""".stripMargin

    callTxScript(destroy())
    checkContractState(fooId, foo, fooAssetRef, false)
  }

  it should "not destroy a contract after approving assets" in new DestroyFixture {
    val foo =
      s"""
         |Contract Foo() {
         |  @using(assetsInContract = true)
         |  pub fn destroy(targetAddress: Address) -> () {
         |    approveToken!(selfAddress!(), ALPH, 2 alph)
         |    destroySelf!(targetAddress)
         |  }
         |}
         |""".stripMargin

    def main(fooId: ContractId) =
      s"""
         |TxScript Main {
         |  Foo(#${fooId.toHexString}).destroy(@$genesisAddress)
         |}
         |$foo
         |""".stripMargin

    def test(useAssetsInContract: Boolean, error: ExeFailure) = {
      val contract = Compiler.compileContract(foo).rightValue
      val newContract = contract.copy(methods =
        contract.methods
          .replace(0, contract.methods.head.copy(useContractAssets = useAssetsInContract))
      )
      val fooId = createCompiledContract(newContract, initialAttoAlphAmount = ALPH.alph(10))._1
      failCallTxScript(main(fooId), error)
    }

    test(useAssetsInContract = true, ContractAssetAlreadyFlushed)
    test(useAssetsInContract = false, NoBalanceAvailable)
  }

  it should "migrate contract" in new DestroyFixture {
    val fooV1 =
      s"""
         |Contract Foo(mut x: Bool) {
         |  @using(updateFields = true)
         |  pub fn foo(code: ByteVec, changeState: Bool) -> () {
         |    // in practice, we should check the permission for migration
         |    if (!changeState) {
         |      migrate!(code)
         |    } else {
         |      migrateWithFields!(code, #00, #010000)
         |    }
         |  }
         |
         |  pub fn checkX(expected: Bool) -> () {
         |    assert!(x == expected, 0)
         |  }
         |
         |  pub fn updateState() -> () {
         |    x = false
         |  }
         |}
         |""".stripMargin
    val (fooId, _) = prepareContract(fooV1, AVector[Val](Val.True))
    val fooV2 =
      s"""
         |Contract Foo(mut x: Bool) {
         |  @using(updateFields = true)
         |  pub fn foo(code: ByteVec, changeState: Bool) -> () {
         |    if (changeState) {
         |      migrateWithFields!(code, #00, #010000)
         |    } else {
         |      migrate!(code)
         |    }
         |  }
         |
         |  pub fn checkX(expected: Bool) -> () {
         |    assert!(x == expected, 0)
         |  }
         |
         |  pub fn updateState() -> () {
         |    x = false
         |  }
         |}
         |""".stripMargin
    val fooV2Code = Compiler.compileContract(fooV2).rightValue

    def upgrade(changeState: String): String =
      s"""
         |TxScript Main {
         |  let foo = Foo(#$fooId)
         |  foo.foo(#${Hex.toHexString(serialize(fooV2Code))}, ${changeState})
         |}
         |
         |$fooV1
         |""".stripMargin

    def checkState(expected: String): String =
      s"""
         |TxScript Main {
         |  let foo = Foo(#$fooId)
         |  foo.checkX($expected)
         |}
         |
         |$fooV1
         |""".stripMargin

    {
      info("migrate without state change")
      callTxScript(upgrade("false"))
      callTxScript(checkState("true"))
      val worldState  = blockFlow.getBestCachedWorldState(chainIndex.from).rightValue
      val contractKey = ContractId.from(Hex.from(fooId).get).get
      val obj         = worldState.getContractObj(contractKey).rightValue
      obj.contractId is contractKey
      obj.code is fooV2Code.toHalfDecoded()
      obj.initialMutFields is AVector[Val](Val.True)
    }

    {
      info("migrate with state change")
      callTxScript(upgrade("true"))
      callTxScript(checkState("false"))
      val worldState  = blockFlow.getBestCachedWorldState(chainIndex.from).rightValue
      val contractKey = ContractId.from(Hex.from(fooId).get).get
      val obj         = worldState.getContractObj(contractKey).rightValue
      obj.contractId is contractKey
      obj.code is fooV2Code.toHalfDecoded()
      obj.initialMutFields is AVector[Val](Val.False)
    }
  }

  it should "call contract destroy function from another contract" in new DestroyFixture {
    val foo =
      s"""
         |Contract Foo() {
         |  @using(assetsInContract = true)
         |  pub fn destroy(targetAddress: Address) -> () {
         |    destroySelf!(targetAddress) // in practice, the contract should check the caller before destruction
         |  }
         |}
         |""".stripMargin
    val (fooId, fooAssetRef) = prepareContract(foo)
    checkContractState(fooId, foo, fooAssetRef, true)

    val bar =
      s"""
         |Contract Bar() {
         |  pub fn bar(targetAddress: Address) -> () {
         |    Foo(#$fooId).destroy(targetAddress) // in practice, the contract should check the caller before destruction
         |  }
         |}
         |
         |$foo
         |""".stripMargin
    val barId = createContract(bar)._1.toHexString

    val main =
      s"""
         |TxScript Main {
         |  Bar(#$barId).bar(@${genesisAddress.toBase58})
         |}
         |
         |$bar
         |""".stripMargin

    callTxScript(main)
    checkContractState(fooId, foo, fooAssetRef, false)
  }

  it should "not call contract destroy function from the same contract" in new DestroyFixture {
    val foo =
      s"""
         |Contract Foo() {
         |  @using(assetsInContract = true)
         |  pub fn foo(targetAddress: Address) -> () {
         |    approveToken!(selfAddress!(), ALPH, tokenRemaining!(selfAddress!(), ALPH))
         |    destroy(targetAddress)
         |  }
         |
         |  @using(assetsInContract = true)
         |  pub fn destroy(targetAddress: Address) -> () {
         |    destroySelf!(targetAddress) // in practice, the contract should check the caller before destruction
         |  }
         |}
         |""".stripMargin
    val (fooId, fooAssetRef) = prepareContract(foo)
    checkContractState(fooId, foo, fooAssetRef, true)

    val main =
      s"""
         |TxScript Main {
         |  Foo(#$fooId).foo(@${genesisAddress.toBase58})
         |}
         |
         |$foo
         |""".stripMargin
    failCallTxScript(main, ContractDestructionShouldNotBeCalledFromSelf)
  }

  it should "approve and transfer zero coins" in new ContractFixture {
    val randomTokenId         = TokenId.generate.toHexString
    val randomContractAddress = Address.from(LockupScript.p2c(ContractId.generate))
    val code =
      s"""
         |Contract Foo() {
         |  @using(preapprovedAssets = true)
         |  pub fn func0(tokenId: ByteVec, amount: U256) -> () {
         |    transferToken!(callerAddress!(), @$genesisAddress, tokenId, amount)
         |  }
         |
         |  @using(assetsInContract = true)
         |  pub fn func1(tokenId: ByteVec, amount: U256) -> () {
         |    transferTokenFromSelf!(@$genesisAddress, tokenId, amount)
         |  }
         |
         |  @using(assetsInContract = true, preapprovedAssets = true)
         |  pub fn func2(tokenId: ByteVec, amount: U256) -> () {
         |    transferTokenToSelf!(@$genesisAddress, tokenId, amount)
         |  }
         |
         |  @using(assetsInContract = true, preapprovedAssets = true)
         |  pub fn func3(from: Address, amount: U256) -> () {
         |    transferTokenToSelf!(from, ALPH, amount)
         |  }
         |
         |  @using(assetsInContract = true)
         |  pub fn func4() -> () {
         |    transferTokenFromSelf!(@$randomContractAddress, ALPH, 0)
         |  }
         |}
         |""".stripMargin

    val contractId = createContract(code)._1.toHexString

    def script(stmt: String) =
      s"""
         |TxScript Main {
         |  let foo = Foo(#$contractId)
         |  $stmt
         |}
         |$code
         |""".stripMargin

    def fail(code: String) = {
      intercept[AssertionError](callTxScript(code)).getMessage.startsWith(
        "Right(TxScriptExeFailed(Not enough approved balance"
      ) is true
    }

    callTxScript(script(s"foo.func0{@$genesisAddress -> ALPH: 0}(ALPH, 0)"))
    fail(script(s"foo.func0{@$genesisAddress -> ALPH: 0}(ALPH, 1)"))
    callTxScript(script(s"foo.func0{@$genesisAddress -> #$randomTokenId: 0}(#$randomTokenId, 0)"))
    fail(script(s"foo.func0{@$genesisAddress -> #$randomTokenId: 1}(#$randomTokenId, 1)"))
    fail(script(s"foo.func0{@$genesisAddress -> #$randomTokenId: 0}(#$randomTokenId, 1)"))
    callTxScript(script(s"foo.func1(ALPH, 0)"))
    callTxScript(script(s"foo.func1(#$randomTokenId, 0)"))
    fail(script(s"foo.func1(#$randomTokenId, 1)"))
    callTxScript(script(s"foo.func2{@$genesisAddress -> ALPH: 0}(ALPH, 0)"))
    callTxScript(script(s"foo.func2{@$genesisAddress -> #$randomTokenId: 0}(#$randomTokenId, 0)"))
    fail(script(s"foo.func2{@$genesisAddress -> #$randomTokenId: 0}(#$randomTokenId, 1)"))
    callTxScript(
      script(s"foo.func3{@$randomContractAddress -> ALPH: 0}(@$randomContractAddress, 0)")
    )
    fail(script(s"foo.func3{@$randomContractAddress -> ALPH: 1}(@$randomContractAddress, 1)"))

    intercept[AssertionError](callTxScript(script("foo.func4()"))).getMessage is
      s"Right(TxScriptExeFailed(Pay to contract address $randomContractAddress is not allowed when this contract address is not in the call stack))"
  }

  it should "fetch block env" in new ContractFixture {
    def main(latestHeader: BlockHeader) =
      s"""
         |@using(preapprovedAssets = false)
         |TxScript Main {
         |  assert!(networkId!() == #02, 0)
         |  assert!(blockTimeStamp!() >= ${latestHeader.timestamp.millis}, 0)
         |  assert!(blockTarget!() == ${latestHeader.target.value}, 0)
         |}
         |""".stripMargin

    def test() = {
      val latestTip    = blockFlow.getHeaderChain(chainIndex).getBestTipUnsafe()
      val latestHeader = blockFlow.getBlockHeaderUnsafe(latestTip)
      testSimpleScript(main(latestHeader))
    }

    // we test with three new blocks
    test()
    test()
    test()
  }

  it should "fetch tx env" in new ContractFixture {
    val zeroId    = Hash.zero
    val gasAmount = GasBox.unsafe(150000)
    def main(index: Int) =
      s"""
         |@using(preapprovedAssets = false)
         |TxScript TxEnv {
         |  assert!(txId!() != #${zeroId.toHexString}, 0)
         |  assert!(txInputAddress!($index) == @${genesisAddress.toBase58}, 0)
         |  assert!(txInputsSize!() == 1, 0)
         |  assert!(txGasPrice!() == ${nonCoinbaseMinGasPrice.value}, 0)
         |  assert!(txGasAmount!() == ${gasAmount.value}, 0)
         |  assert!(txGasFee!() == ${nonCoinbaseMinGasPrice * gasAmount}, 0)
         |}
         |""".stripMargin
    testSimpleScript(main(0), gasAmount.value)
    failSimpleScript(main(1), InvalidTxInputIndex(1))
  }

  it should "test dust amount" in new ContractFixture {
    val main =
      s"""
         |@using(preapprovedAssets = false)
         |TxScript Main {
         |  assert!(dustAmount!() == 0.001 alph, 0)
         |  assert!(dustAmount!() == $dustUtxoAmount, 0)
         |}
         |""".stripMargin
    testSimpleScript(main)
  }

  // scalastyle:off regex
  it should "test hash built-ins" in new ContractFixture {
    val input = Hex.toHexString(ByteString.fromString("Hello World1"))
    val main =
      s"""
         |@using(preapprovedAssets = false)
         |TxScript Main {
         |  assert!(blake2b!(#$input) == #8947bee8a082f643a8ceab187d866e8ec0be8c2d7d84ffa8922a6db77644b37a, 0)
         |  assert!(blake2b!(#$input) != #8947bee8a082f643a8ceab187d866e8ec0be8c2d7d84ffa8922a6db77644b370, 0)
         |  assert!(keccak256!(#$input) == #2744686CE50A2A5AE2A94D18A3A51149E2F21F7EEB4178DE954A2DFCADC21E3C, 0)
         |  assert!(keccak256!(#$input) != #2744686CE50A2A5AE2A94D18A3A51149E2F21F7EEB4178DE954A2DFCADC21E30, 0)
         |  assert!(sha256!(#$input) == #6D1103674F29502C873DE14E48E9E432EC6CF6DB76272C7B0DAD186BB92C9A9A, 0)
         |  assert!(sha256!(#$input) != #6D1103674F29502C873DE14E48E9E432EC6CF6DB76272C7B0DAD186BB92C9A90, 0)
         |  assert!(sha3!(#$input) == #f5ad69e6b85ae4a51264df200c2bd19fbc337e4160c77dfaa1ea98cbae8ed743, 0)
         |  assert!(sha3!(#$input) != #f5ad69e6b85ae4a51264df200c2bd19fbc337e4160c77dfaa1ea98cbae8ed740, 0)
         |}
         |""".stripMargin
    testSimpleScript(main)
  }

  // scalastyle:off no.equal
  it should "test signature built-ins" in new ContractFixture {
    val zero                     = Hash.zero.toHexString
    val (p256Pri, p256Pub)       = SecP256K1.generatePriPub()
    val p256Sig                  = SecP256K1.sign(Hash.zero.bytes, p256Pri).toHexString
    val (ed25519Pri, ed25519Pub) = ED25519.generatePriPub()
    val ed25519Sig               = ED25519.sign(Hash.zero.bytes, ed25519Pri).toHexString
    val (bip340Pri, bip340Pub)   = BIP340Schnorr.generatePriPub()
    val bip340Sig                = BIP340Schnorr.sign(Hash.zero.bytes, bip340Pri).toHexString
    def main(p256Sig: String, ed25519Sig: String, bip340Sig: String) =
      s"""
         |@using(preapprovedAssets = false)
         |TxScript Main {
         |  verifySecP256K1!(#$zero, #${p256Pub.toHexString}, #$p256Sig)
         |  verifyED25519!(#$zero, #${ed25519Pub.toHexString}, #$ed25519Sig)
         |  verifyBIP340Schnorr!(#$zero, #${bip340Pub.toHexString}, #$bip340Sig)
         |}
         |""".stripMargin
    testSimpleScript(main(p256Sig, ed25519Sig, bip340Sig))
    val randomSecP256K1Signature = SecP256K1Signature.generate
    failSimpleScript(
      main(randomSecP256K1Signature.toHexString, ed25519Sig, bip340Sig),
      InvalidSignature(
        p256Pub.bytes,
        Hash.zero.bytes,
        randomSecP256K1Signature.bytes
      )
    )
    val randomEd25519Signature = ED25519Signature.generate
    failSimpleScript(
      main(p256Sig, randomEd25519Signature.toHexString, bip340Sig),
      InvalidSignature(
        ed25519Pub.bytes,
        Hash.zero.bytes,
        randomEd25519Signature.bytes
      )
    )
    val randomBIP340SchnorrSignature = BIP340SchnorrSignature.generate
    failSimpleScript(
      main(p256Sig, ed25519Sig, randomBIP340SchnorrSignature.toHexString),
      InvalidSignature(
        bip340Pub.bytes,
        Hash.zero.bytes,
        randomBIP340SchnorrSignature.bytes
      )
    )
  }

  it should "test convert pubkey to address" in new ContractFixture {
    val (_, publicKey, _) = genesisKeys(chainIndex.from.value)
    def main() =
      s"""
         |@using(preapprovedAssets = false)
         |TxScript Main {
         |  let caller = callerAddress!()
         |  let address = byteVecToAddress!(#00 ++ blake2b!(#${publicKey.toHexString}))
         |  assert!(address == caller, 0)
         |}
         |""".stripMargin
    testSimpleScript(main())
  }

  it should "test eth ecrecover" in new ContractFixture with EthEcRecoverFixture {
    def main(messageHash: ByteString, signature: ByteString, address: ByteString) =
      s"""
         |@using(preapprovedAssets = false)
         |TxScript Main {
         |  let address = ethEcRecover!(#${Hex.toHexString(messageHash)},
         |    #${Hex.toHexString(signature)})
         |  assert!(address == #${Hex.toHexString(address)}, 0)
         |}
         |""".stripMargin
    testSimpleScript(main(messageHash.bytes, signature, address))
    failSimpleScript(main(signature, messageHash.bytes, address), FailedInRecoverEthAddress)
    failSimpleScript(
      main(messageHash.bytes, signature, Hash.random.bytes.take(20)),
      AssertionFailedWithErrorCode(None, 0)
    )
  }

  it should "test locktime built-ins" in new ContractFixture {
    // avoid genesis blocks due to genesis timestamp
    val block = transfer(blockFlow, chainIndex)
    addAndCheck(blockFlow, block)

    def main(absoluteTimeLock: TimeStamp, relativeTimeLock: Duration, txIndex: Int) =
      s"""
         |@using(preapprovedAssets = false)
         |TxScript Main {
         |  verifyAbsoluteLocktime!(${absoluteTimeLock.millis})
         |  verifyRelativeLocktime!(${txIndex}, ${relativeTimeLock.millis})
         |}
         |""".stripMargin
    testSimpleScript(main(block.timestamp, Duration.unsafe(1), 0))
    failSimpleScript(main(block.timestamp, Duration.unsafe(1), 1), InvalidTxInputIndex(1))

    val absoluteLockTimeScript = Compiler
      .compileTxScript(main(TimeStamp.now() + Duration.ofMinutesUnsafe(1), Duration.unsafe(1), 0))
      .rightValue
    intercept[AssertionError](
      simpleScript(blockFlow, chainIndex, absoluteLockTimeScript)
    ).getMessage.startsWith(
      s"Right(TxScriptExeFailed(Absolute lock time verification failed"
    )

    val relativeLockTimeScript = Compiler
      .compileTxScript(main(block.timestamp, Duration.ofMinutesUnsafe(1), 0))
      .rightValue
    intercept[AssertionError](
      simpleScript(blockFlow, chainIndex, relativeLockTimeScript)
    ).getMessage.startsWith(
      s"Right(TxScriptExeFailed(Relative lock time verification failed"
    )
  }

  it should "test u256 to bytes" in new ContractFixture {
    def genNumber(size: Int): BigInteger =
      BigInteger.ONE.shiftLeft(size * 8).subtract(BigInteger.ONE)
    def main(func: String, size: Int): String = {
      val number = U256.from(genNumber(size)).getOrElse(U256.MaxValue)
      val hex    = Hex.toHexString(IndexedSeq.fill(size)(0xff.toByte))
      s"""
         |@using(preapprovedAssets = false)
         |TxScript Main {
         |  assert!($func($number) == #$hex, 0)
         |}
         |""".stripMargin
    }

    Array(1, 2, 4, 8, 16).foreach { size =>
      val name = s"u256To${size}Byte!"
      testSimpleScript(main(name, size))
      val number = Val.U256(U256.unsafe(genNumber(size + 1)))
      failSimpleScript(main(name, size + 1), InvalidConversion(number, Val.ByteVec))
    }
    testSimpleScript(main("u256To32Byte!", 32))
    failSimpleScript(main("u256To32Byte!", 33), AssertionFailedWithErrorCode(None, 0))
  }

  trait VerifyToStringFixture extends ContractFixture {
    def toHex(string: String) = {
      Hex.toHexString(ByteString(string.getBytes(StandardCharsets.US_ASCII)))
    }

    def test(statements: Seq[String]) = {
      testSimpleScript(
        s"""
           |@using(preapprovedAssets = false)
           |TxScript Main {
           |  ${statements.mkString("\n")}
           |}
           |""".stripMargin
      )
    }
  }

  it should "test u256 to string" in new VerifyToStringFixture {
    def check(input: U256, expected: String): String = {
      s"assert!(u256ToString!($input) == #$expected, 0)"
    }
    val statements =
      Gen.listOfN(10, u256Gen).sample.get.map(number => check(number, toHex(number.toString()))) ++
        Seq(check(0, "30"), check(1, "31"))
    test(statements)
  }

  it should "test i256 to string" in new VerifyToStringFixture {
    def check(input: I256, expected: String): String = {
      s"assert!(i256ToString!(${input}i) == #$expected, 0)"
    }
    val statements =
      Gen.listOfN(10, i256Gen).sample.get.map(number => check(number, toHex(number.toString()))) ++
        Seq(
          check(I256.unsafe(0), "30"),
          check(I256.unsafe(1), "31"),
          check(I256.unsafe(-1), "2d31")
        )
    test(statements)
  }

  it should "test bool to string" in new VerifyToStringFixture {
    val statements = Seq(
      s"assert!(boolToString!(true) == #${toHex("true")}, 0)",
      s"assert!(boolToString!(false) == #${toHex("false")}, 0)"
    )
    test(statements)
  }

  it should "test u256 from bytes" in new ContractFixture {
    def main(func: String, size: Int): String = {
      val number = BigInteger.ONE.shiftLeft(size * 8).subtract(BigInteger.ONE)
      val u256   = U256.from(number).getOrElse(U256.MaxValue)
      val hex    = Hex.toHexString(IndexedSeq.fill(size)(0xff.toByte))
      s"""
         |@using(preapprovedAssets = false)
         |TxScript Main {
         |  assert!($func(#$hex) == $u256, 0)
         |}
         |""".stripMargin
    }

    Array(2, 4, 8, 16, 32).foreach { size =>
      val name = s"u256From${size}Byte!"
      testSimpleScript(main(name, size))
      failSimpleScript(main(name, size + 1), InvalidBytesSize)
      failSimpleScript(main(name, size - 1), InvalidBytesSize)
    }
    testSimpleScript(main("u256From1Byte!", 1))
    failSimpleScript(main("u256From1Byte!", 2), InvalidBytesSize)
  }

  it should "test bytevec slice" in new ContractFixture {
    val hex = "1b6dffea4ac54dbc4bbc65169dd054de826add0c62a85789662d477116304488"
    def main(start: Int, end: Int, slice: String): String = {
      s"""
         |@using(preapprovedAssets = false)
         |TxScript Main {
         |  assert!(byteVecSlice!(#$hex, $start, $end) == #$slice, 0)
         |}
         |""".stripMargin
    }

    testSimpleScript(main(4, 13, hex.slice(4 * 2, 13 * 2)))
    testSimpleScript(main(4, 4, ""))
    failSimpleScript(main(13, 4, "00"), InvalidBytesSliceArg)
    failSimpleScript(main(4, 33, "00"), InvalidBytesSliceArg)
  }

  it should "test bytevec to address" in new ContractFixture {
    val p2pkhAddress = Address.p2pkh(PublicKey.generate)
    val p2shAddress  = Address.Asset(LockupScript.p2sh(Hash.generate))
    val p2mpkhAddress = Address.Asset(
      LockupScript.p2mpkhUnsafe(
        AVector.fill(3)(PublicKey.generate),
        2
      )
    )
    val p2cAddress = Address.contract(ContractId.generate)
    def main(address: Address): String = {
      val hex = Hex.toHexString(serialize(address.lockupScript))
      s"""
         |@using(preapprovedAssets = false)
         |TxScript Main {
         |  assert!(byteVecToAddress!(#$hex) == @${address.toBase58}, 0)
         |}
         |""".stripMargin
    }

    testSimpleScript(main(p2pkhAddress))
    testSimpleScript(main(p2shAddress))
    testSimpleScript(main(p2mpkhAddress))
    testSimpleScript(main(p2cAddress))
  }

  it should "create and use NFT contract" in new ContractFixture {
    val nftContract =
      s"""
         |// credits to @chloekek
         |Contract Nft(author: Address, price: U256)
         |{
         |    @using(preapprovedAssets = true, assetsInContract = true)
         |    pub fn buy(buyer: Address) -> ()
         |    {
         |        transferToken!(buyer, author, ALPH, price)
         |        transferTokenFromSelf!(buyer, selfTokenId!(), 1)
         |        destroySelf!(author)
         |    }
         |}
         |""".stripMargin
    val tokenId =
      createContractAndCheckState(
        nftContract,
        2,
        2,
        initialImmState =
          AVector[Val](Val.Address(genesisAddress.lockupScript), Val.U256(U256.unsafe(1000000))),
        initialMutState = AVector.empty,
        tokenIssuanceInfo = Some(TokenIssuance.Info(1024))
      )._1

    callTxScript(
      s"""
         |TxScript Main
         |{
         |  Nft(#${tokenId.toHexString}).buy{@$genesisAddress -> ALPH: 1000000}(@${genesisAddress.toBase58})
         |}
         |
         |$nftContract
         |""".stripMargin
    )
  }

  it should "create and use Uniswap-like contract" in new ContractFixture {
    val tokenContract =
      s"""
         |Contract Token() {
         |  @using(assetsInContract = true)
         |  pub fn withdraw(address: Address, amount: U256) -> () {
         |    transferTokenFromSelf!(address, selfTokenId!(), amount)
         |  }
         |}
         |""".stripMargin
    val contractId =
      createContractAndCheckState(
        tokenContract,
        2,
        2,
        tokenIssuanceInfo = Some(TokenIssuance.Info(1024)),
        initialMutState = AVector.empty
      )._1
    val tokenId = TokenId.from(contractId)

    callTxScript(s"""
                    |TxScript Main {
                    |  let token = Token(#${tokenId.toHexString})
                    |  token.withdraw(@${genesisAddress.toBase58}, 1024)
                    |}
                    |
                    |$tokenContract
                    |""".stripMargin)
    val swapContractId = createContract(
      AMMContract.swapContract,
      AVector[Val](Val.ByteVec.from(tokenId.value)),
      AVector[Val](Val.U256(U256.Zero), Val.U256(U256.Zero)),
      tokenIssuanceInfo = Some(TokenIssuance.Info(1024))
    )._1

    def checkSwapBalance(
        alphReserve: U256,
        tokenReserve: U256,
        numAssetOutput: Int,
        numContractOutput: Int
    ) = {
      val worldState = blockFlow.getBestPersistedWorldState(chainIndex.from).fold(throw _, identity)
      val output     = worldState.getContractAsset(swapContractId).rightValue
      output.amount is alphReserve
      output.tokens.toSeq.toMap.getOrElse(tokenId, U256.Zero) is tokenReserve

      worldState
        .getAssetOutputs(ByteString.empty, Int.MaxValue, false, (_, _) => true)
        .rightValue
        .length is numAssetOutput
      worldState
        .getContractOutputs(ByteString.empty, Int.MaxValue)
        .rightValue
        .length is numContractOutput
    }

    checkSwapBalance(minimalAlphInContract, 0, 5, 3)

    callTxScript(s"""
                    |TxScript Main {
                    |  let swap = Swap(#${swapContractId.toHexString})
                    |  swap.addLiquidity{
                    |   @$genesisAddress -> ALPH: 10, #${tokenId.toHexString}: 100
                    |  }(@${genesisAddress.toBase58}, 10, 100)
                    |}
                    |
                    |${AMMContract.swapContract}
                    |""".stripMargin)
    checkSwapBalance(minimalAlphInContract + 10, 100, 6 /* 1 more coinbase output */, 3)

    callTxScript(s"""
                    |TxScript Main {
                    |  let swap = Swap(#${swapContractId.toHexString})
                    |  swap.swapToken{@$genesisAddress -> ALPH: 10}(@${genesisAddress.toBase58}, 10)
                    |}
                    |
                    |${AMMContract.swapContract}
                    |""".stripMargin)
    checkSwapBalance(minimalAlphInContract + 20, 50, 7 /* 1 more coinbase output */, 3)

    callTxScript(
      s"""
         |TxScript Main {
         |  let swap = Swap(#${swapContractId.toHexString})
         |  swap.swapAlph{@$genesisAddress -> #${tokenId.toHexString}: 50}(@$genesisAddress, 50)
         |}
         |
         |${AMMContract.swapContract}
         |""".stripMargin
    )
    checkSwapBalance(minimalAlphInContract + 10, 100, 8 /* 1 more coinbase output */, 3)
  }

  trait TxExecutionOrderFixture extends ContractFixture {
    val testContract =
      s"""
         |Contract Foo(mut x: U256) implements IFoo {
         |  @using(updateFields = true)
         |  pub fn foo(y: U256) -> () {
         |    x = x * 10 + y
         |  }
         |}
         |@using(methodSelector = false)
         |Interface IFoo {
         |  pub fn foo(y: U256) -> ()
         |}
         |""".stripMargin

    def callScript(contractId: ContractId, func: StatefulScript => StatefulScript) = {
      callTxScriptMulti(
        index => s"""
                    |@using(preapprovedAssets = false)
                    |TxScript Main {
                    |  let foo = Foo(#${contractId.toHexString})
                    |  foo.foo($index)
                    |}
                    |
                    |$testContract
                    |""".stripMargin,
        func
      )
    }

    def checkState(expected: Long, contractId: ContractId) = {
      val worldState = blockFlow.getBestPersistedWorldState(chainIndex.from).fold(throw _, identity)
      val contractState = worldState.getContractState(contractId).fold(throw _, identity)
      contractState.mutFields is AVector[Val](Val.U256(U256.unsafe(expected)))
    }
  }

  it should "execute tx in random order" in new TxExecutionOrderFixture {
    override val configValues: Map[String, Any] = Map(
      ("alephium.network.leman-hard-fork-timestamp", TimeStamp.now().plusHoursUnsafe(1).millis),
      ("alephium.network.rhone-hard-fork-timestamp", TimeStamp.Max.millis)
    )
    networkConfig.getHardFork(TimeStamp.now()) is HardFork.Mainnet

    def contractCreationPreLeman(
        code: StatefulContract,
        initialState: AVector[Val],
        lockupScript: LockupScript.Asset,
        attoAlphAmount: U256
    ): StatefulScript = {
      val codeRaw  = serialize(code)
      val stateRaw = serialize(initialState)
      val instrs = AVector[Instr[StatefulContext]](
        AddressConst(Val.Address(lockupScript)),
        U256Const(Val.U256(attoAlphAmount)),
        ApproveAlph,
        BytesConst(Val.ByteVec(codeRaw)),
        BytesConst(Val.ByteVec(stateRaw)),
        CreateContract
      )
      val method = Method[StatefulContext](
        isPublic = true,
        usePreapprovedAssets = true,
        useContractAssets = true,
        usePayToContractOnly = false,
        argsLength = 0,
        localsLength = 0,
        returnLength = 0,
        instrs = instrs
      )
      StatefulScript.unsafe(AVector(method))
    }

    def createContractPreLeman() = {
      val contract      = Compiler.compileContract(testContract).rightValue
      val genesisLockup = getGenesisLockupScript(chainIndex)
      val initialState  = AVector[Val](Val.U256(0))
      val txScript =
        contractCreationPreLeman(contract, initialState, genesisLockup, minimalAlphInContract)
      val block = payableCall(blockFlow, chainIndex, txScript)
      addAndCheck(blockFlow, block)

      val contractOutputRef =
        TxOutputRef.unsafe(block.transactions.head, 0).asInstanceOf[ContractOutputRef]
      val contractId = ContractId.deprecatedFrom(block.transactions.head.id, 0)
      val estimated  = contractId.inaccurateFirstOutputRef()
      estimated.hint is contractOutputRef.hint
      estimated.key.value.bytes.init is contractOutputRef.key.value.bytes.init

      checkState(
        blockFlow,
        chainIndex,
        contractId,
        AVector.empty,
        initialState,
        contractOutputRef,
        2,
        2
      )
      contractId
    }

    val contractId = createContractPreLeman()
    val block = callScript(
      contractId,
      script => {
        script.methods.length is 1
        val method = script.methods(0)
        method.instrs.length is 7
        method.instrs(3) is U256Const1 // arg length
        method.instrs(4) is U256Const0 // return length
        val newMethod = method.copy(instrs = method.instrs.slice(0, 3) ++ method.instrs.slice(5, 7))
        StatefulScript.unsafe(AVector(newMethod))
      }
    )
    val expected = block.getNonCoinbaseExecutionOrder.fold(0L)(_ * 10 + _)
    checkState(expected, contractId)
  }

  it should "execute tx in sequential order" in new TxExecutionOrderFixture {
    override val configValues: Map[String, Any] =
      Map(("alephium.network.rhone-hard-fork-timestamp", TimeStamp.Max.millis))
    val contractId = createContractAndCheckState(testContract, 2, 2)._1
    val block      = callScript(contractId, identity)
    networkConfig.getHardFork(block.timestamp) is HardFork.Leman

    val expected = (0L until block.nonCoinbaseLength.toLong).fold(0L)(_ * 10 + _)
    checkState(expected, contractId)
  }

  it should "be able to call a contract multiple times in a block" in new ContractFixture {
    val testContract =
      s"""
         |Contract Foo(mut x: U256) {
         |  @using(assetsInContract = true, updateFields = true)
         |  pub fn foo(address: Address) -> () {
         |    x = x + 1
         |    transferTokenFromSelf!(address, ALPH, ${ALPH.cent(1).v})
         |  }
         |}
         |""".stripMargin
    val contractId =
      createContractAndCheckState(
        testContract,
        2,
        2,
        initialAttoAlphAmount = ALPH.alph(10)
      )._1

    def checkContract(alphReserve: U256, x: Int) = {
      val worldState = blockFlow.getBestPersistedWorldState(chainIndex.from).rightValue
      val state      = worldState.getContractState(contractId).rightValue
      state.mutFields is AVector[Val](Val.U256(x))
      val output = worldState.getContractAsset(contractId).rightValue
      output.amount is alphReserve
    }

    checkContract(ALPH.alph(10), 0)

    val block0 = transfer(blockFlow, chainIndex, amount = ALPH.alph(10), numReceivers = 10)
    addAndCheck(blockFlow, block0)
    val newAddresses = block0.nonCoinbase.head.unsigned.fixedOutputs.init.map(_.lockupScript)

    def main(address: LockupScript.Asset) =
      s"""
         |TxScript Main {
         |  let foo = Foo(#${contractId.toHexString})
         |  foo.foo(@${Address.Asset(address).toBase58})
         |}
         |
         |$testContract
         |""".stripMargin

    val validator = TxValidation.build
    val simpleTx  = transfer(blockFlow, chainIndex).nonCoinbase.head.toTemplate
    blockFlow.getGrandPool().add(chainIndex, simpleTx, TimeStamp.now())
    newAddresses.foreachWithIndex { case (address, index) =>
      val gas    = if (index % 2 == 0) 20000 else 200000
      val script = Compiler.compileTxScript(main(address)).rightValue
      val tx = payableCallTxTemplate(
        blockFlow,
        chainIndex,
        address,
        script,
        initialGas = gas,
        validation = false
      )

      if (index % 2 == 0) {
        assume(tx.chainIndex == chainIndex)
        validator.validateMempoolTxTemplate(tx, blockFlow).leftValue isE TxScriptExeFailed(OutOfGas)
      } else {
        validator.validateMempoolTxTemplate(tx, blockFlow) isE ()
      }
      blockFlow
        .getGrandPool()
        .add(chainIndex, tx, TimeStamp.now()) is AddedToMemPool
    }

    val blockTemplate =
      blockFlow.prepareBlockFlowUnsafe(chainIndex, getGenesisLockupScript(chainIndex))
    blockTemplate.transactions.length is 12
    blockTemplate.transactions.filter(_.scriptExecutionOk == false).length is 5
    val block = mine(blockFlow, blockTemplate)
    addAndCheck0(blockFlow, block)
    checkContract(ALPH.cent(995), 5)
  }

  it should "test contract inheritance" in new ContractFixture {
    {
      info("Inherit Contract")

      val contract: String =
        s"""
           |Contract Child(mut x: U256) extends Parent0(x), Parent1(x) {
           |  pub fn foo() -> () {
           |    p0()
           |    p1()
           |    gp()
           |  }
           |}
           |
           |Abstract Contract Grandparent(mut x: U256) {
           |  event GP(value: U256)
           |
           |  @using(updateFields = true)
           |  fn gp() -> () {
           |    x = x + 1
           |    emit GP(x)
           |  }
           |}
           |
           |Abstract Contract Parent0(mut x: U256) extends Grandparent(x) {
           |  event Parent0(x: U256)
           |
           |  fn p0() -> () {
           |    emit Parent0(1)
           |    gp()
           |  }
           |}
           |
           |Abstract Contract Parent1(mut x: U256) extends Grandparent(x) {
           |  event Parent1(x: U256)
           |
           |  fn p1() -> () {
           |    emit Parent1(2)
           |    gp()
           |  }
           |}
           |""".stripMargin

      success(contract)
    }

    {
      info("Inherit single Abstract Contract")

      val contract: String =
        s"""
           |Contract Child(mut x: U256) extends Parent0(x), Parent1(x) {
           |  pub fn foo() -> () {
           |    p0()
           |    p1()
           |    gp()
           |  }
           |}
           |
           |Abstract Contract Grandparent(mut x: U256) {
           |  event GP(value: U256)
           |
           |  @using(updateFields = true)
           |  fn gp() -> ()
           |}
           |
           |Abstract Contract Parent0(mut x: U256) extends Grandparent(x) {
           |  event Parent0(x: U256)
           |
           |  fn p0() -> () {
           |    emit Parent0(1)
           |    gp()
           |  }
           |}
           |
           |Abstract Contract Parent1(mut x: U256) extends Grandparent(x) {
           |  event Parent1(x: U256)
           |
           |  @using(updateFields = true)
           |  fn gp() -> () {
           |    x = x + 1
           |    emit GP(x)
           |  }
           |
           |  fn p1() -> () {
           |    emit Parent1(2)
           |    gp()
           |  }
           |}
           |""".stripMargin

      success(contract)
    }

    {
      info("Inherit multiple Abstract Contract")

      val contract: String =
        s"""
           |Contract Child(mut x: U256) extends Parent0(x), Parent1(x) {
           |  @using(updateFields = true)
           |  fn gp() -> () {
           |    x = x + 1
           |    emit GP(x)
           |  }
           |
           |  pub fn foo() -> () {
           |    p0()
           |    p1()
           |    gp()
           |  }
           |}
           |
           |Abstract Contract Grandparent(mut x: U256) {
           |  event GP(value: U256)
           |
           |  @using(updateFields = true)
           |  fn gp() -> ()
           |}
           |
           |Abstract Contract Parent0(mut x: U256) extends Grandparent(x) {
           |  event Parent0(x: U256)
           |
           |  fn p0() -> () {
           |    emit Parent0(1)
           |    gp()
           |  }
           |}
           |
           |Abstract Contract Parent1(mut x: U256) extends Grandparent(x) {
           |  event Parent1(x: U256)
           |
           |  fn p1() -> () {
           |    emit Parent1(2)
           |    gp()
           |  }
           |}
           |""".stripMargin

      success(contract)
    }

    {
      info("Inherit both Abstract Contract and Interface")

      val contract: String =
        s"""
           |Contract Child(mut x: U256) extends Parent0(x), Parent1(x) {
           |  pub fn foo() -> () {
           |    p0()
           |    p1()
           |    gp()
           |    ggp()
           |  }
           |}
           |
           |Interface GreatGrandparent {
           |  @using(checkExternalCaller = false)
           |  fn ggp() -> ()
           |}
           |
           |Abstract Contract Grandparent(mut x: U256) implements GreatGrandparent {
           |  event GP(value: U256)
           |
           |  @using(checkExternalCaller = false)
           |  fn ggp() -> () {}
           |
           |  @using(updateFields = true)
           |  fn gp() -> ()
           |}
           |
           |Abstract Contract Parent0(mut x: U256) extends Grandparent(x) {
           |  event Parent0(x: U256)
           |
           |  fn p0() -> () {
           |    emit Parent0(1)
           |    gp()
           |  }
           |}
           |
           |Abstract Contract Parent1(mut x: U256) extends Grandparent(x) {
           |  event Parent1(x: U256)
           |
           |  @using(updateFields = true)
           |  fn gp() -> () {
           |    x = x + 1
           |    emit GP(x)
           |  }
           |
           |  fn p1() -> () {
           |    emit Parent1(2)
           |    gp()
           |  }
           |}
           |""".stripMargin

      success(contract)
    }

    {
      info("miss abstract keyword for Abstract Contract")

      val contract: String =
        s"""
           |Contract Child(mut x: U256) extends Parent0(x), Parent1(x) {
           |  @using(updateFields = true)
           |  fn gp() -> () {
           |    x = x + 1
           |    emit GP(x)
           |  }
           |}
           |
           |Abstract Contract Grandparent(mut x: U256) {
           |  event GP(value: U256)
           |
           |  @using(updateFields = true)
           |  fn gp() -> ()
           |}
           |
           |Contract Parent0(mut x: U256) extends Grandparent(x) {
           |  event Parent0(x: U256)
           |
           |  pub fn foo() -> () {
           |    p0()
           |    p1()
           |    gp()
           |  }
           |
           |  fn p0() -> () {
           |    emit Parent0(1)
           |    gp()
           |  }
           |}
           |
           |Contract Parent1(mut x: U256) extends Grandparent(x) {
           |  event Parent1(x: U256)
           |
           |  fn p1() -> () {
           |    emit Parent1(2)
           |    gp()
           |  }
           |}
           |""".stripMargin

      fail(contract, "Contract Parent0 has unimplemented methods: gp")
    }

    {
      info("conflicting abstract methods between Abstract Contract")

      val contract: String =
        s"""
           |Contract Child(mut x: U256) extends Parent0(x), Parent1(x) {
           |  pub fn foo() -> () {
           |    p()
           |  }
           |
           |  fn p() -> () {
           |    emit Parent0(0)
           |    emit Parent1(1)
           |  }
           |}
           |
           |Abstract Contract Parent0(mut x: U256) {
           |  event Parent0(x: U256)
           |  fn p() -> ()
           |}
           |
           |Abstract Contract Parent1(mut x: U256) {
           |  event Parent1(x: U256)
           |  fn p() -> ()
           |}
           |""".stripMargin

      fail(contract, "These abstract functions are defined multiple times: p")
    }

    {
      info("conflicting abstract methods between Abstract Contract and Interface")

      val contract: String =
        s"""
           |Contract Child(mut x: U256) extends Parent1(x) implements Parent0 {
           |  pub fn foo() -> () {
           |    p()
           |  }
           |
           |  fn p() -> () {
           |    emit Parent0(0)
           |    emit Parent1(1)
           |  }
           |}
           |
           |Interface Parent0 {
           |  event Parent0(x: U256)
           |  fn p() -> ()
           |}
           |
           |Abstract Contract Parent1(mut x: U256) {
           |  event Parent1(x: U256)
           |  fn p() -> ()
           |}
           |""".stripMargin

      fail(contract, "These abstract functions are defined multiple times: p")
    }

    {
      info("conflicting method implementation between Abstract Contract")

      val contract: String =
        s"""
           |Contract Child(mut x: U256) extends Parent0(x), Parent1(x) {
           |  pub fn foo() -> () {
           |    p()
           |  }
           |  fn p0() -> () {
           |    return
           |  }
           |}
           |
           |Abstract Contract Parent0(mut x: U256) {
           |  event Parent0(x: U256)
           |  fn p() -> () {
           |    emit Parent0(0)
           |  }
           |}
           |
           |Abstract Contract Parent1(mut x: U256) {
           |  event Parent1(x: U256)
           |  fn p() -> () {
           |    emit Parent1(1)
           |  }
           |  fn p0() -> ()
           |}
           |""".stripMargin

      fail(contract, "These functions are implemented multiple times: p")
    }

    {
      info("conflicting method implementation between Contract and Abstract Contract")

      val contract: String =
        s"""
           |Contract Child(mut x: U256) extends Parent0(x), Parent1(x) {
           |  pub fn foo() -> () {
           |    p()
           |  }
           |  fn p() -> () {
           |    emit Parent0(0)
           |  }
           |  fn p0() -> () {
           |    return
           |  }
           |}
           |
           |Abstract Contract Parent0(mut x: U256) {
           |  event Parent0(x: U256)
           |  fn p() -> ()
           |}
           |
           |Abstract Contract Parent1(mut x: U256) {
           |  event Parent1(x: U256)
           |  fn p() -> () {
           |    emit Parent1(1)
           |  }
           |  fn p0() -> ()
           |}
           |""".stripMargin

      fail(contract, "These functions are implemented multiple times: p")
    }

    def success(contract: String) = {
      val (contractId, contractOutputRef, _) =
        createContract(contract, AVector.empty, AVector(Val.U256(0)))
      val contractIdHex = contractId.toHexString
      checkContractState(contractIdHex, contract, contractOutputRef, true)

      val script =
        s"""
           |@using(preapprovedAssets = false)
           |TxScript Main {
           |  let child = Child(#$contractIdHex)
           |  child.foo()
           |}
           |$contract
           |""".stripMargin

      val main  = Compiler.compileTxScript(script).rightValue
      val block = simpleScript(blockFlow, chainIndex, main)
      val txId  = block.nonCoinbase.head.id
      addAndCheck(blockFlow, block)

      val worldState    = blockFlow.getBestCachedWorldState(chainIndex.from).rightValue
      val contractState = worldState.getContractState(contractId).rightValue
      contractState.mutFields is AVector[Val](Val.U256(3))
      getLogStates(blockFlow, contractId, 0).value is
        LogStates(
          block.hash,
          contractId,
          AVector(
            LogState(txId, 0, AVector(Val.U256(1))),
            LogState(txId, 1, AVector(Val.U256(1))),
            LogState(txId, 2, AVector(Val.U256(2))),
            LogState(txId, 1, AVector(Val.U256(2))),
            LogState(txId, 1, AVector(Val.U256(3)))
          )
        )
    }

    def fail(contract: String, errorMessage: String) = {
      Compiler.compileContract(contract).leftValue.message is errorMessage
    }
  }

  trait EventFixture extends FlowFixture {
    def contractRaw: String
    def callingScriptRaw: String

    lazy val contract        = Compiler.compileContract(contractRaw).rightValue
    lazy val initialImmState = AVector[Val](Val.U256.unsafe(10))
    lazy val initialMutState = AVector.empty[Val]
    lazy val chainIndex      = ChainIndex.unsafe(0, 0)
    lazy val fromLockup      = getGenesisLockupScript(chainIndex)
    lazy val genesisAddress  = Address.Asset(fromLockup)
    lazy val contractCreationScript =
      contractCreation(contract, initialImmState, initialMutState, fromLockup, ALPH.alph(1))
    lazy val createContractBlock =
      payableCall(blockFlow, chainIndex, contractCreationScript)
    lazy val contractOutputRef =
      TxOutputRef.unsafe(createContractBlock.transactions.head, 0).asInstanceOf[ContractOutputRef]
    lazy val contractId =
      ContractId.from(createContractBlock.transactions.head.id, 0, chainIndex.from)

    lazy val createContractEventId  = vm.createContractEventId(chainIndex.from.value)
    lazy val destroyContractEventId = vm.destroyContractEventId(chainIndex.from.value)

    addAndCheck(blockFlow, createContractBlock, 1)
    checkState(
      blockFlow,
      chainIndex,
      contractId,
      initialImmState,
      initialMutState,
      contractOutputRef
    )

    val callingScript = Compiler.compileTxScript(callingScriptRaw, 1).rightValue
    val callingBlock  = simpleScript(blockFlow, chainIndex, callingScript)
    addAndCheck(blockFlow, callingBlock, 2)
  }

  trait EventFixtureWithContract extends EventFixture {
    override lazy val initialImmState = AVector.empty[Val]
    override lazy val initialMutState = AVector[Val](Val.U256.unsafe(10))
    override def contractRaw: String =
      s"""
         |Contract Foo(mut result: U256) {
         |
         |  event Adding(a: U256, b: U256)
         |  event Added()
         |  event ContractEvent(foo: Foo)
         |
         |  @using(updateFields = true)
         |  pub fn add(a: U256) -> (U256) {
         |    emit Adding(a, result)
         |    result = result + a
         |    emit Added()
         |    emit ContractEvent(Foo(selfContractId!()))
         |    return result
         |  }
         |
         |  @using(assetsInContract = true)
         |  pub fn destroy(targetAddress: Address) -> () {
         |    destroySelf!(targetAddress)
         |  }
         |}
         |""".stripMargin

    override def callingScriptRaw: String =
      s"""
         |$contractRaw
         |
         |@using(preapprovedAssets = false)
         |TxScript Bar {
         |  let foo = Foo(#${contractId.toHexString})
         |  foo.add(4)
         |
         |  return
         |}
         |""".stripMargin

    protected def verifyCallingEvents(
        logStates: LogStates,
        block: Block,
        result: Int,
        currentCount: Int
    ) = {
      logStates.blockHash is block.hash
      logStates.contractId is contractId
      logStates.states.length is 3

      getCurrentCount(blockFlow, chainIndex.from, contractId).value is currentCount

      val addingLogState = logStates.states(0)
      addingLogState.txId is block.nonCoinbase.head.id
      addingLogState.index is 0.toByte
      addingLogState.fields.length is 2
      addingLogState.fields(0) is Val.U256(U256.unsafe(4))
      addingLogState.fields(1) is Val.U256(U256.unsafe(result))

      val addedLogState = logStates.states(1)
      addedLogState.txId is block.nonCoinbase.head.id
      addedLogState.index is 1.toByte
      addedLogState.fields.length is 0

      val contractLogState = logStates.states(2)
      contractLogState.txId is block.nonCoinbase.head.id
      contractLogState.index is 2.toByte
      contractLogState.fields is AVector[Val](Val.ByteVec(contractId.bytes))
    }
  }

  it should "emit events and write to the log storage" in new EventFixtureWithContract {
    {
      info("Events emitted from the contract exist in the block")

      val logStatesOpt = getLogStates(blockFlow, contractId, 0)
      val logStates    = logStatesOpt.value

      verifyCallingEvents(logStates, callingBlock, result = 10, currentCount = 1)
    }

    {
      info("Events emitted from the create contract block")

      val logStatesOpt = getLogStates(blockFlow, createContractEventId, 0)
      val logStates    = logStatesOpt.value

      logStates.blockHash is createContractBlock.hash
      logStates.contractId is createContractEventId
      logStates.states.length is 1

      getCurrentCount(blockFlow, chainIndex.from, createContractEventId).value is 1

      val createContractLogState = logStates.states(0)
      createContractLogState.txId is createContractBlock.nonCoinbase.head.id
      createContractLogState.index is -1.toByte
      createContractLogState.fields.length is 3
      createContractLogState.fields(0) is Val.Address(LockupScript.p2c(contractId))
      createContractLogState.fields(1) is Val.ByteVec(ByteString.empty)
      createContractLogState.fields(2) is Val.ByteVec(ByteString.empty)
    }

    {
      info("Events emitted from the destroy contract block")
      def destroyScriptRaw: String =
        s"""
           |$contractRaw
           |
           |TxScript Main {
           |  Foo(#${contractId.toHexString}).destroy(@${genesisAddress.toBase58})
           |}
           |""".stripMargin

      val destroyScript        = Compiler.compileTxScript(destroyScriptRaw, 1).rightValue
      val destroyContractBlock = payableCall(blockFlow, chainIndex, destroyScript)
      addAndCheck(blockFlow, destroyContractBlock, 3)

      val logStatesOpt = getLogStates(blockFlow, destroyContractEventId, 0)
      val logStates    = logStatesOpt.value

      logStates.blockHash is destroyContractBlock.hash
      logStates.contractId is destroyContractEventId
      logStates.states.length is 1

      getCurrentCount(blockFlow, chainIndex.from, destroyContractEventId).value is 1

      val destroyContractLogState = logStates.states(0)
      destroyContractLogState.txId is destroyContractBlock.nonCoinbase.head.id
      destroyContractLogState.index is -2.toByte
      destroyContractLogState.fields.length is 1
      destroyContractLogState.fields(0) is Val.Address(LockupScript.p2c(contractId))
    }

    {
      info("Events emitted from the contract with wrong counter")

      val logStatesOpt1 = getLogStates(blockFlow, contractId, 0)
      val logStates1    = logStatesOpt1.value
      val newCounter    = logStates1.states.length

      newCounter is 3

      AVector(1, 2, 3, 100).foreach { count =>
        getLogStates(blockFlow, contractId, count) is None
      }
    }

    {
      info("Events emitted from a non-existent contract")

      val wrongContractId = ContractId.generate
      val logStatesOpt    = getLogStates(blockFlow, wrongContractId, 0)
      logStatesOpt is None
    }

  }

  it should "Log contract and subcontract ids when subcontract is created" in new SubContractFixture {
    val subContractPath1 = Hex.toHexString(serialize("nft-01"))
    val (contractId, subContractId) = verify(
      s"createSubContract!{callerAddress!() -> ALPH: 1 alph}(#$subContractPath1, #$subContractByteCode, #00, #00)",
      subContractPath = "nft-01",
      numOfAssets = 2,
      numOfContracts = 2
    )

    val logStatesOpt = getLogStates(blockFlow, createContractEventId(chainIndex.from.value), 1)
    val logStates    = logStatesOpt.value

    val fields = logStates.states(0).fields

    fields.length is 3
    fields(0) is Val.Address(LockupScript.p2c(subContractId))
    fields(1) is Val.Address(LockupScript.p2c(contractId))
    fields(2) is Val.ByteVec(ByteString.empty)
  }

  it should "not write to the log storage when logging is disabled" in new EventFixtureWithContract {
    implicit override lazy val logConfig: LogConfig = LogConfig.disabled()

    getLogStates(blockFlow, contractId, 0) is None
  }

  it should "not write to the log storage when logging is enabled but contract is not whitelisted" in new EventFixtureWithContract {
    implicit override lazy val logConfig: LogConfig = LogConfig(
      enabled = true,
      indexByTxId = true,
      indexByBlockHash = true,
      contractAddresses =
        Some(AVector(ContractId.generate, ContractId.generate).map(Address.contract))
    )

    getLogStates(blockFlow, contractId, 0) is None
  }

  it should "write to the log storage without tx id indexing" in new EventFixtureWithContract {
    implicit override lazy val logConfig: LogConfig = LogConfig(
      enabled = true,
      indexByTxId = false,
      indexByBlockHash = false,
      contractAddresses = None
    )

    getLogStates(blockFlow, contractId, 0) isnot None
    val txId = callingBlock.nonCoinbase.head.id
    getLogStatesByTxId(blockFlow, txId).isEmpty is true
  }

  it should "write to the log storage with tx id indexing" in new EventFixtureWithContract {
    implicit override lazy val logConfig: LogConfig = LogConfig(
      enabled = true,
      indexByTxId = true,
      indexByBlockHash = false,
      contractAddresses = None
    )

    getLogStates(blockFlow, contractId, 0) isnot None
    val txId = callingBlock.nonCoinbase.head.id
    getLogStatesByTxId(blockFlow, txId).isEmpty is false
  }

  it should "write script events to log storage" in new EventFixture {
    override def contractRaw: String =
      s"""
         |Contract Add(x: U256) {
         |  event Add1(a: U256, b: U256)
         |  event Add2(a: U256, b: U256)
         |
         |  pub fn add(a: U256, b: U256) -> U256 {
         |    emit Add1(a, b)
         |    emit Add2(a, b)
         |    return a + b
         |  }
         |}
         |""".stripMargin

    override def callingScriptRaw: String =
      s"""
         |$contractRaw
         |
         |@using(preapprovedAssets = false)
         |TxScript Main {
         |  let contract = Add(#${contractId.toHexString})
         |  contract.add(1, 2)
         |}
         |""".stripMargin

    val contractLogStates = getLogStates(blockFlow, contractId, 0).value
    val txId              = callingBlock.nonCoinbase.head.id
    contractLogStates.blockHash is callingBlock.hash
    contractLogStates.contractId is contractId
    contractLogStates.states.length is 2
    val fields = AVector[Val](Val.U256(1), Val.U256(2))
    contractLogStates.states(0) is LogState(txId, 0, fields)
    contractLogStates.states(1) is LogState(txId, 1, fields)

    val txIdLogRefs = getLogStatesByTxId(blockFlow, txId)
    txIdLogRefs.length is 2

    val logStatesId = LogStatesId(contractId, 0)
    txIdLogRefs(0) is LogStateRef(logStatesId, 0)
    txIdLogRefs(1) is LogStateRef(logStatesId, 1)
  }

  it should "emit events with all supported field types" in new EventFixture {
    lazy val address = Address.Contract(LockupScript.P2C(ContractId.generate))

    override def contractRaw: String =
      s"""
         |Contract Foo(result: U256) {
         |
         |  event TestEvent1(a: U256, b: I256, c: Address, d: ByteVec)
         |  event TestEvent2(a: U256, b: I256, c: Address, d: Bool)
         |
         |  pub fn testEventTypes() -> (U256) {
         |    emit TestEvent1(4, -5i, @${address.toBase58}, toByteVec!(@${address.toBase58}))
         |    let b = true
         |    emit TestEvent2(5, -4i, @${address.toBase58}, b)
         |    return result + 1
         |  }
         |}
         |""".stripMargin

    override def callingScriptRaw: String =
      s"""
         |$contractRaw
         |
         |@using(preapprovedAssets = false)
         |TxScript Bar {
         |  let foo = Foo(#${contractId.toHexString})
         |  foo.testEventTypes()
         |
         |  return
         |}
         |""".stripMargin

    val logStatesOpt = getLogStates(blockFlow, contractId, 0)
    val logStates    = logStatesOpt.value

    logStates.blockHash is callingBlock.hash
    logStates.contractId is contractId
    logStates.states.length is 2

    getCurrentCount(blockFlow, chainIndex.from, contractId).value is 1

    val testEventLogState1 = logStates.states(0)
    testEventLogState1.txId is callingBlock.nonCoinbase.head.id
    testEventLogState1.index is 0.toByte
    testEventLogState1.fields.length is 4
    testEventLogState1.fields(0) is Val.U256(U256.unsafe(4))
    testEventLogState1.fields(1) is Val.I256(I256.unsafe(-5))
    testEventLogState1.fields(2) is Val.Address(address.lockupScript)
    testEventLogState1.fields(3) is Val.Address(address.lockupScript).toByteVec()

    val testEventLogState2 = logStates.states(1)
    testEventLogState1.txId is callingBlock.nonCoinbase.head.id
    testEventLogState2.index is 1.toByte
    testEventLogState2.fields.length is 4
    testEventLogState2.fields(0) is Val.U256(U256.unsafe(5))
    testEventLogState2.fields(1) is Val.I256(I256.unsafe(-4))
    testEventLogState2.fields(2) is Val.Address(address.lockupScript)
    testEventLogState2.fields(3) is Val.Bool(true)
  }

  it should "emit events for at most 8 fields" in new EventFixture {
    def contractRaw: String =
      s"""
         |Contract Foo(tmp: U256) {
         |  event Foo(a1: U256, a2: U256, a3: U256, a4: U256, a5: U256, a6: U256, a7: U256, a8: U256)
         |
         |  pub fn foo() -> () {
         |    emit Foo(1, 2, 3, 4, 5, 6, 7, 8)
         |    return
         |  }
         |}
         |""".stripMargin

    def callingScriptRaw: String =
      s"""
         |$contractRaw
         |
         |@using(preapprovedAssets = false)
         |TxScript Main {
         |  Foo(#${contractId.toHexString}).foo()
         |}
         |""".stripMargin

    val logStatesOpt = getLogStates(blockFlow, contractId, 0)
    val logStates    = logStatesOpt.value

    logStates.blockHash is callingBlock.hash
    logStates.contractId is contractId
    logStates.states.length is 1
    val logState = logStates.states.head
    logState.index is 0.toByte
    logState.fields.map(_.asInstanceOf[Val.U256].v.toIntUnsafe) is AVector.tabulate(8)(_ + 1)
  }

  it should "get all events emitted by a contract" in new EventFixtureWithContract {
    {
      info("All events emitted from the contract after the first method call")

      val (nextCount, allLogStates) = getEvents(blockFlow, contractId, 0)
      nextCount is 1
      allLogStates.length is 1
      val logStates = allLogStates.head

      verifyCallingEvents(logStates, callingBlock, result = 10, currentCount = 1)
    }

    val secondCallingBlock = simpleScript(blockFlow, chainIndex, callingScript)
    addAndCheck(blockFlow, secondCallingBlock, 3)

    {
      info("All events emitted from the contract after the second method call")

      val (nextCount1, _) = getEvents(blockFlow, contractId, 0, 1)
      nextCount1.value is 1
      val (nextCount2, _) = getEvents(blockFlow, contractId, 0, 2)
      nextCount2 is 2

      val (nextCount, allLogStates) = getEvents(blockFlow, contractId, 0)
      nextCount is 2
      allLogStates.length is 2
      val logStates1 = allLogStates.head
      val logStates2 = allLogStates.last

      verifyCallingEvents(logStates1, callingBlock, result = 10, currentCount = 2)
      verifyCallingEvents(logStates2, secondCallingBlock, result = 14, currentCount = 2)
    }

    {
      info("Part of the events emitted from the contract after the second method call")
      val (nextCount, allLogStates) = getEvents(blockFlow, contractId, 0, 2)
      nextCount is 2
      allLogStates.length is 2

      val logStates1 = allLogStates.head
      val logStates2 = allLogStates.last

      verifyCallingEvents(logStates1, callingBlock, result = 10, currentCount = 2)

      logStates2.blockHash is secondCallingBlock.hash
      logStates2.contractId is contractId
      logStates2.states.length is 3

      val addingLogState = logStates2.states(0)
      addingLogState.txId is secondCallingBlock.nonCoinbase.head.id
      addingLogState.index is 0.toByte
      addingLogState.fields.length is 2
      addingLogState.fields(0) is Val.U256(U256.unsafe(4))
      addingLogState.fields(1) is Val.U256(U256.unsafe(14))
    }
  }

  private def getLogStates(
      blockFlow: BlockFlow,
      contractId: ContractId,
      count: Int
  ): Option[LogStates] = {
    val logStatesId = LogStatesId(contractId, count)
    getLogStates(blockFlow, logStatesId)
  }

  private def getLogStatesByTxId(
      blockFlow: BlockFlow,
      txId: TransactionId
  ): AVector[LogStateRef] = {
    blockFlow.getEventsByHash(Byte32.unsafe(txId.bytes)).map(_.map(_._2)).rightValue
  }

  private def getLogStates(blockFlow: BlockFlow, logStatesId: LogStatesId): Option[LogStates] = {
    blockFlow
      .getEvents(logStatesId.contractId, logStatesId.counter, logStatesId.counter + 1)
      .map(_._2.headOption)
      .rightValue
  }

  it should "return contract id in contract creation" in new ContractFixture {
    val contract: String =
      s"""
         |Contract Foo(mut subContractId: ByteVec) {
         |  event Create(subContractId: ByteVec)
         |
         |  @using(preapprovedAssets = true, updateFields = true)
         |  pub fn foo() -> () {
         |    subContractId = copyCreateContract!{callerAddress!() -> ALPH: $minimalAlphInContract}(selfContractId!(), #00, #010300)
         |    emit Create(subContractId)
         |  }
         |}
         |""".stripMargin
    val contractId =
      createContractAndCheckState(
        contract,
        2,
        2,
        AVector.empty,
        AVector(Val.ByteVec(ByteString.empty)),
        initialAttoAlphAmount = minimalAlphInContract * 2
      )._1

    val main: String =
      s"""
         |TxScript Main {
         |  Foo(#${contractId.toHexString}).foo{callerAddress!() -> ALPH: 1 alph}()
         |}
         |
         |$contract
         |""".stripMargin
    val block = callTxScript(main)

    val logStatesOpt = getLogStates(blockFlow, contractId, 0)
    val logStates    = logStatesOpt.value
    logStates.blockHash is block.hash
    logStates.states.length is 1
    val subContractId = logStates.states(0).fields.head.asInstanceOf[Val.ByteVec].bytes

    val worldState = blockFlow.getBestCachedWorldState(chainIndex.from).rightValue
    worldState.getContractState(contractId).rightValue.mutFields is AVector[Val](
      Val.ByteVec(subContractId)
    )
  }

  trait SubContractFixture extends ContractFixture {
    val subContractRaw: String =
      s"""
         |Contract SubContract() {
         |  pub fn call() -> () {
         |  }
         |}
         |""".stripMargin
    val subContractInitialState = Hex.toHexString(serialize(AVector.empty[Val]))
    val subContract             = Compiler.compileContract(subContractRaw).rightValue
    val subContractByteCode     = Hex.toHexString(serialize(subContract))

    // scalastyle:off method.length
    def verify(
        createContractStmt: String,
        subContractPath: String,
        numOfAssets: Int,
        numOfContracts: Int
    ): (ContractId, ContractId) = {
      val contractRaw: String =
        s"""
           |Contract Foo(mut subContractId: ByteVec) {
           |  @using(preapprovedAssets = true, updateFields = true)
           |  pub fn createSubContract() -> () {
           |    subContractId = $createContractStmt
           |  }
           |
           |  pub fn callSubContract(path: ByteVec) -> () {
           |    let subContractIdCalculated = subContractId!(path)
           |    let subContractIdCalculatedTest = subContractIdOf!(selfContract!(), path)
           |    assert!(subContractIdCalculated == subContractIdCalculatedTest, 0)
           |    assert!(subContractIdCalculated == subContractId, 0)
           |    SubContract(subContractIdCalculated).call()
           |  }
           |}
           |$subContractRaw
           |""".stripMargin

      val contractId =
        createContractAndCheckState(
          contractRaw,
          numOfAssets,
          numOfContracts,
          initialMutState = AVector(Val.ByteVec(ByteString.empty))
        )._1

      val createSubContractRaw: String =
        s"""
           |TxScript Main {
           |  Foo(#${contractId.toHexString}).createSubContract{callerAddress!() -> ALPH: 1 alph}()
           |}
           |$contractRaw
           |""".stripMargin

      callTxScript(createSubContractRaw)

      val subContractId      = contractId.subContractId(serialize(subContractPath), chainIndex.from)
      val subContractAddress = Address.contract(subContractId)
      val worldState         = blockFlow.getBestCachedWorldState(chainIndex.from).rightValue
      worldState.getContractState(contractId).rightValue.mutFields is AVector[Val](
        Val.ByteVec(subContractId.bytes)
      )

      intercept[AssertionError](callTxScript(createSubContractRaw)).getMessage.startsWith(
        s"Right(TxScriptExeFailed(ContractAlreadyExists(${subContractAddress}))"
      )

      val subContractPathHex = Hex.toHexString(serialize(subContractPath))
      val callSubContractRaw: String =
        s"""
           |TxScript Main {
           |  Foo(#${contractId.toHexString}).callSubContract(#${subContractPathHex})
           |}
           |$contractRaw
           |""".stripMargin

      callTxScript(callSubContractRaw)

      (contractId, subContractId)
    }

    def verify(
        createContractStmt: String,
        failure: ExeFailure
    ): ContractId = {
      val contractRaw: String =
        s"""
           |Contract Foo(mut subContractId: ByteVec) {
           |  @using(preapprovedAssets = true, updateFields = true)
           |  pub fn createSubContract() -> () {
           |    subContractId = $createContractStmt
           |  }
           |}
           |$subContractRaw
           |""".stripMargin

      val contractId =
        createContract(contractRaw, AVector.empty, AVector(Val.ByteVec(ByteString.empty)))._1

      val createSubContractRaw: String =
        s"""
           |TxScript Main {
           |  Foo(#${contractId.toHexString}).createSubContract{callerAddress!() -> ALPH: 1 alph}()
           |}
           |$contractRaw
           |""".stripMargin

      failCallTxScript(createSubContractRaw, failure)
      contractId
    }
    // scalastyle:on method.length
  }

  it should "check createSubContract and createSubContractWithToken" in new SubContractFixture {
    {
      info("create sub-contract without token")
      val subContractPath1 = Hex.toHexString(serialize("nft-01"))
      verify(
        s"createSubContract!{callerAddress!() -> ALPH: 1 alph}(#$subContractPath1, #$subContractByteCode, #00, #00)",
        subContractPath = "nft-01",
        numOfAssets = 2,
        numOfContracts = 2
      )
    }

    {
      info("create sub-contract with token")
      val subContractPath2 = Hex.toHexString(serialize("nft-02"))
      val (_, subContractId) = verify(
        s"createSubContractWithToken!{callerAddress!() -> ALPH: 1 alph}(#$subContractPath2, #$subContractByteCode, #00, #00, 10)",
        subContractPath = "nft-02",
        numOfAssets = 5,
        numOfContracts = 4
      )
      val subContractTokenId = TokenId.unsafe(subContractId.value)
      val asset              = getContractAsset(subContractId, chainIndex)
      asset.tokens is AVector((subContractTokenId, U256.unsafe(10)))
    }

    {
      info("create sub-contract and transfer token to asset address")
      val subContractPath3 = Hex.toHexString(serialize("nft-03"))
      val (_, subContractId) = verify(
        s"createSubContractWithToken!{callerAddress!() -> ALPH: 1 alph}(#$subContractPath3, #$subContractByteCode, #00, #00, 10, @${genesisAddress.toBase58})",
        subContractPath = "nft-03",
        numOfAssets = 8,
        numOfContracts = 6
      )
      val subContractTokenId = TokenId.unsafe(subContractId.value)
      val asset              = getContractAsset(subContractId, chainIndex)
      asset.tokens.length is 0

      val genesisTokenAmount =
        getTokenBalance(blockFlow, genesisAddress.lockupScript, subContractTokenId)
      genesisTokenAmount is 10
    }

    {
      info("create sub-contract and transfer token to contract address")
      val subContractPath4 = Hex.toHexString(serialize("nft-04"))
      val contractAddress  = Address.contract(ContractId.random)
      verify(
        s"createSubContractWithToken!{callerAddress!() -> ALPH: 1 alph}(#$subContractPath4, #$subContractByteCode, #00, #00, 10, @${contractAddress.toBase58})",
        InvalidAssetAddress(contractAddress)
      )
    }
  }

  it should "check copyCreateSubContract and copyCreateSubContractWithToken" in new SubContractFixture {
    val subContractId =
      createContractAndCheckState(subContractRaw, 2, 2, initialMutState = AVector.empty)._1

    {
      info("copy create sub-contract without token")
      val subContractPath1 = Hex.toHexString(serialize("nft-01"))
      verify(
        s"copyCreateSubContract!{callerAddress!() -> ALPH: 1 alph}(#$subContractPath1, #${subContractId.toHexString}, #00, #00)",
        subContractPath = "nft-01",
        numOfAssets = 3,
        numOfContracts = 3
      )
    }

    {
      info("copy create sub-contract with token")
      val subContractPath2 = Hex.toHexString(serialize("nft-02"))
      val (_, contractId) = verify(
        s"copyCreateSubContractWithToken!{callerAddress!() -> ALPH: 1 alph}(#$subContractPath2, #${subContractId.toHexString}, #00, #00, 10)",
        subContractPath = "nft-02",
        numOfAssets = 6,
        numOfContracts = 5
      )
      val tokenId = TokenId.unsafe(contractId.value)

      val asset = getContractAsset(contractId, chainIndex)
      asset.tokens is AVector((tokenId, U256.unsafe(10)))
    }

    {
      info("copy create sub-contract and transfer token to asset address")
      val subContractPath3 = Hex.toHexString(serialize("nft-03"))
      val (_, contractId) = verify(
        s"copyCreateSubContractWithToken!{callerAddress!() -> ALPH: 1 alph}(#$subContractPath3, #${subContractId.toHexString}, #00, #00, 10, @${genesisAddress.toBase58})",
        subContractPath = "nft-03",
        numOfAssets = 9,
        numOfContracts = 7
      )
      val tokenId = TokenId.unsafe(contractId.value)
      val asset   = getContractAsset(contractId, chainIndex)
      asset.tokens.length is 0

      val genesisTokenAmount = getTokenBalance(blockFlow, genesisAddress.lockupScript, tokenId)
      genesisTokenAmount is 10
    }

    {
      info("copy create sub-contract and transfer token to contract address")
      val subContractPath4 = Hex.toHexString(serialize("nft-04"))
      val contractAddress  = Address.contract(ContractId.random)
      verify(
        s"copyCreateSubContractWithToken!{callerAddress!() -> ALPH: 1 alph}(#$subContractPath4, #${subContractId.toHexString}, #00, #00, 10, @${contractAddress.toBase58})",
        InvalidAssetAddress(contractAddress)
      )
    }
  }

  it should "check subContractIdInParentGroup" in new SubContractFixture {
    override val configValues: Map[String, Any] = Map(("alephium.broker.broker-num", 1))

    val subContractPath = "00"
    val parentContract =
      s"""
         |Contract Parent() {
         |  @using(preapprovedAssets = true)
         |  pub fn createSubContract() -> () {
         |    createSubContract!{callerAddress!() -> ALPH: 1 alph}(#$subContractPath, #$subContractByteCode, #00, #00)
         |  }
         |}
         |""".stripMargin
    val contractId    = createContract(parentContract, chainIndex = ChainIndex.unsafe(0, 0))._1
    val contractIdHex = contractId.toHexString

    val createSubContractScript =
      s"""
         |TxScript Main() {
         |  Parent(#$contractIdHex).createSubContract{callerAddress!() -> ALPH: 1 alph}()
         |}
         |$parentContract
         |""".stripMargin
    callTxScript(createSubContractScript, chainIndex = ChainIndex.unsafe(0, 0))
    val subContractId = contractId.subContractId(Hex.unsafe(subContractPath), contractId.groupIndex)
    val subContractIdHex = subContractId.toHexString

    val script =
      s"""
         |TxScript Main() {
         |  let parent = Parent(#$contractIdHex)
         |  assert!(subContractIdOf!(parent, #$subContractPath) != #$subContractIdHex, 0)
         |  assert!(subContractIdInParentGroup!(parent, #$subContractPath) == #$subContractIdHex, 1)
         |}
         |$parentContract
         |""".stripMargin
    callTxScript(script, chainIndex = ChainIndex.unsafe(1, 1))
  }

  trait CheckArgAndReturnLengthFixture extends ContractFixture {
    val upgradable: String =
      s"""
         |Abstract Contract Upgradable() {
         |  pub fn upgrade(code: ByteVec) -> () {
         |    migrate!(code)
         |  }
         |}
         |""".stripMargin

    def foo: String
    lazy val fooIdHex = createContract(foo)._1.toHexString

    def upgrade() = {
      val fooV1 =
        s"""
           |Contract Foo() extends Upgradable() {
           |  pub fn foo() -> () {}
           |}
           |$upgradable
           |""".stripMargin
      val fooV1Bytecode = serialize(Compiler.compileContract(fooV1).rightValue)
      val upgradeFooScript: String =
        s"""
           |TxScript Main {
           |  let foo = Foo(#$fooIdHex)
           |  foo.upgrade(#${Hex.toHexString(fooV1Bytecode)})
           |}
           |$foo
           |""".stripMargin
      callTxScript(upgradeFooScript)
    }
  }

  it should "check external method arg length" in new CheckArgAndReturnLengthFixture {
    val foo: String =
      s"""
         |Contract Foo() extends Upgradable() {
         |  pub fn foo(array: [U256; 2]) -> () {
         |    let _ = array
         |  }
         |}
         |$upgradable
         |""".stripMargin

    val script: String =
      s"""
         |TxScript Main {
         |  let foo = Foo(#$fooIdHex)
         |  foo.foo([0, 0])
         |}
         |$foo
         |""".stripMargin

    callTxScript(script)
    upgrade()
    failCallTxScript(script, InvalidExternalMethodArgLength(0, 2))
  }

  it should "check external method return length" in new CheckArgAndReturnLengthFixture {
    val foo: String =
      s"""
         |Contract Foo() extends Upgradable() {
         |  pub fn foo() -> (Bool, [U256; 2]) {
         |    return false, [0; 2]
         |  }
         |}
         |$upgradable
         |""".stripMargin

    val script: String =
      s"""
         |TxScript Main {
         |  let foo = Foo(#$fooIdHex)
         |  let (_, _) = foo.foo()
         |}
         |$foo
         |""".stripMargin

    callTxScript(script)
    upgrade()
    failCallTxScript(script, InvalidExternalMethodReturnLength(0, 3))
  }

  trait CreateContractFixture extends ContractFixture {
    def useAssets         = true
    def useMethodSelector = true
    lazy val contract: String =
      s"""
         |Contract Foo(mut n: U256) implements IFoo {
         |  @using(preapprovedAssets = true, updateFields = true)
         |  pub fn foo() -> () {
         |    let subContractId = copyCreateSubContract!{
         |      callerAddress!() -> ALPH: 1 alph
         |    }(#00, selfContractId!(), #00, #010201)
         |    let subContract = Foo(subContractId)
         |    subContract.bar()
         |  }
         |  @using(${if (useAssets) "assetsInContract = true, " else ""}updateFields = true)
         |  pub fn bar() -> () {
         |    ${if (useAssets) "transferTokenFromSelf!(selfAddress!(), ALPH, 1 alph)" else ""}
         |    n = n + 1
         |  }
         |}
         |@using(methodSelector = ${useMethodSelector})
         |Interface IFoo {
         |  @using(preapprovedAssets = true, updateFields = true)
         |  pub fn foo() -> ()
         |  @using(${if (useAssets) "assetsInContract = true, " else ""}updateFields = true)
         |  pub fn bar() -> ()
         |}
         |""".stripMargin
    lazy val contractId =
      createContractAndCheckState(
        contract,
        2,
        2,
        initialMutState = AVector(Val.U256(0))
      )._1

    lazy val main: String =
      s"""
         |TxScript Main {
         |  Foo(#${contractId.toHexString}).foo{callerAddress!() -> ALPH: 1 alph}()
         |}
         |
         |$contract
         |""".stripMargin
    lazy val script = Compiler.compileTxScript(main).rightValue
  }

  it should "not load contract just after creation before Rhone upgrade" in new CreateContractFixture {
    override def useMethodSelector: Boolean = false
    override val configValues: Map[String, Any] = Map(
      ("alephium.network.rhone-hard-fork-timestamp", TimeStamp.now().plusHoursUnsafe(1).millis)
    )
    config.network.getHardFork(TimeStamp.now()) is HardFork.Leman

    val errorMessage =
      intercept[AssertionError](payableCall(blockFlow, chainIndex, script)).getMessage
    errorMessage.contains(s"Right(TxScriptExeFailed(ContractLoadDisallowed") is true
  }

  it should "not load contract assets just after creation from Rhone upgrade" in new CreateContractFixture {
    config.network.getHardFork(TimeStamp.now()) is HardFork.Rhone

    val errorMessage =
      intercept[AssertionError](payableCall(blockFlow, chainIndex, script)).getMessage
    errorMessage.contains(s"Right(TxScriptExeFailed(ContractAssetAlreadyFlushed)") is true
  }

  it should "load contract fields just after creation from Rhone upgrade" in new CreateContractFixture {
    override def useAssets: Boolean = false

    config.network.getHardFork(TimeStamp.now()) is HardFork.Rhone

    val block = payableCall(blockFlow, chainIndex, script)
    addAndCheck(blockFlow, block)

    val worldState = blockFlow.getBestPersistedWorldState(chainIndex.from).fold(throw _, identity)
    val contractState = worldState.getContractState(contractId).rightValue
    contractState.immFields.isEmpty is true
    contractState.mutFields is AVector[Val](Val.U256(0))

    val subContractId    = contractId.subContractId(Hex.unsafe("00"), chainIndex.from)
    val subContractState = worldState.getContractState(subContractId).fold(throw _, identity)
    subContractState.immFields.isEmpty is true
    subContractState.mutFields is AVector[Val](Val.U256(2)) // The field was updated from 1 to 2
  }

  it should "not call contract destruction from the same contract" in new ContractFixture {
    val foo: String =
      s"""
         |Contract Foo() {
         |  pub fn foo(barId: ByteVec) -> () {
         |    let bar = Bar(barId)
         |    bar.bar(selfContractId!())
         |  }
         |  @using(assetsInContract = true)
         |  pub fn destroy() -> () {
         |    destroySelf!(callerAddress!())
         |  }
         |}
         |""".stripMargin
    val bar: String =
      s"""
         |Contract Bar() {
         |  pub fn bar(fooId: ByteVec) -> () {
         |    let foo = Foo(fooId)
         |    foo.destroy()
         |  }
         |}
         |""".stripMargin
    val fooId = createContract(s"$foo\n$bar", AVector.empty, AVector.empty)._1
    val barId = createContract(s"$bar\n$foo", AVector.empty, AVector.empty)._1

    val main: String =
      s"""
         |TxScript Main {
         |  Foo(#${fooId.toHexString}).foo(#${barId.toHexString})
         |}
         |
         |$foo
         |""".stripMargin
    val script = Compiler.compileTxScript(main).rightValue
    val errorMessage =
      intercept[AssertionError](payableCall(blockFlow, chainIndex, script)).getMessage
    errorMessage is "Right(TxScriptExeFailed(`destroySelf` function should not be called from the same contract))"
  }

  it should "encode values" in new ContractFixture {
    val foo: String =
      s"""
         |struct Struct1 {
         |  a: Bool,
         |  b: U256,
         |  c: Bool
         |}
         |
         |struct Struct2 {
         |  a: Bool,
         |  b: [U256; 2]
         |}
         |
         |struct Struct3 {
         |  a: Bool,
         |  b: Struct2
         |}
         |
         |Contract Foo() {
         |  pub fn foo() -> () {
         |    let struct1 = Struct1 { a: true, b: 1, c: false }
         |    let struct1Bytes = encodeToByteVec!(struct1)
         |    assert!(struct1Bytes == #03000102010000, 0)
         |
         |    let struct2 = Struct2 { a: true, b: [1, 2] }
         |    let struct2Bytes = encodeToByteVec!(struct2)
         |    assert!(struct2Bytes == #03000102010202, 1)
         |
         |    let struct3 = Struct3 { a: true, b: struct2 }
         |    let struct3Bytes = encodeToByteVec!(struct3)
         |    assert!(struct3Bytes == #040001000102010202, 3)
         |
         |    let allStructs = encodeToByteVec!(struct1, struct2, struct3)
         |    assert!(allStructs == #0a0001020100000001020102020001000102010202, 4)
         |
         |    let bytes = encodeToByteVec!(true, 1, false, [1, 2], struct3)
         |    assert!(bytes == #09000102010000020102020001000102010202, 5)
         |  }
         |}
         |""".stripMargin
    val fooId = createContract(foo)._1
    val main: String =
      s"""
         |@using(preapprovedAssets = false)
         |TxScript Main {
         |  Foo(#${fooId.toHexString}).foo()
         |}
         |
         |$foo
         |""".stripMargin
    testSimpleScript(main)
  }

  it should "return compilation error when encoding nothing" in new ContractFixture {
    val foo =
      s"""
         |Contract Foo() {
         |  pub fn foo() -> () {
         |    let bytes = encodeToByteVec!()
         |    assert!(bytes == #00, 0)
         |  }
         |}
         |""".stripMargin
    Compiler.compileContract(foo).leftValue.getMessage is
      "Builtin func encodeToByteVec expects at least one argument"
  }

  it should "test Contract.encodeFields" in new ContractFixture {
    def test(stdAnnotation: String, fields: String, immFields: String, mutFields: String) = {
      val foo = s"""
                   |Contract Bar(a: U256, @unused mut b: I256, @unused c: ByteVec) implements Foo {
                   |  @using(checkExternalCaller = false)
                   |  pub fn foo() -> () {
                   |    let (immFields, mutFields) = Bar.encodeFields!($fields)
                   |    assert!(immFields == #$immFields, 0)
                   |    assert!(mutFields == #$mutFields, 0)
                   |  }
                   |}
                   |
                   |$stdAnnotation
                   |Interface Foo {
                   |  pub fn foo() -> ()
                   |}
                   |""".stripMargin
      val initialImmFields = AVector[Val](Val.U256(0), Val.ByteVec(Hex.unsafe("00")))
      val fooId = createContract(
        foo,
        initialImmState = if (stdAnnotation == "") {
          initialImmFields
        } else {
          initialImmFields :+ Val.ByteVec(Hex.unsafe("414c50480001"))
        },
        initialMutState = AVector(Val.I256(I256.unsafe(-2)))
      )._1
      val main: String =
        s"""
           |@using(preapprovedAssets = false)
           |TxScript Main {
           |  Foo(#${fooId.toHexString}).foo()
           |}
           |
           |$foo
           |""".stripMargin
      testSimpleScript(main)
    }

    intercept[Throwable](test("", "1, #11, 2i", "", "")).getMessage is
      "org.alephium.ralph.error.CompilerError$Default: Invalid args type \"List(U256, ByteVec, I256)\" for builtin func encodeFields"
    test("", "1, 2i, #11", "020201030111", "010102")
    test("@std(id = #0001)", "1, 2i, #11", "0302010301110306414c50480001", "010102")
  }

  it should "encode array type contract fields" in new ContractFixture {
    val foo =
      s"""
         |Contract Foo(@unused a: U256, @unused mut b: [U256; 2], @unused mut c: U256, @unused d: [U256; 2]) {
         |  pub fn foo() -> () {}
         |}
         |""".stripMargin

    val fooContract = Compiler.compileContract(foo).rightValue
    val fooBytecode = Hex.toHexString(serialize(fooContract))

    val script0 =
      s"""
         |TxScript Deploy() {
         |  let (encodedImmFields, encodedMutFields) = Foo.encodeFields!(0, [1, 2], 3, [4, 5])
         |  createContract!{@$genesisAddress -> ALPH: $minimalAlphInContract}(#$fooBytecode, encodedImmFields, encodedMutFields)
         |}
         |$foo
         |""".stripMargin

    deployAndCheckContractState(
      script0,
      AVector.from(Seq(0, 4, 5)).map(v => Val.U256(U256.unsafe(v))),
      AVector.from(Seq(1, 2, 3)).map(v => Val.U256(U256.unsafe(v)))
    )
  }

  trait SelfContractFixture extends ContractFixture {
    def foo(selfContractStr: String): String

    def test(selfContractStr: String) = {
      val fooStr = foo(selfContractStr)
      val fooId = createContract(
        fooStr,
        initialImmState = AVector.empty,
        initialMutState = AVector.empty
      )._1

      val main: String =
        s"""
           |@using(preapprovedAssets = false)
           |TxScript Main {
           |  Foo(#${fooId.toHexString}).selfHello()
           |}
           |
           |$fooStr
           |""".stripMargin
      testSimpleScript(main)
    }
  }

  it should "test selfContract for contract" in new SelfContractFixture {
    override def foo(selfContractStr: String) = {
      s"""
         |Contract Foo() {
         |  pub fn hello() -> () {
         |    emit Debug(`Hello`)
         |  }
         |
         |  pub fn selfHello() -> () {
         |    let foo = $selfContractStr
         |    foo.hello()
         |  }
         |}
         |""".stripMargin
    }

    test("Foo(selfContractId!())")
    test("selfContract!()")
  }

  it should "test selfContract for abstract contract" in new SelfContractFixture {
    override def foo(selfContractStr: String) = {
      s"""
         |Contract Foo() extends AbstractFoo() {
         |  pub fn hello() -> () {
         |    emit Debug(`Hello`)
         |  }
         |}
         |Abstract Contract AbstractFoo() {
         |  pub fn hello() ->()
         |
         |  pub fn selfHello() -> () {
         |    let foo = $selfContractStr
         |    foo.hello()
         |  }
         |}
         |""".stripMargin
    }
    intercept[Throwable](test("AbstractFoo(selfContractId!())")).getMessage is
      "org.alephium.ralph.error.CompilerError$Default: AbstractFoo is not instantiable"
    test("Foo(selfContractId!())")
    test("selfContract!()")
  }

  it should "test selfContract for interface" in new SelfContractFixture {
    override def foo(selfContractStr: String) = {
      s"""
         |Contract Foo() implements InterfaceFoo {
         |  pub fn hello() -> () {
         |    emit Debug(`Hello`)
         |  }
         |
         |  pub fn selfHello() -> () {
         |    let foo = $selfContractStr
         |    foo.hello()
         |  }
         |}
         |
         |Interface InterfaceFoo {
         |  pub fn hello() ->()
         |  pub fn selfHello() -> ()
         |}
         |""".stripMargin
    }
    test("InterfaceFoo(selfContractId!())")
    test("Foo(selfContractId!())")
    test("selfContract!()")
  }

  it should "test selfContract for multi-level inheritance" in new SelfContractFixture {
    override def foo(selfContractStr: String) = {
      s"""
         |Contract Foo() extends AbstractFooParent() {
         |  pub fn hello() -> () {
         |    emit Debug(`Hello`)
         |  }
         |}
         |
         |Abstract Contract AbstractFooParent() extends AbstractFooGrandParent() {
         |}
         |
         |Abstract Contract AbstractFooGrandParent() {
         |  pub fn hello() ->()
         |
         |  pub fn selfHello() -> () {
         |    let foo = $selfContractStr
         |    foo.hello()
         |  }
         |}
         |""".stripMargin
    }
    intercept[Throwable](test("AbstractFooGrandParent(selfContractId!())")).getMessage is
      "org.alephium.ralph.error.CompilerError$Default: AbstractFooGrandParent is not instantiable"
    test("Foo(selfContractId!())")
    test("selfContract!()")
  }

  it should "test selfContract for multiple parents" in new SelfContractFixture {
    override def foo(selfContractStr: String) = {
      s"""
         |Contract Foo() extends FooParent1(), FooParent2() {
         |  pub fn hello() -> () {
         |    emit Debug(`Hello 1`)
         |  }
         |
         |  pub fn hello2() -> () {
         |    emit Debug(`Hello 2`)
         |  }
         |}
         |
         |Abstract Contract FooParent1() {
         |  pub fn hello2() ->()
         |}
         |
         |Abstract Contract FooParent2() {
         |  pub fn hello() ->()
         |
         |  pub fn selfHello() -> () {
         |    let foo = $selfContractStr
         |    foo.hello()
         |  }
         |}
         |""".stripMargin
    }
    intercept[Throwable](test("FooParent2(selfContractId!())")).getMessage is
      "org.alephium.ralph.error.CompilerError$Default: FooParent2 is not instantiable"
    test("Foo(selfContractId!())")
    test("selfContract!()")
  }

  it should "not pay to unloaded contract" in new ContractFixture {
    val foo: String =
      s"""
         |Contract Foo() {
         |  pub fn foo() -> () {
         |    return
         |  }
         |}
         |""".stripMargin
    val fooId      = createContract(foo)._1
    val fooAddress = Address.contract(fooId)

    val main: String =
      s"""
         |TxScript Main {
         |  Foo(#${fooId.toHexString}).foo()
         |  transferToken!(callerAddress!(), @${fooAddress.toBase58}, ALPH, 1 alph)
         |}
         |
         |$foo
         |""".stripMargin
    failCallTxScript(main, PayToContractAddressNotInCallerTrace(fooAddress))
  }

  it should "work with interface" in new ContractFixture {

    {
      info("works with single inheritance")

      val interface =
        s"""
           |Interface I {
           |  @using(checkExternalCaller = false)
           |  pub fn f1() -> U256
           |  @using(checkExternalCaller = false)
           |  pub fn f2() -> U256
           |  @using(checkExternalCaller = false)
           |  pub fn f3() -> ByteVec
           |}
           |""".stripMargin

      val contract =
        s"""
           |Contract Foo() implements I {
           |  @using(checkExternalCaller = false)
           |  pub fn f3() -> ByteVec {
           |    return #00
           |  }
           |
           |  @using(checkExternalCaller = false)
           |  pub fn f2() -> U256 {
           |    return 2
           |  }
           |
           |  @using(checkExternalCaller = false)
           |  pub fn f1() -> U256 {
           |    return 1
           |  }
           |}
           |
           |$interface
           |""".stripMargin

      val contractId = createContract(contract)._1

      val main =
        s"""
           |@using(preapprovedAssets = false)
           |TxScript Main {
           |  let impl = I(#${contractId.toHexString})
           |  assert!(impl.f1() == 1, 0)
           |  assert!(impl.f2() == 2, 0)
           |  assert!(impl.f3() == #00, 0)
           |}
           |
           |$interface
           |""".stripMargin

      callTxScript(main)
    }
  }

  it should "not instantiate with abstract contract" in new ContractFixture {
    val abstractContract =
      s"""
         |Abstract Contract AC() {
         |  pub fn f1() -> U256 {
         |    return 1
         |  }
         |  pub fn f2() -> U256
         |}
         |""".stripMargin

    val contract =
      s"""
         |Contract Foo() implements AC {
         |  pub fn f2() -> U256 {
         |    return 2
         |  }
         |}
         |
         |$abstractContract
         |""".stripMargin

    val contractId = createContract(contract)._1

    val main =
      s"""
         |@using(preapprovedAssets = false)
         |TxScript Main {
         |  let impl = AC(#${contractId.toHexString})
         |}
         |
         |$abstractContract
         |""".stripMargin

    Compiler
      .compileTxScript(main)
      .leftValue
      .message is "AC is not instantiable"
  }

  it should "not inherit from the non-abstract contract" in new ContractFixture {
    val nonAbstractContract =
      s"""
         |Contract C() {
         |  pub fn f1() -> U256 {
         |    return 1
         |  }
         |}
         |""".stripMargin

    val contract =
      s"""
         |Contract Foo() implements C {
         |  pub fn f2() -> U256 {
         |    return 2
         |  }
         |}
         |
         |$nonAbstractContract
         |""".stripMargin

    Compiler
      .compileContract(contract)
      .leftValue
      .message is "Contract C can not be inherited"
  }

  it should "inherit interface events" in new ContractFixture {
    val foo: String =
      s"""
         |Interface Foo {
         |  event Foo(x: U256)
         |  @using(checkExternalCaller = false)
         |  pub fn foo() -> ()
         |}
         |""".stripMargin
    val bar: String =
      s"""
         |Contract Bar() implements Foo {
         |  event Bar(x: U256)
         |  @using(checkExternalCaller = false)
         |  pub fn foo() -> () {
         |    emit Foo(1)
         |    emit Bar(2)
         |  }
         |}
         |$foo
         |""".stripMargin
    val barId = createContract(bar)._1

    val main: String =
      s"""
         |@using(preapprovedAssets = false)
         |TxScript Main {
         |  let foo = Foo(#${barId.toHexString})
         |  foo.foo()
         |}
         |$foo
         |""".stripMargin
    val block = callTxScript(main)

    val logStatesOpt = getLogStates(blockFlow, barId, 0)
    val logStates    = logStatesOpt.value
    logStates.blockHash is block.hash
    logStates.states.length is 2
    logStates.states(0).fields.head.asInstanceOf[Val.U256].v.toIntUnsafe is 1
    logStates.states(1).fields.head.asInstanceOf[Val.U256].v.toIntUnsafe is 2
  }

  it should "not be able to transfer assets right after contract is created" in new ContractFixture {
    val foo: String =
      s"""
         |Contract Foo() {
         |  pub fn foo() -> () {
         |  }
         |}
         |""".stripMargin

    val fooContract = Compiler.compileContract(foo).rightValue
    val fooByteCode = Hex.toHexString(serialize(fooContract))

    def createFooContract(transferAlph: Boolean): String = {
      val maybeTransfer = if (transferAlph) {
        s"transferTokenFromSelf!(contractAddress, ALPH, ${minimalAlphInContract.v})"
      } else {
        ""
      }

      val bar: String =
        s"""
           |Contract Bar() {
           |  @using(preapprovedAssets = true, assetsInContract = $transferAlph)
           |  pub fn bar() -> () {
           |    let contractId = createContract!{@$genesisAddress -> ALPH: $minimalAlphInContract}(#$fooByteCode, #00, #00)
           |    let contractAddress = contractIdToAddress!(contractId)
           |
           |    $maybeTransfer
           |  }
           |}
           |""".stripMargin

      val barContractId =
        createContract(
          bar,
          AVector.empty,
          AVector.empty,
          initialAttoAlphAmount = ALPH.alph(2)
        )._1

      s"""
         |TxScript Main {
         |  let bar = Bar(#${barContractId.toHexString})
         |  bar.bar{@$genesisAddress -> ALPH: $minimalAlphInContract}()
         |}
         |
         |$bar
         |""".stripMargin
    }

    callTxScript(createFooContract(false))
    intercept[AssertionError](callTxScript(createFooContract(true))).getMessage.startsWith(
      s"Right(TxScriptExeFailed(Pay to contract address"
    )
  }

  it should "not transfer assets to arbitrary contract" in new ContractFixture {
    val randomContract = Address.contract(ContractId.random)

    {
      info("Transfer to random contract address in TxScript")
      val script =
        s"""
           |TxScript Main {
           |  let caller = callerAddress!()
           |  transferToken!(caller, @${randomContract.toBase58}, ALPH, 0.01 alph)
           |}
           |""".stripMargin

      failCallTxScript(script, PayToContractAddressNotInCallerTrace(randomContract))
    }

    {
      info("Transfer to random contract address in Contract")

      val foo: String =
        s"""
           |Contract Foo() {
           |  @using(assetsInContract = true)
           |  pub fn foo() -> () {
           |    transferTokenFromSelf!(@${randomContract.toBase58}, ALPH, 0.01 alph)
           |  }
           |}
           |""".stripMargin
      val fooId      = createContract(foo, initialAttoAlphAmount = ALPH.alph(2))._1
      val fooAddress = Address.contract(fooId)

      val script =
        s"""
           |TxScript Main {
           |  let caller = callerAddress!()
           |  transferToken!(caller, @${fooAddress}, ALPH, 0.01 alph)
           |  let foo = Foo(#${fooId.toHexString})
           |  foo.foo()
           |}
           |
           |$foo
           |""".stripMargin
      failCallTxScript(script, PayToContractAddressNotInCallerTrace(fooAddress))
    }

    {
      info("Transfer to one of the caller addresses in Contract")
      val foo: String =
        s"""
           |Contract Foo() {
           |  @using(assetsInContract = true)
           |  pub fn foo(to: Address) -> () {
           |    transferTokenFromSelf!(to, ALPH, 0.01 alph)
           |  }
           |}
           |""".stripMargin
      val fooId =
        createContract(foo, initialAttoAlphAmount = ALPH.alph(2))._1

      val bar: String =
        s"""
           |Contract Bar(index: U256, nextBarId: ByteVec) {
           |  @using(assetsInContract = true)
           |  pub fn bar(to: Address) -> () {
           |    if (index == 0) {
           |      let foo = Foo(#${fooId.toHexString})
           |      foo.foo(to)
           |    } else {
           |      let bar = Bar(nextBarId)
           |      transferTokenFromSelf!(selfAddress!(), ALPH, 0) // dirty hack
           |      bar.bar(to)
           |    }
           |  }
           |}
           |$foo
           |""".stripMargin

      var lastBarId: ContractId = fooId
      (0 until 5).foreach { index =>
        val initialFields =
          AVector[Val](Val.U256(U256.unsafe(index)), Val.ByteVec(lastBarId.bytes))
        val barId =
          createContract(bar, initialFields, AVector.empty, initialAttoAlphAmount = ALPH.alph(2))._1
        lastBarId = barId
      }

      val script =
        s"""
           |TxScript Main {
           |  let bar = Bar(#${lastBarId.toHexString})
           |  bar.bar(@${Address.contract(lastBarId)})
           |}
           |
           |$bar
           |""".stripMargin
      callTxScript(script)
    }
  }

  it should "test the special case (1)" in new ContractFixture {
    val foo: String =
      s"""
         |Contract Foo() {
         |  @using(assetsInContract = true)
         |  pub fn foo() -> () {
         |    bar{selfAddress!() -> ALPH: 0.1 alph}()
         |  }
         |
         |  @using(preapprovedAssets = true)
         |  pub fn bar() -> () {
         |    transferToken!(selfAddress!(), selfAddress!(), ALPH, 0.1 alph)
         |  }
         |}
         |""".stripMargin
    val fooId = createContract(foo, initialAttoAlphAmount = ALPH.alph(2))._1

    val script =
      s"""
         |TxScript Main {
         |  let foo = Foo(#${fooId.toHexString})
         |  foo.foo()
         |}
         |
         |$foo
         |""".stripMargin
    callTxScript(script)

    val worldState = blockFlow.getBestPersistedWorldState(chainIndex.from).fold(throw _, identity)
    worldState.getContractAsset(fooId).rightValue.amount is ALPH.alph(2)
  }

  it should "test AssertWithErrorCode instruction" in new ContractFixture {
    val foo: String =
      s"""
         |Contract Foo() {
         |  enum ErrorCodes {
         |    Error = 0
         |  }
         |  pub fn foo() -> () {
         |    assert!(false, ErrorCodes.Error)
         |  }
         |}
         |""".stripMargin
    val fooId = createContract(foo)._1

    val main: String =
      s"""
         |@using(preapprovedAssets = false)
         |TxScript Main {
         |  let foo = Foo(#${fooId.toHexString})
         |  foo.foo()
         |}
         |$foo
         |""".stripMargin
    val script = Compiler.compileTxScript(main).rightValue
    intercept[AssertionError](simpleScript(blockFlow, chainIndex, script)).getMessage is
      s"Right(TxScriptExeFailed(Assertion Failed in Contract @ ${Address.contract(fooId).toBase58}, Error Code: 0))"
  }

  it should "test Contract type" in new ContractFixture {
    val foo: String =
      s"""
         |Contract Foo(x: U256) {
         |  pub fn foo() -> U256 {
         |    return x
         |  }
         |}
         |""".stripMargin
    val fooId = createContract(foo, AVector(Val.U256(123)), AVector.empty)._1

    val bar: String =
      s"""
         |Contract Bar() {
         |  pub fn bar(foo: Foo) -> U256 {
         |    return foo.foo()
         |  }
         |}
         |
         |$foo
         |""".stripMargin
    val barId = createContract(bar)._1

    val script =
      s"""
         |TxScript Main {
         |  let foo = Foo(#${fooId.toHexString})
         |  let bar = Bar(#${barId.toHexString})
         |  let x = bar.bar(foo)
         |  assert!(x == 123, 0)
         |}
         |
         |$bar
         |""".stripMargin
    callTxScript(script)
  }

  it should "update contract output ref for every TX" in new ContractFixture {
    val foo: String =
      s"""
         |Contract Foo() {
         |  @using(preapprovedAssets = true, assetsInContract = true)
         |  pub fn foo() -> () {
         |    transferTokenToSelf!(callerAddress!(), ALPH, 0.01 alph)
         |  }
         |}
         |""".stripMargin
    val (fooId, fooOutputRef, _) = createContract(foo)

    val script =
      s"""
         |TxScript Main {
         |  let foo = Foo(#${fooId.toHexString})
         |  foo.foo{callerAddress!() -> ALPH: 1 alph}()
         |}
         |$foo
         |""".stripMargin
    val block      = callTxScript(script)
    val tx         = block.nonCoinbase.head
    val worldState = blockFlow.getBestPersistedWorldState(chainIndex.from).fold(throw _, identity)
    val fooOutputRefNew = worldState.getContractState(fooId).rightValue.contractOutputRef
    fooOutputRefNew isnot fooOutputRef

    val fooOutputNew = worldState.getContractOutput(fooOutputRefNew).rightValue
    fooOutputRefNew is ContractOutputRef.from(tx.id, fooOutputNew, 0)
    fooOutputRefNew.asInstanceOf[TxOutputRef] is TxOutputRef.unsafe(tx, 0)
  }

  it should "test debug function" in new EventFixture {
    override lazy val initialImmState: AVector[Val] = AVector.empty
    override lazy val initialMutState: AVector[Val] = AVector(Val.ByteVec.fromString("Alephium"))
    override def contractRaw: String =
      s"""
         |Contract Foo(mut name: ByteVec) {
         |  pub fn foo() -> () {
         |    emit Debug(`Hello, $${name}!`)
         |  }
         |
         |  pub fn setName() -> () {
         |    name = #
         |  }
         |}
         |""".stripMargin

    override def callingScriptRaw: String =
      s"""
         |$contractRaw
         |
         |@using(preapprovedAssets = false)
         |TxScript Main {
         |  Foo(#${contractId.toHexString}).foo()
         |}
         |""".stripMargin

    val logStates = getLogStates(blockFlow, contractId, 0).value
    logStates.blockHash is callingBlock.hash
    logStates.states.length is 1
    val event = logStates.states.head
    event.index is debugEventIndex.v.v.toInt.toByte
    event.fields is AVector[Val](Val.ByteVec(ByteString.fromString("Hello, 416c65706869756d!")))
  }

  it should "test tokenId/contractId/contractAddress built-in function" in new ContractFixture {
    val foo =
      s"""
         |Contract Foo() {
         |  pub fn foo() -> () {}
         |}
         |""".stripMargin

    val tokenIssuanceInfo = TokenIssuance.Info(Val.U256(U256.unsafe(1024)), Some(genesisLockup))
    val (fooId, _, _)     = createContract(foo, tokenIssuanceInfo = Some(tokenIssuanceInfo))
    val fooAddress        = Address.contract(fooId)

    def barCode(assertStmt: String): String = {
      s"""
         |Contract Bar() {
         |  @using(preapprovedAssets = true, assetsInContract = true)
         |  pub fn bar(foo: Foo, caller: Address) -> () {
         |    assert!($assertStmt, 1)
         |    transferTokenToSelf!(caller, tokenId!(foo), 1)
         |  }
         |}
         |$foo
         |""".stripMargin
    }

    def verifyInvalidArgumentType(func: String, assertValue: String) = {
      val code = barCode(s"$func!(caller) == $assertValue")
      intercept[Throwable](createContract(code)).getMessage is
        s"org.alephium.ralph.error.CompilerError$$Default: Invalid args type \"List(Address)\" for builtin func $func, expected \"List(Contract)\""
    }

    def verifyInvalidNumberOfArguments(func: String, assertValue: String) = {
      val code = barCode(s"$func!(1, caller) == $assertValue")
      intercept[Throwable](createContract(code)).getMessage is
        s"org.alephium.ralph.error.CompilerError$$Default: Invalid args type \"List(U256, Address)\" for builtin func $func, expected \"List(Contract)\""
    }

    def verifyTransferToken(func: String, assertValue: String) = {
      val bar           = barCode(s"$func!(foo) == $assertValue")
      val (barId, _, _) = createContract(bar)
      val script =
        s"""
           |TxScript Main {
           |  let foo = Foo(#${fooId.toHexString})
           |  Bar(#${barId.toHexString}).bar{@$genesisAddress -> tokenId!(foo): 1}(foo, @$genesisAddress)
           |}
           |$bar
           |""".stripMargin

      callTxScript(script)
      val worldState = blockFlow.getBestPersistedWorldState(chainIndex.from).fold(throw _, identity)
      val barState   = worldState.getContractState(barId).rightValue
      val barContractOutput = worldState.getContractOutput(barState.contractOutputRef).rightValue
      barContractOutput.tokens is AVector((TokenId.from(fooId), U256.One))
    }

    {
      info("Invalid argument type")
      verifyInvalidArgumentType("tokenId", s"#${fooId.toHexString}")
      verifyInvalidArgumentType("contractId", s"#${fooId.toHexString}")
      verifyInvalidArgumentType("contractAddress", s"@${fooAddress.toBase58}")
    }

    {
      info("Invalid number of arguments")
      verifyInvalidNumberOfArguments("tokenId", s"#${fooId.toHexString}")
      verifyInvalidNumberOfArguments("contractId", s"#${fooId.toHexString}")
      verifyInvalidNumberOfArguments("contractAddress", s"@${fooAddress.toBase58}")
    }

    {
      info("Transfer token successfully")
      verifyTransferToken("tokenId", s"#${fooId.toHexString}")
      verifyTransferToken("contractId", s"#${fooId.toHexString}")
      verifyTransferToken("contractAddress", s"@${fooAddress.toBase58}")
    }
  }

  it should "test contract asset only function" in new ContractFixture {
    val foo =
      s"""
         |Contract Foo() {
         |  @using(assetsInContract = true)
         |  pub fn foo() -> () {
         |    assert!(tokenRemaining!(selfAddress!(), ALPH) == 0.1 alph, 0)
         |  }
         |}
         |""".stripMargin
    val contractId = createContract(foo)._1

    val script =
      s"""
         |@using(preapprovedAssets = false)
         |TxScript Main() {
         |  Foo(#${contractId.toHexString}).foo()
         |}
         |$foo
         |""".stripMargin
    testSimpleScript(script)
  }

  it should "create contract with std id" in new ContractFixture {
    def code(enabled: Boolean): String =
      s"""
         |@std(enabled = $enabled)
         |Contract Bar(@unused a: U256) implements Foo {
         |  pub fn foo() -> () {}
         |}
         |
         |@std(id = #0001)
         |Interface Foo {
         |  pub fn foo() -> ()
         |}
         |""".stripMargin

    {
      info("The std id of the contract is enabled")
      val contractCode = code(true)
      val fields       = AVector[Val](Val.U256(0))
      intercept[AssertionError](createContract(contractCode, fields)).getMessage is
        "Right(TxScriptExeFailed(InvalidFieldLength))"

      val stdId      = Val.ByteVec(Hex.unsafe("414c50480001"))
      val contractId = createContract(contractCode, fields :+ stdId)._1
      val worldState = blockFlow.getBestPersistedWorldState(chainIndex.from).fold(throw _, identity)
      val contractState = worldState.getContractState(contractId).rightValue
      contractState.immFields is AVector[Val](Val.U256(0), stdId)
      contractState.mutFields is AVector.empty[Val]

      val logStatesOpt = getLogStates(blockFlow, createContractEventId(chainIndex.from.value), 0)
      val logStates    = logStatesOpt.value

      val eventFields = logStates.states(0).fields

      eventFields.length is 3
      eventFields(0) is Val.Address(LockupScript.p2c(contractId))
      eventFields(1) is Val.ByteVec(ByteString.empty)
      eventFields(2) is Val.ByteVec(ByteString(0, 1))
    }

    {
      info("The std id of the contract is disabled")
      val contractCode = code(false)
      val fields       = AVector[Val](Val.U256(0))
      val stdId        = Val.ByteVec(Hex.unsafe("414c50480001"))
      intercept[AssertionError](createContract(contractCode, fields :+ stdId)).getMessage is
        "Right(TxScriptExeFailed(InvalidFieldLength))"

      val contractId = createContract(contractCode, fields)._1
      val worldState = blockFlow.getBestPersistedWorldState(chainIndex.from).fold(throw _, identity)
      val contractState = worldState.getContractState(contractId).rightValue
      contractState.immFields is AVector[Val](Val.U256(0))
      contractState.mutFields is AVector.empty[Val]

      val logStatesOpt = getLogStates(blockFlow, createContractEventId(chainIndex.from.value), 1)
      val logStates    = logStatesOpt.value

      val eventFields = logStates.states(0).fields

      eventFields.length is 3
      eventFields(0) is Val.Address(LockupScript.p2c(contractId))
      eventFields(1) is Val.ByteVec(ByteString.empty)
      eventFields(2) is Val.ByteVec(ByteString.empty)
    }
  }

  it should "always return ContractAssetUnloaded when transferring assetes to a contract without assetsInContract set to true" in new ContractFixture {
    def test(amount: U256, useContractAsset: Boolean) = {
      val code: String =
        s"""
           |Contract Foo() {
           |  @using(assetsInContract=${useContractAsset}, preapprovedAssets = true)
           |  pub fn payMe(amount: U256) -> () {
           |    transferToken!(callerAddress!(), selfAddress!(), ALPH, amount)
           |  }
           |}
           |""".stripMargin

      val contractId = createContract(code)._1

      val script: String =
        s"""|
            |@using(preapprovedAssets = true)
            |TxScript Bar {
            |  let foo = Foo(#${contractId.toHexString})
            |  foo.payMe{callerAddress!() -> ALPH: $amount}($amount)
            |}
            |
            |${code}
            |""".stripMargin

      if (useContractAsset) {
        callTxScript(script)
      } else {
        failCallTxScript(script, ContractAssetUnloaded(Address.contract(contractId)))
      }
    }

    test(ALPH.oneNanoAlph, true)
    test(ALPH.oneNanoAlph, false)
    test(ALPH.oneAlph, true)
    test(ALPH.oneAlph, false)
  }

  it should "return LowerThanContractMinimalBalance if contract balance falls below the minimal deposit" in new ContractFixture {
    def test(amount: U256) = {
      val code: String =
        s"""
           |Contract Foo() {
           |  @using(assetsInContract=true, preapprovedAssets = true)
           |  pub fn payMe(amount: U256) -> () {
           |    transferTokenFromSelf!(callerAddress!(), ALPH, amount)
           |  }
           |}
           |""".stripMargin

      val contractInitialAlphAmount = ALPH.oneAlph * 2
      val contractId = createContract(code, initialAttoAlphAmount = contractInitialAlphAmount)._1

      val script: String =
        s"""|
            |@using(preapprovedAssets = true)
            |TxScript Bar {
            |  let foo = Foo(#${contractId.toHexString})
            |  foo.payMe{callerAddress!() -> ALPH: $amount}($amount)
            |}
            |
            |${code}
            |""".stripMargin

      if (amount > ALPH.oneAlph) {
        failCallTxScript(
          script,
          LowerThanContractMinimalBalance(
            Address.contract(contractId),
            contractInitialAlphAmount - amount
          )
        )
      } else {
        callTxScript(script)
      }
    }

    test(ALPH.oneNanoAlph)
    test(minimalAlphInContract - 1)
    test(minimalAlphInContract)
    test(minimalAlphInContract + 1)
  }

  it should "call the correct contract method based on the interface method index" in new ContractFixture {
    val fooV0 =
      s"""
         |Interface FooV0 {
         |  pub fn f0() -> U256
         |  pub fn f1() -> U256
         |}
         |""".stripMargin
    val foo0 =
      s"""
         |Contract Foo0() implements FooV0 {
         |  pub fn f0() -> U256 { return 0 }
         |  pub fn f1() -> U256 { return 1 }
         |}
         |$fooV0
         |""".stripMargin
    val (foo0ContractId, _, _) = createContract(foo0)

    val foo =
      s"""
         |Interface Foo {
         |  @using(methodIndex = 1)
         |  pub fn f1() -> U256
         |}
         |""".stripMargin
    val fooV1 =
      s"""
         |Interface FooV1 extends Foo {
         |  pub fn f2() -> U256
         |}
         |$foo
         |""".stripMargin
    val foo1 =
      s"""
         |Contract Foo1() implements FooV1 {
         |  pub fn f1() -> U256 { return 1 }
         |  pub fn f2() -> U256 { return 2 }
         |}
         |$fooV1
         |""".stripMargin
    val (foo1ContractId, _, _) = createContract(foo1)
    val script =
      s"""
         |TxScript Main {
         |  assert!(Foo(#${foo0ContractId.toHexString}).f1() == 1, 0)
         |  assert!(Foo(#${foo1ContractId.toHexString}).f1() == 1, 0)
         |
         |  assert!(FooV0(#${foo0ContractId.toHexString}).f0() == 0, 0)
         |  assert!(FooV0(#${foo0ContractId.toHexString}).f1() == 1, 0)
         |
         |  assert!(FooV1(#${foo1ContractId.toHexString}).f1() == 1, 0)
         |  assert!(FooV1(#${foo1ContractId.toHexString}).f2() == 2, 0)
         |}
         |$fooV0
         |$fooV1
         |""".stripMargin
    callTxScript(script)
  }

  "Mempool" should "remove invalid transaction" in new ContractFixture {
    val code =
      s"""
         |Contract Foo() {
         |  pub fn foo() -> () {
         |    assert!(false, 0)
         |  }
         |}
         |""".stripMargin

    val contractId = createContract(code)._1

    val scriptStr: String =
      s"""|
          |@using(preapprovedAssets = false)
          |TxScript Bar {
          |  let foo = Foo(#${contractId.toHexString})
          |  foo.foo()
          |}
          |
          |${code}
          |""".stripMargin
    val script = Compiler.compileTxScript(scriptStr).rightValue
    val tx = transferTxs(
      blockFlow,
      chainIndex,
      ALPH.alph(1),
      1,
      Some(script),
      true,
      validation = false
    ).head

    val (_, minerPubKey) = chainIndex.to.generateKey
    val miner            = LockupScript.p2pkh(minerPubKey)
    val emptyTemplate    = blockFlow.prepareBlockFlowUnsafe(chainIndex, miner)

    blockFlow.getGrandPool().add(chainIndex, tx.toTemplate, TimeStamp.now())
    blockFlow.getGrandPool().size is 1
    val newTemplate =
      emptyTemplate.copy(transactions = AVector(tx, emptyTemplate.transactions.last))

    // The invalid tx is removed
    blockFlow.validateTemplate(chainIndex, newTemplate, AVector.empty, miner)
    blockFlow.getGrandPool().size is 0
  }

  it should "test encode struct type contract fields" in new ContractFixture {
    val contract =
      s"""
         |struct Foo {x: U256, mut y: U256}
         |struct Bar {mut a: [Foo; 2], b: U256 }
         |Contract C(@unused mut a: U256, @unused b: U256, @unused mut bar: Bar) {
         |  pub fn f() -> () {}
         |}
         |""".stripMargin

    val compiledContract = Compiler.compileContract(contract).rightValue
    val contractBytecode = Hex.toHexString(serialize(compiledContract))
    // put field `b` at first for testing
    val fields = "0, 1, Bar{b:6, a: [Foo{y: 3, x: 2}, Foo{x: 4, y: 5}]}"

    val script =
      s"""
         |TxScript Deploy() {
         |  let (encodedImmFields, encodedMutFields) = C.encodeFields!($fields)
         |  createContract!{@$genesisAddress -> ALPH: $minimalAlphInContract}(
         |    #$contractBytecode,
         |    encodedImmFields,
         |    encodedMutFields
         |  )
         |}
         |$contract
         |""".stripMargin

    deployAndCheckContractState(
      script,
      AVector.from(Seq(1, 2, 4, 6)).map(v => Val.U256(U256.unsafe(v))),
      AVector.from(Seq(0, 3, 5)).map(v => Val.U256(U256.unsafe(v)))
    )
  }

  it should "test maximum method index for CallInternal and CallExternal" in new ContractFixture {
    val maxMethodSize = 0xff + 1
    val fooMethods = (0 until maxMethodSize).map { index =>
      s"""
         |pub fn func$index() -> U256 {
         |  return $index
         |}
         |""".stripMargin
    }
    val foo =
      s"""
         |Contract Foo() {
         |  ${fooMethods.mkString("\n")}
         |}
         |""".stripMargin
    val fooId = createContract(foo)._1

    val barMethods = (0 until maxMethodSize).map { index =>
      s"""
         |pub fn func$index() -> U256 {
         |  return foo.func$index()
         |}
         |""".stripMargin
    }
    val bar =
      s"""
         |Contract Bar(foo: Foo) {
         |  ${barMethods.mkString("\n")}
         |}
         |$foo
         |""".stripMargin
    val barId = createContract(bar, AVector(Val.ByteVec(fooId.bytes)))._1

    (0 until maxMethodSize).foreach { index =>
      val script =
        s"""
           |@using(preapprovedAssets = false)
           |TxScript Main {
           |  assert!(Bar(#${barId.toHexString}).func$index() == $index, 0)
           |}
           |$bar
           |""".stripMargin
      callTxScript(script, chainIndex)
    }
  }

  it should "test constant expressions" in new ContractFixture {
    val address = Address.p2pkh(PublicKey.generate).toBase58

    def code(expr: String, value: String) =
      s"""
         |Contract Foo() {
         |  const A = 1
         |  const B = 2
         |  const C = -1i
         |  const D = 2i
         |  const E = #00
         |  const F = false
         |  const G = @$address
         |  const H = $expr
         |
         |  pub fn foo() -> () {
         |    assert!(H == $value, 0)
         |  }
         |}
         |""".stripMargin

    // format: off
    Seq(
      ("A + B", "3"), ("B - A", "1"), ("A * B", "2"), ("A / B", "0"), ("A % B", "1"),
      ("C + D", "1i"), ("C - D", "-3i"), ("C * D", "-2i"), ("C / D", "0i"), ("C % D", "-1i"),
      ("A ** B", "1"), ("C ** B", "1i"), ("A |+| B", "3"), ("A |-| B", "u256Max!()"), ("A |*| B", "2"), ("A |**| B", "1"),
      ("#01 ++ E", "#0100"), ("A << B", "4"), ("A >> B", "0"), ("A & B", "0"), ("A | B", "3"), ("A ^ B", "3"),
      ("A == B", "false"), ("A != B", "true"), ("A > B", "false"), ("A >= B", "false"), ("A < B", "true"), ("A <= B", "true"),
      ("G", s"@$address"), ("!F", "true"), ("(A < B) && (C < D)", "true"), ("(A > B) || (C > D)", "false")
    ).foreach { case (expr, value) =>
      val contractCode = code(expr, value)
      val contractId = createContract(contractCode)._1.toHexString
      testSimpleScript(
        s"""
           |@using(preapprovedAssets = false)
           |TxScript Main {
           |  Foo(#$contractId).foo()
           |}
           |$contractCode
           |""".stripMargin
      )
    }
    // format: on
  }

  trait MapFixture extends ContractFixture {
    def mapContract: String
    lazy val mapContractId = createContract(mapContract)._1
    lazy val insert =
      s"""
         |TxScript Insert {
         |  let mapContract = MapContract(#${mapContractId.toHexString})
         |  mapContract.insert{@$genesisAddress -> ALPH: 2 alph}()
         |}
         |$mapContract
         |""".stripMargin

    lazy val checkAndUpdate =
      s"""
         |TxScript CheckAndUpdate {
         |  let mapContract = MapContract(#${mapContractId.toHexString})
         |  mapContract.checkAndUpdate()
         |}
         |$mapContract
         |""".stripMargin

    lazy val remove =
      s"""
         |TxScript Remove {
         |  let mapContract = MapContract(#${mapContractId.toHexString})
         |  mapContract.remove()
         |}
         |$mapContract
         |""".stripMargin

    def mapKeyAndValue: Map[Val, (AVector[Val], AVector[Val])] = Map.empty

    def calcSubPath(key: Val, index: Int = 0) = {
      val prefix =
        ByteString.fromArrayUnsafe(s"__map__${index}__".getBytes(StandardCharsets.US_ASCII))
      prefix ++ key.toByteVec().bytes
    }

    def calcLogMessage(key: Val, prefix: String) = {
      val subPath = calcSubPath(key)
      ByteString.fromString(s"$prefix at map path: ") ++ Val.ByteVec(subPath).toDebugString()
    }

    def calcSubContractId(key: Val, index: Int = 0) = {
      val subPath = calcSubPath(key, index)
      mapContractId.subContractId(subPath, mapContractId.groupIndex)
    }

    lazy val insertAndUpdate =
      s"""
         |TxScript Main {
         |  let mapContract = MapContract(#${mapContractId.toHexString})
         |  mapContract.insert{@$genesisAddress -> ALPH: 2 alph}()
         |  mapContract.checkAndUpdate()
         |}
         |$mapContract
         |""".stripMargin

    def checkSubContractState(
        key: Val,
        immFields: AVector[Val],
        mutFields: AVector[Val],
        mapIndex: Int = 0
    ) = {
      val worldState    = blockFlow.getBestPersistedWorldState(mapContractId.groupIndex).rightValue
      val subContractId = calcSubContractId(key, mapIndex)
      val subContractState = worldState.getContractState(subContractId).rightValue
      subContractState.immFields is (immFields :+ Val.ByteVec(mapContractId.bytes))
      subContractState.mutFields is mutFields
      val contractAsset = worldState.getContractAsset(subContractState.contractOutputRef).rightValue
      contractAsset.amount is minimalAlphInContract
    }

    def subContractNotExist(key: Val, mapIndex: Int = 0) = {
      val subContractId = calcSubContractId(key, mapIndex)
      val worldState    = blockFlow.getBestPersistedWorldState(mapContractId.groupIndex).rightValue
      worldState.contractExists(subContractId).rightValue is false
    }

    def runTest() = {
      val currentCount = getCurrentCount(blockFlow, chainIndex.from, mapContractId).getOrElse(0)
      mapKeyAndValue.foreach { case (key, _) =>
        subContractNotExist(key)
      }
      val balance0 = getAlphBalance(blockFlow, genesisAddress.lockupScript)
      val block0   = callTxScript(insert)
      val balance1 = getAlphBalance(blockFlow, genesisAddress.lockupScript)
      val txFee0   = block0.nonCoinbase.head.gasFeeUnsafe
      (balance0 - txFee0 - minimalAlphInContract.mulUnsafe(mapKeyAndValue.size)) is balance1
      val insertEvent = getLogStates(blockFlow, mapContractId, currentCount).value
      insertEvent.states.length is mapKeyAndValue.size
      mapKeyAndValue.zipWithIndex.foreach { case ((key, (immFields, mutFields)), index) =>
        val logState = insertEvent.states(index)
        logState.index is debugEventIndexInt.toByte
        logState.fields is AVector[Val](Val.ByteVec(calcLogMessage(key, "insert")))
        checkSubContractState(key, immFields, mutFields)
      }
      callTxScript(checkAndUpdate)
      val balance2 = getAlphBalance(blockFlow, genesisAddress.lockupScript)
      val block1   = callTxScript(remove)
      val balance3 = getAlphBalance(blockFlow, genesisAddress.lockupScript)
      val txFee1   = block1.nonCoinbase.head.gasFeeUnsafe
      (balance2 - txFee1 + minimalAlphInContract.mulUnsafe(mapKeyAndValue.size)) is balance3
      val removeEvent = getLogStates(blockFlow, mapContractId, currentCount + 1).value
      removeEvent.states.length is mapKeyAndValue.size
      mapKeyAndValue.zipWithIndex.foreach { case ((key, _), index) =>
        val logState = removeEvent.states(index)
        logState.index is debugEventIndexInt.toByte
        logState.fields is AVector[Val](Val.ByteVec(calcLogMessage(key, "remove")))
        subContractNotExist(key)
      }

      callTxScript(insertAndUpdate)
    }
  }

  it should "test primitive type as map key" in {
    def getDefaultValue(tpe: Val.Type): (String, Val) = {
      tpe match {
        case Val.U256    => (Val.U256.default.v.toString, Val.U256.default)
        case Val.I256    => ("-1i", Val.I256(I256.unsafe(-1)))
        case Val.Bool    => (Val.Bool.default.v.toString, Val.Bool.default)
        case Val.ByteVec => ("#00", Val.ByteVec(Hex.unsafe("00")))
        case Val.Address =>
          (s"@${Val.Address.default.toBase58}", Val.Address.default)
        case _ => throw new RuntimeException("Invalid primitive type")
      }
    }

    def contractCode(address: Address.Asset, keyType: String, keyValue: String): String =
      s"""
         |Contract MapContract() {
         |  mapping[$keyType, U256] map
         |  @using(preapprovedAssets = true)
         |  pub fn insert() -> () {
         |    map.insert!(@$address, $keyValue, 1)
         |  }
         |
         |  pub fn checkAndUpdate() -> () {
         |    assert!(map.contains!($keyValue), 0)
         |    assert!(map[$keyValue] == 1, 0)
         |    map[$keyValue] = 2
         |    assert!(map[$keyValue] == 2, 0)
         |  }
         |
         |  pub fn remove() -> () {
         |    map.remove!(@$address, $keyValue)
         |  }
         |}
         |""".stripMargin

    Val.Type.types.foreach { tpe =>
      val defaultValue = getDefaultValue(tpe)
      val fixture = new MapFixture {
        def mapContract: String = contractCode(genesisAddress, tpe.toString, defaultValue._1)
        override def mapKeyAndValue: Map[Val, (AVector[Val], AVector[Val])] =
          Map(defaultValue._2 -> (AVector.empty, AVector(Val.U256(1))))
      }
      fixture.runTest()
    }
  }

  it should "test primitive type as map value" in new MapFixture {
    val mapContract =
      s"""
         |Contract MapContract() {
         |  mapping[U256, ByteVec] map
         |  @using(preapprovedAssets = true)
         |  pub fn insert() -> () {
         |    map.insert!(@$genesisAddress, 0, #00)
         |    map.insert!(@$genesisAddress, 1, #01)
         |  }
         |
         |  pub fn checkAndUpdate() -> () {
         |    assert!(map[0] == #00, 0)
         |    assert!(map[1] == #01, 0)
         |    assert!(map.contains!(0) && map.contains!(1), 0)
         |    assert!(!map.contains!(2), 0)
         |    map[0] = #02
         |    map[1] = #03
         |  }
         |
         |  pub fn remove() -> () {
         |    assert!(map[0] == #02, 0)
         |    assert!(map[1] == #03, 0)
         |    map.remove!(@$genesisAddress, 0)
         |    map.remove!(@$genesisAddress, 1)
         |  }
         |}
         |""".stripMargin

    override val mapKeyAndValue = Map(
      Val.U256(0) -> (AVector.empty, AVector(Val.ByteVec(Hex.unsafe("00")))),
      Val.U256(1) -> (AVector.empty, AVector(Val.ByteVec(Hex.unsafe("01"))))
    )
    runTest()
  }

  it should "test primitive array type as map value" in new MapFixture {
    val mapContract =
      s"""
         |Contract MapContract() {
         |  mapping[U256, [ByteVec; 2]] map
         |  @using(preapprovedAssets = true)
         |  pub fn insert() -> () {
         |    map.insert!(@$genesisAddress, 0, [#00, #01])
         |    map.insert!(@$genesisAddress, 1, [#02, #03])
         |  }
         |
         |  pub fn checkAndUpdate() -> () {
         |    assert!(map.contains!(0) && map.contains!(1), 0)
         |    assert!(!map.contains!(2), 0)
         |    assert!(map[0][0] == #00 && map[0][1] == #01, 0)
         |    assert!(map[1][0] == #02 && map[1][1] == #03, 0)
         |    let mut number = 0
         |    for (let mut i = 0; i < 2; i = i + 1) {
         |      for (let mut j = 0; j < 2; j = j + 1) {
         |        assert!(map[i][j] == u256To1Byte!(number), 0)
         |        number = number + 1
         |      }
         |    }
         |    map[0] = [#04, #05]
         |    map[1] = [#06, #07]
         |    assert!(map[0][0] == #04 && map[0][1] == #05, 0)
         |    assert!(map[1][0] == #06 && map[1][1] == #07, 0)
         |    map[0][0] = #08
         |    map[0][1] = #09
         |    map[1][0] = #10
         |    map[1][1] = #11
         |  }
         |
         |  pub fn remove() -> () {
         |    assert!(map[0][0] == #08 && map[0][1] == #09, 0)
         |    assert!(map[1][0] == #10 && map[1][1] == #11, 0)
         |    map.remove!(@$genesisAddress, 0)
         |    map.remove!(@$genesisAddress, 1)
         |  }
         |}
         |""".stripMargin

    override val mapKeyAndValue = Map(
      Val.U256(0) -> (AVector.empty, AVector("00", "01").map(s => Val.ByteVec(Hex.unsafe(s)))),
      Val.U256(1) -> (AVector.empty, AVector("02", "03").map(s => Val.ByteVec(Hex.unsafe(s))))
    )
    runTest()
  }

  it should "test struct array type as map value" in new MapFixture {
    val mapContract =
      s"""
         |struct Foo {
         |  mut a: U256,
         |  b: U256
         |}
         |Contract MapContract() {
         |  mapping[U256, [Foo; 2]] map
         |  @using(preapprovedAssets = true)
         |  pub fn insert() -> () {
         |    let foo0 = Foo{a: 0, b: 1}
         |    let foo1 = Foo{a: 2, b: 3}
         |    map.insert!(@$genesisAddress, 0, [foo0, foo1])
         |  }
         |
         |  pub fn checkAndUpdate() -> () {
         |    assert!(map.contains!(0), 0)
         |    assert!(!map.contains!(1), 0)
         |    assert!(map[0][0].a == 0 && map[0][0].b == 1, 0)
         |    assert!(map[0][1].a == 2 && map[0][1].b == 3, 0)
         |    let mut number = 0
         |    for (let mut i = 0; i < 2; i = i + 1) {
         |      assert!(map[0][i].a == number && map[0][i].b == (number + 1), 0)
         |      number = number + 2
         |    }
         |    map[0][0].a = 4
         |    map[0][1].a = 5
         |  }
         |
         |  pub fn remove() -> () {
         |    assert!(map[0][0].a == 4 && map[0][0].b == 1, 0)
         |    assert!(map[0][1].a == 5 && map[0][1].b == 3, 0)
         |    map.remove!(@$genesisAddress, 0)
         |  }
         |}
         |""".stripMargin

    val immFields: AVector[Val] = AVector(1, 3).map(v => Val.U256(U256.unsafe(v)))
    val mutFields: AVector[Val] = AVector(0, 2).map(v => Val.U256(U256.unsafe(v)))
    override val mapKeyAndValue = Map(Val.U256(0) -> (immFields, mutFields))
    runTest()
  }

  it should "test immutable struct type as map value" in new MapFixture {
    val mapContract =
      s"""
         |struct Foo {
         |  a: U256,
         |  mut b: ByteVec
         |}
         |struct Bar {
         |  mut c: I256,
         |  mut d: [Foo; 2]
         |}
         |struct Baz {
         |  mut x: Bool,
         |  mut y: [Bar; 2]
         |}
         |Contract MapContract() {
         |  mapping[U256, Baz] map
         |  @using(preapprovedAssets = true)
         |  pub fn insert() -> () {
         |    let baz = Baz{
         |      x: false,
         |      y: [
         |        Bar{c: -1i, d: [Foo{a: 1, b: #01}, Foo{a: 2, b: #02}]},
         |        Bar{c: -2i, d: [Foo{a: 3, b: #03}, Foo{a: 4, b: #04}]}
         |      ]
         |    }
         |    map.insert!(@$genesisAddress, 0, baz)
         |  }
         |
         |  pub fn checkAndUpdate() -> () {
         |    assert!(map.contains!(0), 0)
         |    assert!(!map.contains!(1), 0)
         |    f0(0)
         |    map[0].x = true
         |    map[0].y[0].c = -3i
         |    map[0].y[0].d[0].b = #05
         |    map[0].y[0].d[1].b = #06
         |    map[0].y[1].c = -4i
         |    map[0].y[1].d[0].b = #07
         |    map[0].y[1].d[1].b = #08
         |    f1(0)
         |  }
         |
         |  fn f0(key: U256) -> () {
         |    let baz = map[key]
         |    assert!(!baz.x, 0)
         |    assert!(baz.y[0].c == -1i, 0)
         |    assert!(baz.y[0].d[0].a == 1, 0)
         |    assert!(baz.y[0].d[0].b == #01, 0)
         |    assert!(baz.y[0].d[1].a == 2, 0)
         |    assert!(baz.y[0].d[1].b == #02, 0)
         |    assert!(baz.y[1].c == -2i, 0)
         |    assert!(baz.y[1].d[0].a == 3, 0)
         |    assert!(baz.y[1].d[0].b == #03, 0)
         |    assert!(baz.y[1].d[1].a == 4, 0)
         |    assert!(baz.y[1].d[1].b == #04, 0)
         |
         |    assert!(!map[key].x, 0)
         |    assert!(map[key].y[0].c == -1i, 0)
         |    assert!(map[key].y[0].d[0].a == 1, 0)
         |    assert!(map[key].y[0].d[0].b == #01, 0)
         |    assert!(map[key].y[0].d[1].a == 2, 0)
         |    assert!(map[key].y[0].d[1].b == #02, 0)
         |    assert!(map[key].y[1].c == -2i, 0)
         |    assert!(map[key].y[1].d[0].a == 3, 0)
         |    assert!(map[key].y[1].d[0].b == #03, 0)
         |    assert!(map[key].y[1].d[1].a == 4, 0)
         |    assert!(map[key].y[1].d[1].b == #04, 0)
         |  }
         |
         |  fn f1(key: U256) -> () {
         |    assert!(map[key].x, 0)
         |    assert!(map[key].y[0].c == -3i, 0)
         |    assert!(map[key].y[0].d[0].a == 1, 0)
         |    assert!(map[key].y[0].d[0].b == #05, 0)
         |    assert!(map[key].y[0].d[1].a == 2, 0)
         |    assert!(map[key].y[0].d[1].b == #06, 0)
         |    assert!(map[key].y[1].c == -4i, 0)
         |    assert!(map[key].y[1].d[0].a == 3, 0)
         |    assert!(map[key].y[1].d[0].b == #07, 0)
         |    assert!(map[key].y[1].d[1].a == 4, 0)
         |    assert!(map[key].y[1].d[1].b == #08, 0)
         |  }
         |
         |  pub fn remove() -> () {
         |    map.remove!(@$genesisAddress, 0)
         |  }
         |}
         |""".stripMargin

    val immFields: AVector[Val] = AVector(1, 2, 3, 4).map(v => Val.U256(U256.unsafe(v)))
    val mutFields: AVector[Val] = AVector(
      Val.False,
      Val.I256(I256.unsafe(-1)),
      Val.ByteVec(Hex.unsafe("01")),
      Val.ByteVec(Hex.unsafe("02")),
      Val.I256(I256.unsafe(-2)),
      Val.ByteVec(Hex.unsafe("03")),
      Val.ByteVec(Hex.unsafe("04"))
    )
    override val mapKeyAndValue = Map(Val.U256(0) -> (immFields, mutFields))
    runTest()
  }

  it should "test mutable struct type as map value" in new MapFixture {
    val mapContract =
      s"""
         |struct Foo {
         |  mut a: U256,
         |  mut b: ByteVec
         |}
         |struct Bar {
         |  mut c: I256,
         |  mut d: [Foo; 2]
         |}
         |struct Baz {
         |  mut x: Bool,
         |  mut y: [Bar; 2]
         |}
         |Contract MapContract() {
         |  mapping[U256, Baz] map
         |  @using(preapprovedAssets = true)
         |  pub fn insert() -> () {
         |    let baz = Baz{
         |      x: false,
         |      y: [
         |        Bar{c: -1i, d: [Foo{a: 1, b: #01}, Foo{a: 2, b: #02}]},
         |        Bar{c: -2i, d: [Foo{a: 3, b: #03}, Foo{a: 4, b: #04}]}
         |      ]
         |    }
         |    map.insert!(@$genesisAddress, 0, baz)
         |  }
         |
         |  pub fn checkAndUpdate() -> () {
         |    assert!(map.contains!(0), 0)
         |    assert!(!map.contains!(1), 0)
         |    f0(0)
         |    f1(0)
         |    f2(0)
         |    f3(0)
         |    f4(0)
         |    f5(0)
         |  }
         |
         |  fn f0(key: U256) -> () {
         |    assert!(!map[key].x, 0)
         |    assert!(map[key].y[0].c == -1i, 0)
         |    assert!(map[key].y[0].d[0].a == 1, 0)
         |    assert!(map[key].y[0].d[0].b == #01, 0)
         |    assert!(map[key].y[0].d[1].a == 2, 0)
         |    assert!(map[key].y[0].d[1].b == #02, 0)
         |    assert!(map[key].y[1].c == -2i, 0)
         |    assert!(map[key].y[1].d[0].a == 3, 0)
         |    assert!(map[key].y[1].d[0].b == #03, 0)
         |    assert!(map[key].y[1].d[1].a == 4, 0)
         |    assert!(map[key].y[1].d[1].b == #04, 0)
         |  }
         |
         |  fn f1(key: U256) -> () {
         |    map[key] = Baz{
         |      x: true,
         |      y: [
         |        Bar{c: -2i, d: [Foo{a: 2, b: #02}, Foo{a: 3, b: #03}]},
         |        Bar{c: -3i, d: [Foo{a: 4, b: #04}, Foo{a: 5, b: #05}]}
         |      ]
         |    }
         |    let baz = map[key]
         |    assert!(baz.x, 0)
         |    assert!(baz.y[0].c == -2i, 0)
         |    assert!(baz.y[0].d[0].a == 2, 0)
         |    assert!(baz.y[0].d[0].b == #02, 0)
         |    assert!(baz.y[0].d[1].a == 3, 0)
         |    assert!(baz.y[0].d[1].b == #03, 0)
         |    assert!(baz.y[1].c == -3i, 0)
         |    assert!(baz.y[1].d[0].a == 4, 0)
         |    assert!(baz.y[1].d[0].b == #04, 0)
         |    assert!(baz.y[1].d[1].a == 5, 0)
         |    assert!(baz.y[1].d[1].b == #05, 0)
         |  }
         |
         |  fn f2(key: U256) -> () {
         |    map[key].x = false
         |    map[key].y[0] = Bar{c: -3i, d: [Foo{a: 3, b: #03}, Foo{a: 4, b: #04}]}
         |    map[key].y[1] = Bar{c: -4i, d: [Foo{a: 5, b: #05}, Foo{a: 6, b: #06}]}
         |    let baz = map[key]
         |    assert!(!baz.x, 0)
         |    assert!(baz.y[0].c == -3i, 0)
         |    assert!(baz.y[0].d[0].a == 3, 0)
         |    assert!(baz.y[0].d[0].b == #03, 0)
         |    assert!(baz.y[0].d[1].a == 4, 0)
         |    assert!(baz.y[0].d[1].b == #04, 0)
         |    assert!(baz.y[1].c == -4i, 0)
         |    assert!(baz.y[1].d[0].a == 5, 0)
         |    assert!(baz.y[1].d[0].b == #05, 0)
         |    assert!(baz.y[1].d[1].a == 6, 0)
         |    assert!(baz.y[1].d[1].b == #06, 0)
         |  }
         |
         |  fn f3(key: U256) -> () {
         |    map[key].x = true
         |    map[key].y[0].c = -4i
         |    map[key].y[0].d = [Foo{a: 4, b: #04}, Foo{a: 5, b: #05}]
         |    map[key].y[1].c = -5i
         |    map[key].y[1].d = [Foo{a: 6, b: #06}, Foo{a: 7, b: #07}]
         |    let baz = map[key]
         |    assert!(baz.x, 0)
         |    assert!(baz.y[0].c == -4i, 0)
         |    assert!(baz.y[0].d[0].a == 4, 0)
         |    assert!(baz.y[0].d[0].b == #04, 0)
         |    assert!(baz.y[0].d[1].a == 5, 0)
         |    assert!(baz.y[0].d[1].b == #05, 0)
         |    assert!(baz.y[1].c == -5i, 0)
         |    assert!(baz.y[1].d[0].a == 6, 0)
         |    assert!(baz.y[1].d[0].b == #06, 0)
         |    assert!(baz.y[1].d[1].a == 7, 0)
         |    assert!(baz.y[1].d[1].b == #07, 0)
         |  }
         |
         |  fn f4(key: U256) -> () {
         |    map[key].x = false
         |    map[key].y[0].c = -5i
         |    map[key].y[0].d[0] = Foo{a: 5, b: #05}
         |    map[key].y[0].d[1] = Foo{a: 6, b: #06}
         |    map[key].y[1].c = -6i
         |    map[key].y[1].d[0] = Foo{a: 7, b: #07}
         |    map[key].y[1].d[1] = Foo{a: 8, b: #08}
         |    let baz = map[key]
         |    assert!(!baz.x, 0)
         |    assert!(baz.y[0].c == -5i, 0)
         |    assert!(baz.y[0].d[0].a == 5, 0)
         |    assert!(baz.y[0].d[0].b == #05, 0)
         |    assert!(baz.y[0].d[1].a == 6, 0)
         |    assert!(baz.y[0].d[1].b == #06, 0)
         |    assert!(baz.y[1].c == -6i, 0)
         |    assert!(baz.y[1].d[0].a == 7, 0)
         |    assert!(baz.y[1].d[0].b == #07, 0)
         |    assert!(baz.y[1].d[1].a == 8, 0)
         |    assert!(baz.y[1].d[1].b == #08, 0)
         |  }
         |
         |  fn f5(key: U256) -> () {
         |    map[key].x = true
         |    map[key].y[0].c = -6i
         |    map[key].y[0].d[0].a = 6
         |    map[key].y[0].d[0].b = #06
         |    map[key].y[0].d[1].a = 7
         |    map[key].y[0].d[1].b = #07
         |    map[key].y[1].c = -7i
         |    map[key].y[1].d[0].a = 8
         |    map[key].y[1].d[0].b = #08
         |    map[key].y[1].d[1].a = 9
         |    map[key].y[1].d[1].b = #09
         |    let baz = map[key]
         |    assert!(baz.x, 0)
         |    assert!(baz.y[0].c == -6i, 0)
         |    assert!(baz.y[0].d[0].a == 6, 0)
         |    assert!(baz.y[0].d[0].b == #06, 0)
         |    assert!(baz.y[0].d[1].a == 7, 0)
         |    assert!(baz.y[0].d[1].b == #07, 0)
         |    assert!(baz.y[1].c == -7i, 0)
         |    assert!(baz.y[1].d[0].a == 8, 0)
         |    assert!(baz.y[1].d[0].b == #08, 0)
         |    assert!(baz.y[1].d[1].a == 9, 0)
         |    assert!(baz.y[1].d[1].b == #09, 0)
         |  }
         |
         |  pub fn remove() -> () {
         |    map.remove!(@$genesisAddress, 0)
         |  }
         |}
         |""".stripMargin

    val immFields: AVector[Val] = AVector.empty
    val mutFields: AVector[Val] = AVector(
      Val.False,
      Val.I256(I256.unsafe(-1)),
      Val.U256(U256.unsafe(1)),
      Val.ByteVec(Hex.unsafe("01")),
      Val.U256(U256.unsafe(2)),
      Val.ByteVec(Hex.unsafe("02")),
      Val.I256(I256.unsafe(-2)),
      Val.U256(U256.unsafe(3)),
      Val.ByteVec(Hex.unsafe("03")),
      Val.U256(U256.unsafe(4)),
      Val.ByteVec(Hex.unsafe("04"))
    )
    override val mapKeyAndValue = Map(Val.U256(0) -> (immFields, mutFields))
    runTest()
  }

  it should "test multiple maps" in new MapFixture {
    val mapContract =
      s"""
         |Contract Foo() {
         |  mapping[U256, U256] map0
         |  mapping[U256, U256] map1
         |  @using(preapprovedAssets = true)
         |  pub fn insertToMap0(key: U256, value: U256) -> () {
         |    map0.insert!(@$genesisAddress, key, value)
         |  }
         |  @using(preapprovedAssets = true)
         |  pub fn insertToMap1(key: U256, value: U256) -> () {
         |    map1.insert!(@$genesisAddress, key, value)
         |  }
         |  pub fn updateMap0(key: U256, oldValue: U256, newValue: U256) -> () {
         |    assert!(map0[key] == oldValue, 0)
         |    map0[key] = newValue
         |  }
         |  pub fn updateMap1(key: U256, oldValue: U256, newValue: U256) -> () {
         |    assert!(map1[key] == oldValue, 0)
         |    map1[key] = newValue
         |  }
         |  pub fn removeFromMap0(key: U256) -> () {
         |    map0.remove!(@$genesisAddress, key)
         |  }
         |  pub fn removeFromMap1(key: U256) -> () {
         |    map1.remove!(@$genesisAddress, key)
         |  }
         |}
         |""".stripMargin

    def insertToMap(mapIndex: Int, key: Int, value: Int) = {
      val code =
        s"""
           |TxScript Main() {
           |  let foo = Foo(#${mapContractId.toHexString})
           |  foo.insertToMap$mapIndex{@$genesisAddress -> ALPH: mapEntryDeposit!()}($key, $value)
           |}
           |$mapContract
           |""".stripMargin
      callTxScript(code)
      checkSubContractState(
        Val.U256(U256.unsafe(key)),
        AVector.empty,
        AVector(Val.U256(U256.unsafe(value))),
        mapIndex
      )
    }

    def updateMap(mapIndex: Int, key: Int, oldValue: Int, newValue: Int) = {
      val code =
        s"""
           |TxScript Main() {
           |  let foo = Foo(#${mapContractId.toHexString})
           |  foo.updateMap$mapIndex($key, $oldValue, $newValue)
           |}
           |$mapContract
           |""".stripMargin
      callTxScript(code)
      checkSubContractState(
        Val.U256(U256.unsafe(key)),
        AVector.empty,
        AVector(Val.U256(U256.unsafe(newValue))),
        mapIndex
      )
    }

    def removeFromMap(mapIndex: Int, key: Int) = {
      val code =
        s"""
           |TxScript Main() {
           |  let foo = Foo(#${mapContractId.toHexString})
           |  foo.removeFromMap$mapIndex($key)
           |}
           |$mapContract
           |""".stripMargin
      callTxScript(code)
      subContractNotExist(Val.U256(U256.unsafe(key)), mapIndex)
    }

    insertToMap(0, 1, 1)
    insertToMap(1, 1, 2)
    updateMap(0, 1, 1, 3)
    updateMap(1, 1, 2, 4)
    removeFromMap(0, 1)
    removeFromMap(1, 1)
  }

  it should "check caller contract id when calling generated map contract functions" in new MapFixture {
    val mapContract =
      s"""
         |struct Bar { mut a: U256, b: U256 }
         |Contract Foo() {
         |  mapping[U256, Bar] map
         |  pub fn readB() -> () {
         |    assert!(map[0].b == 0, 0)
         |  }
         |
         |  pub fn readA() -> () {
         |    assert!(map[0].a == 0, 0)
         |  }
         |
         |  pub fn update() -> () {
         |    map[0].a = 1
         |  }
         |
         |  pub fn remove() -> () {
         |    map.remove!(@$genesisAddress, 0)
         |  }
         |
         |  @using(preapprovedAssets = true)
         |  pub fn insert() -> () {
         |    map.insert!(@$genesisAddress, 0, Bar { a: 0, b: 0 })
         |  }
         |}
         |""".stripMargin

    val insertScript =
      s"""
         |TxScript Main {
         |  let foo = Foo(#${mapContractId.toHexString})
         |  foo.insert{@$genesisAddress -> ALPH: mapEntryDeposit!()}()
         |}
         |$mapContract
         |""".stripMargin
    callTxScript(insertScript)
    val mapKey        = Val.U256(U256.Zero)
    val subContractId = calcSubContractId(mapKey)
    val invalidCallerContract = {
      val loadImmFieldInstrs = AVector[Instr[StatefulContext]](
        ConstInstr.u256(Val.U256(U256.Zero)), // the index of `Bar.b`
        ConstInstr.u256(Val.U256(U256.One)),
        ConstInstr.u256(Val.U256(U256.One)),
        BytesConst(Val.ByteVec(subContractId.bytes)),
        CallExternal(CreateMapEntry.LoadImmFieldMethodIndex)
      )
      val loadImmFieldMethod = Method(true, false, false, false, 0, 0, 0, loadImmFieldInstrs)
      val loadMutFieldInstrs = AVector[Instr[StatefulContext]](
        ConstInstr.u256(Val.U256(U256.Zero)), // the index of `Bar.a`
        ConstInstr.u256(Val.U256(U256.One)),
        ConstInstr.u256(Val.U256(U256.One)),
        BytesConst(Val.ByteVec(subContractId.bytes)),
        CallExternal(CreateMapEntry.LoadMutFieldMethodIndex)
      )
      val loadMutFieldMethod = Method(true, false, false, false, 0, 0, 0, loadMutFieldInstrs)
      val storeFieldInstrs = AVector[Instr[StatefulContext]](
        ConstInstr.u256(Val.U256(U256.One)),  // new value
        ConstInstr.u256(Val.U256(U256.Zero)), // mutable field index
        ConstInstr.u256(Val.U256(U256.Two)),
        ConstInstr.u256(Val.U256(U256.Zero)),
        BytesConst(Val.ByteVec(subContractId.bytes)),
        CallExternal(CreateMapEntry.StoreMutFieldMethodIndex)
      )
      val storeFieldMethod = Method(true, false, false, false, 0, 0, 0, storeFieldInstrs)
      val destroyInstrs = AVector[Instr[StatefulContext]](
        AddressConst(Val.Address(genesisAddress.lockupScript)),
        ConstInstr.u256(Val.U256(U256.One)),
        ConstInstr.u256(Val.U256(U256.Zero)),
        BytesConst(Val.ByteVec(subContractId.bytes)),
        CallExternal(CreateMapEntry.DestroyMethodIndex)
      )
      val destroyMethod = Method(true, false, false, false, 0, 0, 0, destroyInstrs)
      StatefulContract(
        0,
        AVector(loadImmFieldMethod, loadMutFieldMethod, storeFieldMethod, destroyMethod)
      )
    }

    val invalidCallerId = createCompiledContract(invalidCallerContract)._1
    def createCallScript(callerContractId: ContractId, methodIndex: Int) = {
      val callInstrs = AVector[Instr[StatefulContext]](
        ConstInstr.u256(Val.U256(U256.Zero)),
        ConstInstr.u256(Val.U256(U256.Zero)),
        BytesConst(Val.ByteVec(callerContractId.bytes)),
        CallExternal(methodIndex.toByte)
      )
      StatefulScript.unsafe(AVector(Method(true, true, false, false, 0, 0, 0, callInstrs)))
    }

    failCallTxScript(createCallScript(invalidCallerId, 0), AssertionFailed) // load `Bar.b`
    failCallTxScript(createCallScript(invalidCallerId, 1), AssertionFailed) // load `Bar.a`
    failCallTxScript(createCallScript(invalidCallerId, 2), AssertionFailed) // update `Bar.a`
    failCallTxScript(createCallScript(invalidCallerId, 3), AssertionFailed) // destroy map entry

    checkSubContractState(mapKey, AVector(Val.U256(U256.Zero)), AVector(Val.U256(U256.Zero)))
    callCompiledTxScript(createCallScript(mapContractId, 0))
    callCompiledTxScript(createCallScript(mapContractId, 1))
    callCompiledTxScript(createCallScript(mapContractId, 2))
    checkSubContractState(mapKey, AVector(Val.U256(U256.Zero)), AVector(Val.U256(U256.One)))
    callCompiledTxScript(createCallScript(mapContractId, 3))
    subContractNotExist(mapKey)
  }

  it should "test create contract with map entry" in new ContractFixture {
    val baz =
      s"""
         |struct Foo { mut x: U256, y: U256 }
         |Contract Baz(mut foo: Foo) {
         |  pub fn getFoo() -> Foo { return foo }
         |}
         |""".stripMargin
    val bazContractCode = serialize(Compiler.compileContractFull(baz).rightValue.code)

    val bar =
      s"""
         |Contract Bar() {
         |  mapping[U256, Foo] map
         |
         |  @using(preapprovedAssets = true)
         |  pub fn createBaz() -> () {
         |    map.insert!(@$genesisAddress, 0, Foo { x: 0, y: 1 })
         |    let (encodedImmFields, encodedMutFields) = Baz.encodeFields!(map[0])
         |    let bazId = createContract!{@$genesisAddress -> ALPH: $minimalAlphInContract}(
         |      #${Hex.toHexString(bazContractCode)},
         |      encodedImmFields,
         |      encodedMutFields
         |    )
         |    let baz = Baz(bazId)
         |    let Foo { x, y } = baz.getFoo()
         |    assert!(x == 0, 0)
         |    assert!(y == 1, 0)
         |  }
         |}
         |$baz
         |""".stripMargin

    val barId = createContract(bar)._1.toHexString

    val script =
      s"""
         |TxScript Main {
         |  let bar = Bar(#$barId)
         |  bar.createBaz{@$genesisAddress -> ALPH: ${minimalAlphInContract * 2}}()
         |}
         |$bar
         |""".stripMargin

    callTxScript(script)
  }

  it should "test maximum field length for map value" in new ContractFixture {
    val maxFieldSize = 0xff
    def code(mutable: Boolean) = {
      // there is a immutable parent contract id field
      val fieldSize = if (mutable) maxFieldSize else maxFieldSize - 1
      val prefix    = if (mutable) "mut " else ""
      s"""
         |// use `Bool` to avoid the `FieldsSizeTooLarge` error
         |struct Foo { $prefix value: [Bool; $fieldSize] }
         |Contract Bar() {
         |  mapping[U256, Foo] map
         |
         |  @using(preapprovedAssets = true)
         |  pub fn test() -> () {
         |    map.insert!(
         |      @$genesisAddress,
         |      0,
         |      Foo { value: [true; ${fieldSize}] }
         |    )
         |    for (let mut i = 0; i < ${fieldSize}; i = i + 1) {
         |      assert!(map[0].value[i], 0)
         |    }
         |  }
         |}
         |""".stripMargin
    }

    def test(mutable: Boolean) = {
      val contractCode = code(mutable)
      val contractId   = createContract(contractCode)._1
      val script =
        s"""
           |TxScript Main {
           |  let bar = Bar(#${contractId.toHexString})
           |  bar.test{@$genesisAddress -> ALPH: mapEntryDeposit!()}()
           |}
           |$contractCode
           |""".stripMargin
      callTxScript(script)
    }

    test(true)
    test(false)
  }

  it should "insert/remove map entries using contract assets" in new ContractFixture {
    val foo =
      s"""
         |Contract Foo() {
         |  mapping[U256, U256] map
         |  @using(assetsInContract = true, checkExternalCaller = false)
         |  pub fn insert(key: U256, value: U256) -> () {
         |    map.insert!(selfAddress!(), key, value)
         |  }
         |
         |  @using(assetsInContract = true, checkExternalCaller = false)
         |  pub fn remove(key: U256) -> () {
         |    map.remove!(selfAddress!(), key)
         |  }
         |}
         |""".stripMargin
    val entrySize     = 4
    val initialAmount = minimalAlphInContract * entrySize
    val fooId         = createContract(foo, initialAttoAlphAmount = initialAmount)._1

    def insert(idx: Int) = {
      val script =
        s"""
           |TxScript Main {
           |  let foo = Foo(#${fooId.toHexString})
           |  foo.insert($idx, $idx)
           |}
           |$foo
           |""".stripMargin
      callTxScript(script)
    }

    def remove(key: Int) = {
      val script =
        s"""
           |TxScript Main {
           |  let foo = Foo(#${fooId.toHexString})
           |  foo.remove($key)
           |}
           |$foo
           |""".stripMargin
      callTxScript(script)
    }

    (0 until entrySize - 1).foreach { idx =>
      insert(idx)
      getContractAsset(fooId).amount is (initialAmount - minimalAlphInContract * (idx + 1))
    }
    intercept[AssertionError](insert(entrySize - 1)).getMessage is
      s"Right(TxScriptExeFailed(${EmptyContractAsset(Address.contract(fooId))}))"

    (0 until entrySize - 1).foreach { idx =>
      remove(idx)
      getContractAsset(fooId).amount is minimalAlphInContract * (idx + 2)
    }
    getContractAsset(fooId).amount is initialAmount
  }

  behavior of "Reentrancy protection"

  trait ReentrancyFixture extends ContractFixture {
    def useMethodSelector: Boolean = true
    lazy val foo =
      s"""
         |Contract Foo() implements IFoo {
         |  @using(assetsInContract = true)
         |  pub fn withdraw0(target: Address) -> () {
         |    transferTokenFromSelf!(target, ALPH, 1 alph)
         |  }
         |  @using(assetsInContract = true)
         |  pub fn withdraw1(target: Address) -> () {
         |    transferTokenFromSelf!(target, ALPH, 1 alph)
         |  }
         |  @using(assetsInContract = true)
         |  pub fn withdraw2(target: Address) -> () {
         |    transferTokenFromSelf!(target, ALPH, 1 alph)
         |    withdraw1(target)
         |  }
         |}
         |@using(methodSelector = ${useMethodSelector})
         |Interface IFoo {
         |  @using(assetsInContract = true)
         |  pub fn withdraw0(target: Address) -> ()
         |  @using(assetsInContract = true)
         |  pub fn withdraw1(target: Address) -> ()
         |  @using(assetsInContract = true)
         |  pub fn withdraw2(target: Address) -> ()
         |}
         |""".stripMargin

    lazy val fooId = createContract(foo, initialAttoAlphAmount = ALPH.alph(10))._1

    def script(statements: String) =
      s"""
         |TxScript Main {
         |  let foo = Foo(#${fooId.toHexString})
         |  $statements
         |}
         |$foo
         |""".stripMargin
  }

  it should "call multiple asset functions in the same contract: Rhone" in new ReentrancyFixture {
    networkConfig.getHardFork(TimeStamp.now()) is HardFork.Rhone
    callTxScript(script(s"""
                           |  foo.withdraw0(callerAddress!())
                           |  foo.withdraw2(callerAddress!())
                           |""".stripMargin))
    getContractAsset(fooId).amount is ALPH.alph(10 - 3)

    failCallTxScript(
      script(s"""
                |  foo.withdraw0(callerAddress!())
                |  foo.withdraw0(callerAddress!())
                |""".stripMargin),
      FunctionReentrancy(fooId, 0)
    )

    failCallTxScript(
      script(s"""
                |  foo.withdraw2(callerAddress!())
                |  foo.withdraw2(callerAddress!())
                |""".stripMargin),
      FunctionReentrancy(fooId, 2)
    )
  }

  it should "not call multiple asset functions in the same contract: Leman" in new ReentrancyFixture {
    override def useMethodSelector: Boolean = false
    override val configValues: Map[String, Any] =
      Map(("alephium.network.rhone-hard-fork-timestamp", TimeStamp.Max.millis))
    networkConfig.getHardFork(TimeStamp.now()) is HardFork.Leman
    failCallTxScript(
      script(s"""
                |  foo.withdraw0(callerAddress!())
                |  foo.withdraw2(callerAddress!())
                |""".stripMargin),
      ContractAssetAlreadyInUsing
    )

    failCallTxScript(
      script(s"""
                |  foo.withdraw0(callerAddress!())
                |  foo.withdraw0(callerAddress!())
                |""".stripMargin),
      ContractAssetAlreadyInUsing
    )

    failCallTxScript(
      script(s"""
                |  foo.withdraw2(callerAddress!())
                |  foo.withdraw2(callerAddress!())
                |""".stripMargin),
      ContractAssetAlreadyInUsing
    )
  }

  behavior of "Pay to contract only"

  trait PayToContractOnlyFixture extends ContractFixture {
    val foo =
      s"""
         |Contract Foo() {
         |  @using(preapprovedAssets = true, payToContractOnly = true)
         |  pub fn deposit(sender: Address) -> () {
         |    transferTokenToSelf!(sender, ALPH, 10 alph)
         |  }
         |  @using(preapprovedAssets = true, payToContractOnly = true)
         |  pub fn depositN(sender: Address, n: U256) -> () {
         |    transferTokenToSelf!(sender, ALPH, 10 alph)
         |    if (n > 0) {
         |      depositN{sender -> ALPH: 10 alph * n}(sender, n - 1)
         |    }
         |  }
         |  @using(preapprovedAssets = true, assetsInContract = true)
         |  pub fn both(sender: Address, target: Address) -> () {
         |    transferTokenFromSelf!(target, ALPH, 1 alph)
         |    depositN{sender -> ALPH: 10 alph * 6}(target, 5)
         |  }
         |}
         |""".stripMargin

    lazy val fooId = createContract(foo, initialAttoAlphAmount = ALPH.alph(100))._1

    lazy val script =
      s"""
         |TxScript Main {
         |  let foo = Foo(#${fooId.toHexString})
         |  let caller = callerAddress!()
         |  foo.deposit{caller -> ALPH: 10 alph}(caller)
         |  foo.deposit{caller -> ALPH: 10 alph}(caller)
         |  foo.both{caller -> ALPH: 10 alph * 6}(caller, caller)
         |}
         |$foo
         |""".stripMargin
  }

  it should "call the same deposit function multiple times in the same contract: Rhone" in new PayToContractOnlyFixture {
    networkConfig.getHardFork(TimeStamp.now()) is HardFork.Rhone

    getContractAsset(fooId).amount is ALPH.alph(100)
    callTxScript(script)
    getContractAsset(fooId).amount is ALPH.alph(100 + 20 + 10 * 6 - 1)
  }

  it should "not call the same deposit function multiple times in the same contract: Leman" in new PayToContractOnlyFixture {
    override val configValues: Map[String, Any] =
      Map(("alephium.network.rhone-hard-fork-timestamp", TimeStamp.Max.millis))
    networkConfig.getHardFork(TimeStamp.now()) is HardFork.Leman

    intercept[AssertionError](callTxScript(script)).getMessage is
      s"Right(TxScriptExeFailed($InvalidMethodModifierBeforeRhone))"
  }

  it should "test multiple inheritance" in new ContractFixture {
    {
      info("use contract as interface (case 1)")
      val foo =
        s"""
           |Contract Foo() {
           |  pub fn f0() -> U256 { return 0 }
           |  pub fn f1() -> U256 { return 1 }
           |}
           |""".stripMargin

      val fooId = createContract(foo)._1.toHexString
      def script(useMethodSelector: String) =
        s"""
           |@using(preapprovedAssets = false)
           |TxScript Main {
           |  let foo = IFoo(#$fooId)
           |  assert!(foo.f0() == 0, 0)
           |  assert!(foo.f1() == 1, 0)
           |}
           |@using(methodSelector = $useMethodSelector)
           |Interface IFoo {
           |  pub fn f0() -> U256
           |  pub fn f1() -> U256
           |}
           |""".stripMargin

      testSimpleScript(script("false"))
      testSimpleScript(script("true"))
    }

    {
      info("use contract as interface (case 2)")
      val code =
        s"""
           |Contract Foo() {
           |  pub fn f0() -> U256 { return 0 }
           |  pub fn f1() -> U256 { return 1 }
           |  pub fn f2() -> U256 { return 2 }
           |}
           |""".stripMargin

      val contractId = createContract(code)._1.toHexString
      testSimpleScript(
        s"""
           |@using(preapprovedAssets = false)
           |TxScript Main {
           |  assert!(IFoo0(#$contractId).f1() == 1, 0)
           |  assert!(IFoo0(#$contractId).f2() == 2, 0)
           |  assert!(IFoo1(#$contractId).f1() == 1, 0)
           |  assert!(IFoo1(#$contractId).f2() == 2, 0)
           |}
           |@using(methodSelector = true)
           |Interface IFoo0 {
           |  pub fn f1() -> U256
           |  pub fn f2() -> U256
           |}
           |@using(methodSelector = true)
           |Interface IFoo1 {
           |  pub fn f2() -> U256
           |  pub fn f1() -> U256
           |}
           |""".stripMargin
      )
    }

    {
      info("inherit from both interfaces that use and not use method selector")
      val code: String =
        s"""
           |Contract Impl() implements Foo, Bar {
           |  pub fn bar() -> U256 { return 0 }
           |  pub fn foo() -> U256 { return 1 }
           |}
           |@using(methodSelector = false)
           |Interface Foo {
           |  pub fn foo() -> U256
           |}
           |@using(methodSelector = true)
           |Interface Bar {
           |  pub fn bar() -> U256
           |}
           |""".stripMargin

      val contractId = createContract(code)._1.toHexString
      testSimpleScript(
        s"""
           |@using(preapprovedAssets = false)
           |TxScript Main {
           |  let impl = Impl(#$contractId)
           |  assert!(impl.foo() == 1, 0)
           |  assert!(impl.bar() == 0, 0)
           |}
           |$code
           |""".stripMargin
      )

      testSimpleScript(
        s"""
           |@using(preapprovedAssets = false)
           |TxScript Main {
           |  assert!(Foo(#$contractId).foo() == 1, 0)
           |  assert!(Bar(#$contractId).bar() == 0, 0)
           |}
           |$code
           |""".stripMargin
      )
    }

    {
      info("inherit from multiple interfaces")
      val code: String =
        s"""
           |Contract Impl() implements Foo, Bar {
           |  pub fn baz() -> U256 { return 0 }
           |  pub fn foo() -> U256 { return 1 }
           |  pub fn bar() -> U256 { return 2 }
           |}
           |@using(methodSelector = true)
           |Interface Foo {
           |  pub fn foo() -> U256
           |}
           |@using(methodSelector = true)
           |Interface Bar {
           |  pub fn bar() -> U256
           |}
           |""".stripMargin

      val contractId = createContract(code)._1.toHexString
      testSimpleScript(
        s"""
           |@using(preapprovedAssets = false)
           |TxScript Main {
           |  let impl = Impl(#$contractId)
           |  assert!(impl.foo() == 1, 0)
           |  assert!(impl.bar() == 2, 0)
           |  assert!(impl.baz() == 0, 0)
           |}
           |$code
           |""".stripMargin
      )

      testSimpleScript(
        s"""
           |@using(preapprovedAssets = false)
           |TxScript Main {
           |  assert!(Foo(#$contractId).foo() == 1, 0)
           |  assert!(Bar(#$contractId).bar() == 2, 0)
           |  assert!(Impl(#$contractId).baz() == 0, 0)
           |}
           |$code
           |""".stripMargin
      )
    }

    {
      info("interface use method selector inherit from an interface not use method selector")
      val code: String =
        s"""
           |Contract Impl() implements Bar {
           |  pub fn func0() -> U256 { return 0 }
           |  pub fn func1() -> U256 { return 1 }
           |  pub fn func2() -> U256 { return 2 }
           |  pub fn func3() -> U256 { return 3 }
           |}
           |@using(methodSelector = false)
           |Interface Foo {
           |  pub fn func0() -> U256
           |  pub fn func1() -> U256
           |}
           |@using(methodSelector = true)
           |Interface Bar extends Foo {
           |  pub fn func2() -> U256
           |  pub fn func3() -> U256
           |}
           |""".stripMargin

      val contractId = createContract(code)._1.toHexString

      testSimpleScript(
        s"""
           |@using(preapprovedAssets = false)
           |TxScript Main {
           |  assert!(Foo(#$contractId).func0() == 0, 0)
           |  assert!(Foo(#$contractId).func1() == 1, 0)
           |  assert!(Bar(#$contractId).func0() == 0, 0)
           |  assert!(Bar(#$contractId).func1() == 1, 0)
           |  assert!(Bar(#$contractId).func2() == 2, 0)
           |  assert!(Bar(#$contractId).func3() == 3, 0)
           |}
           |$code
           |""".stripMargin
      )
    }

    {
      info("diamond shaped parent interfaces")
      val code: String =
        s"""
           |Contract Impl() extends FooBarContract() implements FooBaz {
           |  pub fn baz() -> U256 {
           |     return 2
           |  }
           |}
           |@using(methodSelector = true)
           |Interface Foo {
           |  pub fn foo() -> U256
           |}
           |@using(methodSelector = true)
           |Interface FooBar extends Foo {
           |  pub fn bar() -> U256
           |}
           |@using(methodSelector = true)
           |Interface FooBaz extends Foo {
           |  pub fn baz() -> U256
           |}
           |
           |Abstract Contract FooBarContract() implements FooBar {
           |   pub fn foo() -> U256 {
           |      return 0
           |   }
           |   pub fn bar() -> U256 {
           |      return 1
           |   }
           |}
           |""".stripMargin

      val contractId = createContract(code)._1.toHexString
      testSimpleScript(
        s"""
           |@using(preapprovedAssets = false)
           |TxScript Main {
           |  let impl = Impl(#$contractId)
           |  assert!(impl.foo() == 0, 0)
           |  assert!(impl.bar() == 1, 0)
           |  assert!(impl.baz() == 2, 0)
           |}
           |$code
           |""".stripMargin
      )

      testSimpleScript(
        s"""
           |@using(preapprovedAssets = false)
           |TxScript Main {
           |  assert!(Foo(#$contractId).foo() == 0, 0)
           |  assert!(FooBar(#$contractId).bar() == 1, 0)
           |  assert!(FooBaz(#$contractId).baz() == 2, 0)
           |}
           |$code
           |""".stripMargin
      )
    }
  }

  it should "use pre-output for transfer tx" in new ContractFixture {
    val (privateKey, publicKey) = chainIndex.from.generateKey
    val lockupScript            = LockupScript.p2pkh(publicKey)
    keyManager.addOne(lockupScript -> privateKey)

    val genesisKey = genesisKeys(chainIndex.from.value)._1
    val block0     = transfer(blockFlow, genesisKey, publicKey, ALPH.alph(10))
    addAndCheck(blockFlow, block0)

    def buildCreateContractTx(input: String, outputAmount: U256) = {
      val unlockScript = UnlockScript.p2pkh(publicKey)
      val contract     = Compiler.compileContract(input).rightValue
      val txScript =
        contractCreation(
          contract,
          AVector.empty,
          AVector.empty,
          lockupScript,
          minimalAlphInContract,
          None
        )
      val balances = blockFlow.getUsableUtxos(lockupScript, defaultUtxoLimit).rightValue
      val inputs   = balances.map(_.ref).map(TxInput(_, unlockScript))
      val outputs = AVector(
        AssetOutput(outputAmount, lockupScript, TimeStamp.zero, AVector.empty, ByteString.empty)
      )
      val unsignedTx = UnsignedTransaction(Some(txScript), inputs, outputs).copy(gasAmount = 200000)
      TransactionTemplate.from(unsignedTx, privateKey)
    }

    val foo =
      s"""
         |Contract Foo() {
         |  pub fn foo() -> () {}
         |}
         |""".stripMargin

    val tx0 = buildCreateContractTx(foo, ALPH.alph(5))
    val now = TimeStamp.now()
    blockFlow.grandPool.add(chainIndex, tx0, now)

    val tx1 = transferTx(blockFlow, chainIndex, lockupScript, ALPH.oneAlph, None).toTemplate
    tx1.unsigned.inputs.length is 1
    tx1.unsigned.inputs.head.outputRef is tx0.fixedOutputRefs.head
    blockFlow.grandPool.add(chainIndex, tx1, now.plusMillisUnsafe(1))

    val block1 = mineFromMemPool(blockFlow, chainIndex)
    block1.nonCoinbase.map(_.toTemplate) is AVector(tx0, tx1)
    addAndCheck(blockFlow, block1)

    val fooId         = ContractId.from(tx0.id, 1, chainIndex.from)
    val worldState    = blockFlow.getBestPersistedWorldState(chainIndex.from).rightValue
    val contractAsset = worldState.getContractAsset(fooId).rightValue
    contractAsset.amount is minimalAlphInContract

    val receiver = tx1.unsigned.fixedOutputs.head.lockupScript
    getAlphBalance(blockFlow, receiver) is ALPH.oneAlph.subUnsafe(nonCoinbaseMinGasFee)
  }

  trait SubContractIndexesFixture extends ContractFixture {
    def subcontractIndexEnabled: Boolean
    override val configValues: Map[String, Any] = Map(
      "alephium.node.indexes.subcontract-index"   -> s"$subcontractIndexEnabled",
      "alephium.node.indexes.tx-output-ref-index" -> "false"
    )

    val subContractRaw: String =
      s"""
         |Contract SubContract() {
         |  pub fn call() -> () {}
         |}
         |""".stripMargin

    val subContractTemplateId = createContract(subContractRaw)._1.toHexString

    val parentContractRaw: String =
      s"""
         |Contract ParentContract() {
         |  @using(preapprovedAssets = true)
         |  pub fn createSingleSubContract(index: U256) -> () {
         |    copyCreateSubContract!{callerAddress!() -> ALPH: 1 alph}(toByteVec!(index), #$subContractTemplateId, #00, #00)
         |  }
         |  @using(preapprovedAssets = true)
         |  pub fn createMultipleSubContracts(index1: U256, index2: U256, index3: U256) -> () {
         |    copyCreateSubContract!{callerAddress!() -> ALPH: 1 alph}(toByteVec!(index1), #$subContractTemplateId, #00, #00)
         |    copyCreateSubContract!{callerAddress!() -> ALPH: 1 alph}(toByteVec!(index2), #$subContractTemplateId, #00, #00)
         |    copyCreateSubContract!{callerAddress!() -> ALPH: 1 alph}(toByteVec!(index3), #$subContractTemplateId, #00, #00)
         |  }
         |}
         |""".stripMargin

    val parentContractId = createContract(parentContractRaw)._1

    def getSubContractId(index: Int): ContractId = {
      parentContractId.subContractId(ByteString.fromInts(index), chainIndex.from)
    }

    def createSingleSubContract(index: Int): ContractId = {
      callTxScript(
        s"""
           |TxScript Main {
           |  ParentContract(#${parentContractId.toHexString}).createSingleSubContract{@$genesisAddress -> ALPH: 1 alph}($index)
           |}
           |$parentContractRaw
           |""".stripMargin
      )

      getSubContractId(index)
    }

    def createMultipleSubContracts(
        index1: Int,
        index2: Int,
        index3: Int
    ): ArrayBuffer[ContractId] = {
      callTxScript(
        s"""
           |TxScript Main {
           |  ParentContract(#${parentContractId.toHexString}).createMultipleSubContracts{@$genesisAddress -> ALPH: 3 alph}($index1, $index2, $index3)
           |}
           |$parentContractRaw
           |""".stripMargin
      )

      ArrayBuffer(getSubContractId(index1), getSubContractId(index2), getSubContractId(index3))
    }
  }

  it should "not create subcontract indexes when it is disabled" in new SubContractIndexesFixture {
    override def subcontractIndexEnabled: Boolean = false

    val subContractId = createSingleSubContract(1)

    def verifyError[T](result: IOResult[T]) = {
      result.leftValue.reason.getMessage is "Please set `alephium.node.indexes.subcontract-index = true` to query parent contract or subcontracts"
    }

    verifyError(blockFlow.getParentContractId(subContractId))
    verifyError(blockFlow.getSubContractsCurrentCount(parentContractId))
    verifyError(blockFlow.getSubContractIds(parentContractId, 0, 1))
  }

  it should "create subcontract indexes when it is enabled" in new SubContractIndexesFixture {
    override def subcontractIndexEnabled: Boolean = true

    val subContracts = ArrayBuffer.empty[ContractId]

    val subContractId1 = createSingleSubContract(1)
    subContracts += subContractId1
    blockFlow.getParentContractId(subContractId1) isE Some(parentContractId)
    blockFlow.getSubContractsCurrentCount(parentContractId) isE Some(1)
    blockFlow.getSubContractIds(parentContractId, 0, 1) isE (1, AVector.from(subContracts))

    val subContracts234 = createMultipleSubContracts(2, 3, 4)
    subContracts ++= subContracts234
    subContracts234.foreach { blockFlow.getParentContractId(_) isE Some(parentContractId) }
    blockFlow.getSubContractsCurrentCount(parentContractId) isE Some(2)
    blockFlow.getSubContractIds(parentContractId, 0, 2) isE (2, AVector.from(subContracts))

    val subContractId5 = createSingleSubContract(5)
    subContracts += subContractId5
    blockFlow.getParentContractId(subContractId5) isE Some(parentContractId)
    blockFlow.getSubContractsCurrentCount(parentContractId) isE Some(3)
    blockFlow.getSubContractIds(parentContractId, 0, 3) isE (3, AVector.from(subContracts))

    val subContracts678 = createMultipleSubContracts(6, 7, 8)
    subContracts ++= subContracts678
    subContracts678.foreach { blockFlow.getParentContractId(_) isE Some(parentContractId) }
    blockFlow.getSubContractsCurrentCount(parentContractId) isE Some(4)
    blockFlow.getSubContractIds(parentContractId, 0, 4) isE (4, AVector.from(subContracts))
    blockFlow.getSubContractIds(parentContractId, 0, 5) isE (4, AVector.from(subContracts))
    blockFlow.getSubContractIds(parentContractId, 2, 5) isE (4, AVector.from(
      subContractId5 +: subContracts678
    ))
    blockFlow.getSubContractIds(parentContractId, 3, 10) isE (4, AVector.from(subContracts678))
    blockFlow.getSubContractIds(parentContractId, 4, 10) isE (4, AVector.empty)
    blockFlow.getSubContractIds(parentContractId, 100, 110) isE (100, AVector.empty)
  }

  // Inactive instrs check will be enabled in future upgrades
  ignore should "check inactive instrs when creating contract" in new ContractFixture {
    override val configValues: Map[String, Any] =
      Map(("alephium.network.rhone-hard-fork-timestamp", TimeStamp.Max.millis))
    networkConfig.getHardFork(TimeStamp.now()) is HardFork.Leman

    val code =
      s"""
         |Contract Foo() implements IFoo {
         |  pub fn foo() -> () {
         |    let _ = groupOfAddress!(@$genesisAddress)
         |  }
         |}
         |@using(methodSelector = false)
         |Interface IFoo {
         |  pub fn foo() -> ()
         |}
         |""".stripMargin

    intercept[AssertionError](createContract(code)).getMessage is
      "Right(TxScriptExeFailed(InactiveInstr(GroupOfAddress)))"
  }

  it should "test chained contract calls" in new ContractFixture {
    val foo =
      s"""
         |Contract Foo(mut value: U256) {
         |  pub fn set(newValue: U256) -> () {
         |    value = newValue
         |  }
         |  pub fn get() -> U256 {
         |    return value
         |  }
         |}
         |""".stripMargin
    val fooId = createContract(foo, initialMutState = AVector(Val.U256(U256.Zero)))._1

    val bar =
      s"""
         |Contract Bar(foo: Foo) {
         |  pub fn getFoo() -> Foo {
         |    return foo
         |  }
         |}
         |$foo
         |""".stripMargin
    val barId = createContract(bar, AVector(Val.ByteVec(fooId.bytes)))._1

    val baz =
      s"""
         |Contract Baz(qux: Qux) {
         |  pub fn getQux() -> Qux {
         |    return qux
         |  }
         |  fn getBar() -> Bar {
         |    return qux.bar
         |  }
         |}
         |struct Qux {
         |  array: [Bar; 2],
         |  bar: Bar
         |}
         |$bar
         |""".stripMargin
    val bazId = createContract(baz, AVector.fill(3)(Val.ByteVec(barId.bytes)))._1

    val script =
      s"""
         |@using(preapprovedAssets = false)
         |TxScript Main {
         |  let baz = Baz(#${bazId.toHexString})
         |  assert!(baz.getQux().array[0].getFoo().get() == 0, 0)
         |  assert!(baz.getQux().array[1].getFoo().get() == 0, 0)
         |  assert!(baz.getQux().bar.getFoo().get() == 0, 0)
         |
         |  baz.getQux().bar.getFoo().set(1)
         |  assert!(baz.getQux().array[0].getFoo().get() == 1, 0)
         |  assert!(baz.getQux().array[1].getFoo().get() == 1, 0)
         |  assert!(baz.getQux().bar.getFoo().get() == 1, 0)
         |}
         |$baz
         |""".stripMargin

    testSimpleScript(script)
  }

<<<<<<< HEAD
  trait CompoundAssignmentFixture extends ContractFixture {
    def verify(contract: String) = {
      val contractId = createContract(contract)._1
      testSimpleScript(
        s"""
           |@using(preapprovedAssets = false)
           |TxScript Main {
           |  TestContract(#${contractId.toHexString}).compoundAssign()
           |}
           |
           |$contract
           |""".stripMargin
      )
    }

    def getValueType(value: String): String = {
      value.last match {
        case 'u' => "U256"
        case 'i' => "I256"
        case _   => fail(s"Invalid value type: $value")
      }
    }

    def verifySimpleNumber(
        op: String,
        initValue: String,
        operationValue: String,
        assertValue: String
    ) = {
      verify(
        s"""
           |Contract TestContract() {
           |  @using(updateFields = true)
           |  pub fn compoundAssign() -> () {
           |    let mut x = $initValue
           |    x $op $operationValue
           |    assert!(x == $assertValue, 0)
           |  }
           |}
           |""".stripMargin
      )
    }

    def verifyArray(
        op: String,
        initValue: String,
        operationValue: String,
        assertValue: String
    ) = {
      verify(
        s"""
           |Contract TestContract() {
           |  @using(updateFields = true)
           |  pub fn compoundAssign() -> () {
           |    let mut x = [$initValue; 2]
           |    x[0] $op $operationValue
           |    assert!(x[0] == $assertValue, 0)
           |  }
           |}
           |""".stripMargin
      )
    }

    def verifySimpleStruct(
        op: String,
        initValue: String,
        operationValue: String,
        assertValue: String
    ) = {
      val valueType = getValueType(initValue)
      verify(
        s"""
           |struct TestStruct {
           |  mut x: $valueType,
           |  y: $valueType
           |}
           |Contract TestContract() {
           |  @using(updateFields = true)
           |  pub fn compoundAssign() -> () {
           |    let mut testStruct = TestStruct{x: $initValue, y: $initValue}
           |    testStruct.x $op $operationValue
           |    assert!(testStruct.x == $assertValue, 0)
           |  }
           |}
           |""".stripMargin
      )
    }

    def verifyNestedStruct(
        op: String,
        initValue: String,
        operationValue: String,
        assertValue: String
    ) = {
      val valueType = getValueType(initValue)
      verify(
        s"""
           |struct TestStruct0 {
           |  mut x: [$valueType; 2],
           |  y: $valueType
           |}
           |struct TestStruct1 {
           |  mut testStruct0: TestStruct0
           |}
           |Contract TestContract() {
           |  @using(updateFields = true)
           |  pub fn compoundAssign() -> () {
           |    let mut testStruct1 = TestStruct1{testStruct0: TestStruct0{x: [$initValue, $initValue], y: $initValue}}
           |    testStruct1.testStruct0.x[0] $op $operationValue
           |    assert!(testStruct1.testStruct0.x[0] == $assertValue, 0)
           |  }
           |}
           |""".stripMargin
      )
    }

    def verifyMapping(
        op: String,
        initValue: String,
        operationValue: String,
        assertValue: String
    ) = {
      val valueType = getValueType(initValue)
      val contractCode =
        s"""
           |Contract TestContract() {
           |  mapping[U256, $valueType] map
           |
           |  @using(preapprovedAssets = true)
           |  pub fn compoundAssign() -> () {
           |    map.insert!(@$genesisAddress, 0, $initValue)
           |    map[0] $op $operationValue
           |    assert!(map[0] == $assertValue, 0)
           |  }
           |}
           |""".stripMargin
      val contractId = createContract(contractCode)._1
      val scriptCode =
        s"""
           |@using(preapprovedAssets = true)
           |TxScript Main {
           |  TestContract(#${contractId.toHexString}).compoundAssign{
           |    @$genesisAddress -> ALPH: minimalContractDeposit!()
           |}()
           |}
           |
           |$contractCode
           |""".stripMargin
      val script = Compiler.compileTxScript(scriptCode).rightValue
      payableCall(blockFlow, chainIndex, script)
    }

    def verifySingleTarget(op: String, initValue: String) = {
      val valueType = getValueType(initValue)
      verify(
        s"""
           |Contract TestContract() {
           |  pub fn compoundAssign() -> () {
           |    let mut x = $initValue
           |    x $op getValues()
           |  }
           |
           |  fn getValues() -> ($valueType, $valueType) {
           |    return $initValue, $initValue
           |  }
           |}
           |""".stripMargin
      )
    }
  }

  it should "work for compound assignment" in new CompoundAssignmentFixture {
    val testCases = Seq(
      ("+=", "0u", "1u", "1u"),
      ("-=", "10u", "1u", "9u"),
      ("*=", "2u", "2u", "4u"),
      ("/=", "10u", "1u", "10u"),
      ("+=", "0i", "1i", "1i"),
      ("-=", "10i", "1i + 2i", "7i"),
      ("-=", "1i", "10i", "-9i"),
      ("*=", "2i", "2i * 3i", "12i"),
      ("/=", "10i", "1i", "10i")
    )

    testCases.foreach(verifySimpleNumber.tupled)
    testCases.foreach(verifyArray.tupled)
    testCases.foreach(verifyMapping.tupled)
    testCases.foreach(verifySimpleStruct.tupled)
    testCases.foreach(verifyNestedStruct.tupled)

    CompoundAssignmentOperator.values.foreach { op =>
      intercept[AssertionError] {
        verifySingleTarget(op.operatorName, "1u")
      }.getCause.getMessage is s"""Compound assignment "${op.operatorName}" requires single value on both sides"""
    }

    intercept[AssertionError] {
      CompoundAssignmentOperator.values.foreach { op =>
        verifySimpleNumber(op.operatorName, "1u", "1i", "1i")
      }
    }.getCause.getMessage is """Cannot assign "I256" to "U256""""
=======
  it should "be able to use assets in the inline function" in new ContractFixture {
    val foo =
      s"""
         |Contract Foo() {
         |  @using(preapprovedAssets = true, assetsInContract = true)
         |  @inline fn transfer() -> () {
         |    let caller = callerAddress!()
         |    assert!(caller == @$genesisAddress, 0)
         |    transferTokenToSelf!(caller, ALPH, 1 alph)
         |  }
         |
         |  @using(preapprovedAssets = true)
         |  pub fn foo() -> () {
         |    checkCaller!(callerAddress!() == @$genesisAddress, 0)
         |    transfer{callerAddress!() -> ALPH: 1 alph}()
         |  }
         |}
         |""".stripMargin

    val compiled = Compiler.compileContractFull(foo).rightValue
    compiled.warnings.isEmpty is true
    compiled.code.methods.length is 1
    val fooId = createCompiledContract(compiled.code)._1

    val script =
      s"""
         |TxScript Main {
         |  let foo = Foo(#${fooId.toHexString})
         |  foo.foo{@$genesisAddress -> ALPH: 1 alph}()
         |}
         |$foo
         |""".stripMargin
    callTxScript(script)
    val balance = getContractAsset(fooId).amount
    balance is ALPH.oneAlph.addUnsafe(minimalAlphInContract)
  }

  it should "call multiple inline functions that use contract assets" in new ContractFixture {
    val foo =
      s"""
         |Contract Foo() {
         |  @using(checkExternalCaller = false, preapprovedAssets = true)
         |  pub fn f0() -> () {
         |    f1{callerAddress!() -> ALPH: 2 alph}()
         |    f2()
         |  }
         |
         |  @using(payToContractOnly = true, preapprovedAssets = true)
         |  @inline fn f1() -> () {
         |    transferTokenToSelf!(callerAddress!(), ALPH, 2 alph)
         |  }
         |
         |  @using(assetsInContract = true)
         |  @inline fn f2() -> () {
         |    transferTokenFromSelf!(callerAddress!(), ALPH, 1 alph)
         |  }
         |}
         |""".stripMargin

    val compiled = Compiler.compileContractFull(foo).rightValue
    compiled.warnings.isEmpty is true
    compiled.code.methods.length is 1
    val initialAlphAmount = ALPH.alph(2)
    val fooId = createCompiledContract(compiled.code, initialAttoAlphAmount = initialAlphAmount)._1

    val script =
      s"""
         |TxScript Main {
         |  let foo = Foo(#${fooId.toHexString})
         |  foo.f0{@$genesisAddress -> ALPH: 2 alph}()
         |}
         |$foo
         |""".stripMargin
    callTxScript(script)
    val balance = getContractAsset(fooId).amount
    balance is initialAlphAmount.addUnsafe(ALPH.oneAlph)
>>>>>>> 12dfbc5b
  }

  private def getEvents(
      blockFlow: BlockFlow,
      contractId: ContractId,
      start: Int,
      end: Int = Int.MaxValue
  ): (Int, AVector[LogStates]) = {
    blockFlow.getEvents(contractId, start, end).rightValue
  }

  private def getCurrentCount(
      blockFlow: BlockFlow,
      groupIndex: GroupIndex,
      contractId: ContractId
  ): Option[Int] = {
    (for {
      worldState <- blockFlow.getBestPersistedWorldState(groupIndex)
      countOpt   <- worldState.nodeIndexesStorage.logStorage.logCounterState.getOpt(contractId)
    } yield countOpt).rightValue
  }
}
// scalastyle:on file.size.limit no.equal regex<|MERGE_RESOLUTION|>--- conflicted
+++ resolved
@@ -6767,7 +6767,6 @@
     testSimpleScript(script)
   }
 
-<<<<<<< HEAD
   trait CompoundAssignmentFixture extends ContractFixture {
     def verify(contract: String) = {
       val contractId = createContract(contract)._1
@@ -6969,7 +6968,8 @@
         verifySimpleNumber(op.operatorName, "1u", "1i", "1i")
       }
     }.getCause.getMessage is """Cannot assign "I256" to "U256""""
-=======
+  }
+
   it should "be able to use assets in the inline function" in new ContractFixture {
     val foo =
       s"""
@@ -7046,7 +7046,6 @@
     callTxScript(script)
     val balance = getContractAsset(fooId).amount
     balance is initialAlphAmount.addUnsafe(ALPH.oneAlph)
->>>>>>> 12dfbc5b
   }
 
   private def getEvents(
