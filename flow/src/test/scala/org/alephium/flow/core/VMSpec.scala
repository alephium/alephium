--- conflicted
+++ resolved
@@ -7657,7 +7657,6 @@
     balance is initialAlphAmount.addUnsafe(ALPH.oneAlph)
   }
 
-<<<<<<< HEAD
   it should "support chained contract calls in TxScript after danube hard fork" in new ChainedContractCallsFixture {
     override def danubeHardForkTimestamp: Long = TimeStamp.now().millis - 1
     val chainedSwapBlock = payableCall(
@@ -8053,6 +8052,7 @@
 
   trait AssetRemainingFixture extends ContractFixture {
     def danubeHardForkTimestamp: Long
+
     override val configValues: Map[String, Any] = Map(
       ("alephium.network.danube-hard-fork-timestamp", danubeHardForkTimestamp)
     )
@@ -8106,7 +8106,8 @@
       AVector((tokenId, U256.unsafe(1000)))
     )
     getAlphBalance(blockFlow, userLockupScript) is ALPH.alph(10)
-=======
+  }
+
   it should "test if-else expressions and statements" in new ContractFixture {
     val code =
       s"""
@@ -8152,7 +8153,6 @@
          |}
          |""".stripMargin
     testSimpleScript(code)
->>>>>>> 2b72eda9
   }
 
   private def getEvents(
