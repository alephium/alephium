// Copyright 2018 The Alephium Authors
// This file is part of the alephium project.
//
// The library is free software: you can redistribute it and/or modify
// it under the terms of the GNU Lesser General Public License as published by
// the Free Software Foundation, either version 3 of the License, or
// (at your option) any later version.
//
// The library is distributed in the hope that it will be useful,
// but WITHOUT ANY WARRANTY; without even the implied warranty of
// MERCHANTABILITY or FITNESS FOR A PARTICULAR PURPOSE. See the
// GNU Lesser General Public License for more details.
//
// You should have received a copy of the GNU Lesser General Public License
// along with the library. If not, see <http://www.gnu.org/licenses/>.

package org.alephium.flow.core

import java.math.BigInteger
import java.nio.charset.StandardCharsets

import scala.collection.mutable.ArrayBuffer

import akka.util.ByteString
import org.scalacheck.Arbitrary.arbitrary
import org.scalacheck.Gen
import org.scalatest.Assertion

import org.alephium.crypto._
import org.alephium.flow.FlowFixture
import org.alephium.flow.mempool.MemPool.AddedToMemPool
import org.alephium.flow.validation.{TxScriptExeFailed, TxValidation}
import org.alephium.protocol.{vm, ALPH, Generators, Hash, PublicKey}
import org.alephium.protocol.model._
import org.alephium.protocol.vm._
import org.alephium.ralph.Compiler
import org.alephium.serde.{serialize, Serde}
import org.alephium.util._

// scalastyle:off file.size.limit method.length number.of.methods
class VMSpec extends AlephiumSpec with Generators {

  it should "not start with private function" in new ContractFixture {
    val input =
      s"""
         |@using(preapprovedAssets = false)
         |TxScript Foo {
         |  return
         |  pub fn foo() -> () {
         |    return
         |  }
         |}
         |""".stripMargin
    val script      = Compiler.compileTxScript(input).rightValue
    val errorScript = StatefulScript.unsafe(AVector(script.methods.head.copy(isPublic = false)))
    intercept[AssertionError](simpleScript(blockFlow, chainIndex, errorScript)).getMessage is
      s"Right(TxScriptExeFailed($ExternalPrivateMethodCall))"
  }

  it should "overflow frame stack" in new FlowFixture {
    val input =
      s"""
         |@using(preapprovedAssets = false)
         |TxScript Foo {
         |  foo(${frameStackMaxSize - 1})
         |
         |  fn foo(n: U256) -> () {
         |    if (n > 0) {
         |      foo(n - 1)
         |    }
         |  }
         |}
         |""".stripMargin
    val script = Compiler.compileTxScript(input).rightValue

    val chainIndex = ChainIndex.unsafe(0, 0)
    intercept[AssertionError](simpleScript(blockFlow, chainIndex, script)).getMessage is
      s"Right(TxScriptExeFailed($OutOfGas))"
    intercept[AssertionError](
      simpleScript(blockFlow, chainIndex, script, gas = 400000)
    ).getMessage is
      s"Right(TxScriptExeFailed($StackOverflow))"
  }

  trait CallFixture extends FlowFixture {
    def access: String

    lazy val input0 =
      s"""
         |Contract Foo(mut x: U256) {
         |  @using(updateFields = true)
         |  $access fn add(a: U256) -> () {
         |    x = x + a
         |    if (a > 0) {
         |      add(a - 1)
         |    }
         |    return
         |  }
         |}
         |""".stripMargin
    lazy val script0          = Compiler.compileContract(input0).rightValue
    lazy val initialMutFields = AVector[Val](Val.U256(U256.Zero))

    lazy val chainIndex = ChainIndex.unsafe(0, 0)
    lazy val fromLockup = getGenesisLockupScript(chainIndex)
    lazy val txScript0 =
      contractCreation(script0, AVector.empty, initialMutFields, fromLockup, ALPH.alph(1))
    lazy val block0 = payableCall(blockFlow, chainIndex, txScript0)
    lazy val contractOutputRef0 =
      TxOutputRef.unsafe(block0.transactions.head, 0).asInstanceOf[ContractOutputRef]
    lazy val contractId0 = ContractId.from(block0.transactions.head.id, 0, chainIndex.from)

    lazy val input1 =
      s"""
         |Contract Foo(mut x: U256) {
         |  @using(updateFields = true)
         |  pub fn add(a: U256) -> () {
         |    x = x + a
         |    if (a > 0) {
         |      add(a - 1)
         |    }
         |    return
         |  }
         |}
         |
         |@using(preapprovedAssets = false)
         |TxScript Bar {
         |  let foo = Foo(#${contractId0.toHexString})
         |  foo.add(4)
         |  return
         |}
         |""".stripMargin
  }

  it should "not call external private function" in new CallFixture {
    val access: String = ""

    addAndCheck(blockFlow, block0, 1)
    checkState(
      blockFlow,
      chainIndex,
      contractId0,
      immFields = AVector.empty,
      initialMutFields,
      contractOutputRef0
    )

    val script1 = Compiler.compileTxScript(input1, 1).rightValue
    intercept[AssertionError](simpleScript(blockFlow, chainIndex, script1)).getMessage is
      s"Right(TxScriptExeFailed($ExternalPrivateMethodCall))"
  }

  it should "handle contract states" in new CallFixture {
    val access: String = "pub"

    addAndCheck(blockFlow, block0, 1)
    checkState(
      blockFlow,
      chainIndex,
      contractId0,
      immFields = AVector.empty,
      initialMutFields,
      contractOutputRef0
    )

    val script1   = Compiler.compileTxScript(input1, 1).rightValue
    val newState1 = AVector[Val](Val.U256(U256.unsafe(10)))
    val block1    = simpleScript(blockFlow, chainIndex, script1)
    addAndCheck(blockFlow, block1, 2)
    checkState(
      blockFlow,
      chainIndex,
      contractId0,
      immFields = AVector.empty,
      newState1,
      contractOutputRef0,
      numAssets = 4
    )

    val newState2 = AVector[Val](Val.U256(U256.unsafe(20)))
    val block2    = simpleScript(blockFlow, chainIndex, script1)
    addAndCheck(blockFlow, block2, 3)
    checkState(
      blockFlow,
      chainIndex,
      contractId0,
      immFields = AVector.empty,
      newState2,
      contractOutputRef0,
      numAssets = 6
    )
  }

  trait ContractFixture extends FlowFixture {
    lazy val chainIndex     = ChainIndex.unsafe(0, 0)
    lazy val genesisLockup  = getGenesisLockupScript(chainIndex)
    lazy val genesisAddress = Address.Asset(genesisLockup)

    def createContractAndCheckState(
        input: String,
        numAssets: Int,
        numContracts: Int,
        initialImmState: AVector[Val] = AVector.empty,
        initialMutState: AVector[Val] = AVector[Val](Val.U256(U256.Zero)),
        tokenIssuanceInfo: Option[TokenIssuance.Info] = None,
        initialAttoAlphAmount: U256 = minimalContractStorageDeposit(
          networkConfig.getHardFork(TimeStamp.now())
        )
    ): (ContractId, ContractOutputRef) = {
      val (contractId, contractOutputRef) =
        createContract(
          input,
          initialImmState,
          initialMutState,
          tokenIssuanceInfo,
          initialAttoAlphAmount
        )

      checkState(
        blockFlow,
        chainIndex,
        contractId,
        initialImmState,
        initialMutState,
        contractOutputRef,
        numAssets,
        numContracts
      )

      (contractId, contractOutputRef)
    }

    def callTxScriptMulti(input: Int => String, func: StatefulScript => StatefulScript): Block = {
      val block0 = transfer(blockFlow, chainIndex, numReceivers = 10)
      addAndCheck(blockFlow, block0)
      val newAddresses = block0.nonCoinbase.head.unsigned.fixedOutputs.init.map(_.lockupScript)
      val scripts = AVector.tabulate(newAddresses.length) { index =>
        val script = Compiler.compileTxScript(input(index)).fold(throw _, identity)
        func(script)
      }
      val block1 = simpleScriptMulti(blockFlow, chainIndex, newAddresses, scripts)
      addAndCheck(blockFlow, block1)
      block1
    }

    def testSimpleScript(main: String, gas: Int = 100000) = {
      val script = Compiler.compileTxScript(main).rightValue
      val block  = simpleScript(blockFlow, chainIndex, script, gas)
      addAndCheck(blockFlow, block)
    }

    def failSimpleScript(main: String, failure: ExeFailure) = {
      val script = Compiler.compileTxScript(main).rightValue
      intercept[AssertionError](simpleScript(blockFlow, chainIndex, script)).getMessage is
        s"Right(TxScriptExeFailed($failure))"
    }

    def failCallTxScript(script: StatefulScript, failure: ExeFailure) = {
      intercept[AssertionError](callCompiledTxScript(script)).getMessage is
        s"Right(TxScriptExeFailed($failure))"
    }

    def failCallTxScript(script: String, failure: ExeFailure) = {
      intercept[AssertionError](callTxScript(script)).getMessage is
        s"Right(TxScriptExeFailed($failure))"
    }

    def fail(blockFlow: BlockFlow, block: Block, failure: ExeFailure): Assertion = {
      intercept[AssertionError](addAndCheck(blockFlow, block)).getMessage is
        s"Right(ExistInvalidTx(TxScriptExeFailed($failure)))"
    }

    def fail(
        blockFlow: BlockFlow,
        chainIndex: ChainIndex,
        script: StatefulScript,
        failure: ExeFailure
    ) = {
      intercept[AssertionError](payableCall(blockFlow, chainIndex, script)).getMessage is
        s"Right(TxScriptExeFailed($failure))"
    }

    def checkContractState(
        contractId: String,
        code: String,
        contractAssetRef: ContractOutputRef,
        existed: Boolean
    ): Assertion = {
      val contract    = Compiler.compileContract(code).rightValue
      val worldState  = blockFlow.getBestCachedWorldState(chainIndex.from).rightValue
      val contractKey = ContractId.from(Hex.from(contractId).get).get
      worldState.contractState.exists(contractKey) isE existed
      worldState.outputState.exists(contractAssetRef) isE existed
      worldState.codeState.exists(contract.hash) isE false
      worldState.contractImmutableState.exists(contract.hash) isE true // keep history state always
    }

    def getContractAsset(
        contractId: ContractId,
        chainIndex: ChainIndex = chainIndex
    ): ContractOutput = {
      val worldState = blockFlow.getBestPersistedWorldState(chainIndex.from).rightValue
      worldState.getContractAsset(contractId).rightValue
    }

    def deployAndCheckContractState(
        script: String,
        immFields: AVector[Val],
        mutFields: AVector[Val]
    ) = {
      val block      = callTxScript(script)
      val tx         = block.nonCoinbase.head
      val contractId = ContractId.from(tx.id, tx.unsigned.fixedOutputs.length, tx.fromGroup)
      val worldState = blockFlow.getBestPersistedWorldState(chainIndex.from).fold(throw _, identity)
      val contractState = worldState.getContractState(contractId).rightValue
      contractState.immFields is immFields
      contractState.mutFields is mutFields
    }
  }

  it should "disallow loading upgraded contract in current tx" in new ContractFixture {
    val fooV1Code =
      s"""
         |Contract FooV1() {
         |  pub fn foo() -> () {}
         |}
         |""".stripMargin
    val fooV1 = Compiler.compileContract(fooV1Code).rightValue

    val fooV0Code =
      s"""
         |Contract FooV0() {
         |  pub fn upgrade() -> () {
         |    migrate!(#${Hex.toHexString(serialize(fooV1))})
         |  }
         |}
         |""".stripMargin
    val fooContractId = createContract(fooV0Code)._1.toHexString

    val script =
      s"""
         |TxScript Main {
         |  let fooV0 = FooV0(#$fooContractId)
         |  fooV0.upgrade()
         |  let fooV1 = FooV1(#$fooContractId)
         |  fooV1.foo()
         |}
         |
         |$fooV0Code
         |
         |$fooV1Code
         |""".stripMargin

    intercept[AssertionError](callTxScript(script)).getMessage.startsWith(
      "Right(TxScriptExeFailed(ContractLoadDisallowed"
    ) is true
  }

  it should "create contract and optionally transfer token" in new ContractFixture {
    val code =
      s"""
         |Contract Foo() {
         |  pub fn main() -> () {
         |  }
         |}
         |""".stripMargin

    {
      info("create contract with token")
      val contractId = createContract(
        code,
        initialImmState = AVector.empty,
        initialMutState = AVector.empty,
        Some(TokenIssuance.Info(Val.U256.unsafe(10), None))
      )._1
      val tokenId = TokenId.from(contractId)

      val genesisTokenAmount = getTokenBalance(blockFlow, genesisAddress.lockupScript, tokenId)
      genesisTokenAmount is 0

      val contractAsset = getContractAsset(contractId, chainIndex)
      contractAsset.tokens is AVector((tokenId, U256.unsafe(10)))
    }

    {
      info("create contract and transfer token to asset address")
      val contractId = createContract(
        code,
        initialImmState = AVector.empty,
        initialMutState = AVector.empty,
        Some(TokenIssuance.Info(Val.U256.unsafe(10), Some(genesisLockup)))
      )._1
      val tokenId = TokenId.from(contractId)

      val genesisTokenAmount = getTokenBalance(blockFlow, genesisAddress.lockupScript, tokenId)
      genesisTokenAmount is 10

      val contractAsset = getContractAsset(contractId, chainIndex)
      contractAsset.tokens.length is 0
    }

    {
      info("create contract and transfer token to contract address")
      val contract         = Compiler.compileContract(code).rightValue
      val contractByteCode = Hex.toHexString(serialize(contract))
      val contractAddress  = Address.contract(ContractId.random)
      val encodedMutFields = Hex.toHexString(serialize[AVector[Val]](AVector.empty))

      val script: String =
        s"""
           |TxScript Main {
           |  createContractWithToken!{ @$genesisAddress -> ALPH: 1 alph }(#$contractByteCode, #, #$encodedMutFields, 1, @${contractAddress.toBase58})
           |}
           |""".stripMargin

      failCallTxScript(script, InvalidAssetAddress(contractAddress))
    }
  }

  it should "support zero amount with tokenRemaining!()" in new ContractFixture {
    val randomAddress = Address.contract(ContractId.random)
    val script =
      s"""
         |TxScript Main {
         |  assert!(tokenRemaining!(@$genesisAddress, ALPH) > 0, 0)
         |  assert!(tokenRemaining!(@$genesisAddress, #${TokenId.random.toHexString}) == 0, 0)
         |  assert!(tokenRemaining!(@$randomAddress, ALPH) == 0, 0)
         |  assert!(tokenRemaining!(@$randomAddress, #${TokenId.random.toHexString}) == 0, 0)
         |}
         |""".stripMargin

    callTxScript(script)
  }

  it should "transfer ALPH by token id" in new ContractFixture {
    val foo =
      s"""
         |Contract Foo() {
         |  @using(preapprovedAssets = true, assetsInContract = true)
         |  pub fn foo(sender: Address) -> () {
         |    let senderAlph = tokenRemaining!(sender, ALPH)
         |    assert!(tokenRemaining!(sender, ALPH) == senderAlph, 0)
         |    let contractAlph = tokenRemaining!(selfAddress!(), ALPH)
         |    assert!(tokenRemaining!(selfAddress!(), ALPH) == contractAlph, 0)
         |
         |    transferTokenToSelf!(sender, ALPH, 1 alph)
         |    assert!(tokenRemaining!(sender, ALPH) == senderAlph - 1 alph, 0)
         |    transferTokenFromSelf!(sender, ALPH, 0.1 alph)
         |    assert!(tokenRemaining!(selfAddress!(), ALPH) == contractAlph - 0.1 alph, 0)
         |    transferToken!(sender, selfAddress!(), ALPH, 1 alph)
         |    assert!(tokenRemaining!(sender, ALPH) == senderAlph - 2 alph, 0)
         |  }
         |}
         |""".stripMargin
    val fooId = createContract(foo)._1

    val script =
      s"""
         |TxScript Main {
         |  Foo(#${fooId.toHexString}).foo{@$genesisAddress -> ALPH: 3 alph}(@$genesisAddress)
         |}
         |$foo
         |""".stripMargin

    callTxScript(script)

    val worldState    = blockFlow.getBestPersistedWorldState(chainIndex.from).rightValue
    val contractAsset = worldState.getContractAsset(fooId).rightValue
    contractAsset.amount is ALPH.alph(2)
  }

  it should "create contract and transfer tokens from the contract" in new ContractFixture {
    val code =
      s"""
         |Contract ShinyToken() {
         |  @using(assetsInContract = true)
         |  pub fn transfer(to: Address, amount: U256) -> () {
         |    transferTokenFromSelf!(to, selfTokenId!(), amount)
         |    transferTokenFromSelf!(to, ALPH, dustAmount!())
         |  }
         |}
         |""".stripMargin

    def script(shinyTokenId: String, to: String, amount: U256): String =
      s"""
         |TxScript Transfer() {
         |  ShinyToken(#$shinyTokenId).transfer(@$to, ${amount.v})
         |}
         |
         |$code
         |""".stripMargin

    info("create contract with token")
    val contractId = createContract(
      code,
      initialImmState = AVector.empty,
      initialMutState = AVector.empty,
      Some(TokenIssuance.Info(Val.U256.unsafe(1000), None)),
      ALPH.alph(10000)
    )._1
    val tokenId = TokenId.from(contractId)

    getTokenBalance(blockFlow, genesisAddress.lockupScript, tokenId) is 0

    val contractAsset = getContractAsset(contractId, chainIndex)
    contractAsset.tokens is AVector((tokenId, U256.unsafe(1000)))
    contractAsset.amount is ALPH.alph(10000)

    info("transfer token to genesisAddress")
    callTxScript(script(tokenId.toHexString, genesisAddress.toBase58, 10))
    getTokenBalance(blockFlow, genesisAddress.lockupScript, tokenId) is 10

    info("transfer token from contract to address in group 0")
    val (privateKey0, publicKey0) = GroupIndex.unsafe(0).generateKey
    val address0                  = Address.p2pkh(publicKey0)
    callTxScript(script(tokenId.toHexString, address0.toBase58, 100))
    getTokenBalance(blockFlow, address0.lockupScript, tokenId) is 100
    getAlphBalance(blockFlow, address0.lockupScript) is dustUtxoAmount

    info("fail to transfer token from contract to address in group 1")
    val (_, publicKey1) = GroupIndex.unsafe(1).generateKey
    val address1        = Address.p2pkh(publicKey1)
    address1.groupIndex.value is 1
    intercept[AssertionError](callTxScript(script(tokenId.toHexString, address1.toBase58, 50)))
      .getMessage() is "Right(InvalidOutputGroupIndex)"

    info("transfer some ALPH to adress in group 0")
    val genesisPrivateKey = genesisKeys(chainIndex.from.value)._1
    val block = transfer(
      blockFlow,
      genesisPrivateKey,
      address0.lockupScript,
      AVector.empty[(TokenId, U256)],
      ALPH.oneAlph
    )
    addAndCheck(blockFlow, block)
    getAlphBalance(blockFlow, address0.lockupScript) is (dustUtxoAmount + ALPH.oneAlph)

    info("transfer token from address in group 0 to address in group 1")
    val tokens: AVector[(TokenId, U256)] = AVector(tokenId -> 10)
    transfer(
      blockFlow,
      privateKey0,
      address1.lockupScript,
      tokens,
      dustUtxoAmount
    )
  }

  it should "enforce using contract assets" in new ContractFixture {
    val bar =
      s"""
         |Contract Bar() {
         |  @using(assetsInContract = true)
         |  pub fn bar() -> () {
         |    transferTokenFromSelf!(callerAddress!(), ALPH, minimalContractDeposit!())
         |  }
         |}
         |""".stripMargin
    val (barContractId, _) = createContract(bar, initialAttoAlphAmount = minimalAlphInContract * 2)
    getContractAsset(barContractId).amount is minimalAlphInContract * 2

    val foo =
      s"""
         |Contract Foo(bar: Bar) {
         |  @using(assetsInContract = enforced)
         |  pub fn foo() -> () {
         |    bar.bar()
         |  }
         |}
         |$bar
         |""".stripMargin
    val (fooContractId, _) = createContract(foo, AVector(Val.ByteVec(barContractId.bytes)))
    getContractAsset(fooContractId).amount is minimalAlphInContract

    val script =
      s"""
         |TxScript Main {
         |  Foo(#${fooContractId.toHexString}).foo()
         |}
         |$foo
         |""".stripMargin
    callTxScript(script, chainIndex)
    getContractAsset(barContractId).amount is minimalAlphInContract
    getContractAsset(fooContractId).amount is minimalAlphInContract * 2
  }

  it should "burn token" in new ContractFixture {
    val contract =
      s"""
         |Contract Foo() {
         |  @using(assetsInContract = true)
         |  pub fn mint() -> () {
         |    transferTokenFromSelf!(@$genesisAddress, selfTokenId!(), 2 alph)
         |  }
         |
         |  @using(preapprovedAssets = true, assetsInContract = true)
         |  pub fn burn() -> () {
         |    burnToken!(@$genesisAddress, selfTokenId!(), 1 alph)
         |    burnToken!(selfAddress!(), selfTokenId!(), 1 alph)
         |  }
         |}
         |""".stripMargin
    val contractId =
      createContract(
        contract,
        AVector.empty,
        AVector.empty,
        Some(TokenIssuance.Info(ALPH.alph(5)))
      )._1
    val tokenId = TokenId.from(contractId)

    val mint =
      s"""
         |TxScript Main {
         |  let foo = Foo(#${contractId.toHexString})
         |  foo.mint()
         |}
         |
         |$contract
         |""".stripMargin
    callTxScript(mint)
    val contractAsset0 = getContractAsset(contractId, chainIndex)
    contractAsset0.lockupScript is LockupScript.p2c(contractId)
    contractAsset0.tokens is AVector(tokenId -> ALPH.alph(3))
    val tokenAmount0 = getTokenBalance(blockFlow, genesisAddress.lockupScript, tokenId)
    tokenAmount0 is ALPH.alph(2)

    val burn =
      s"""
         |TxScript Main {
         |  let foo = Foo(#${contractId.toHexString})
         |  foo.burn{@$genesisAddress -> #${contractId.toHexString}: 2 alph}()
         |}
         |
         |$contract
         |""".stripMargin
    callTxScript(burn)
    val contractAsset1 = getContractAsset(contractId, chainIndex)
    contractAsset1.lockupScript is LockupScript.p2c(contractId)
    contractAsset1.tokens is AVector(tokenId -> ALPH.alph(2))
    val tokenAmount1 = getTokenBalance(blockFlow, genesisAddress.lockupScript, tokenId)
    tokenAmount1 is ALPH.alph(1)
  }

  it should "lock assets" in new ContractFixture {
    val token =
      s"""
         |Contract Foo() {
         |  @using(assetsInContract = true)
         |  pub fn mint() -> () {
         |    transferTokenFromSelf!(@$genesisAddress, selfTokenId!(), 10 alph)
         |  }
         |}
         |""".stripMargin

    import org.alephium.protocol.model.TokenId.tokenIdOrder
    val _tokenId0 =
      TokenId.from(
        createContract(
          token,
          AVector.empty,
          AVector.empty,
          Some(TokenIssuance.Info(ALPH.alph(100)))
        )._1
      )
    val _tokenId1 =
      TokenId.from(
        createContract(
          token,
          AVector.empty,
          AVector.empty,
          Some(TokenIssuance.Info(ALPH.alph(100)))
        )._1
      )
    val Seq(tokenId0, tokenId1) = Seq(_tokenId0, _tokenId1).sorted
    val tokenId0Hex             = tokenId0.toHexString
    val tokenId1Hex             = tokenId1.toHexString

    val mint =
      s"""
         |TxScript Main {
         |  let token0 = Foo(#$tokenId0Hex)
         |  token0.mint()
         |  let token1 = Foo(#$tokenId1Hex)
         |  token1.mint()
         |}
         |
         |$token
         |""".stripMargin
    callTxScript(mint)

    val timestamp0 = TimeStamp.now().plusHoursUnsafe(1)
    val timestamp1 = TimeStamp.now().plusHoursUnsafe(2)
    val timestamp2 = TimeStamp.now().plusHoursUnsafe(3)
    val lock =
      s"""
         |TxScript Main {
         |  let timestamp0 = ${timestamp0.millis}
         |  let timestamp1 = ${timestamp1.millis}
         |  let timestamp2 = ${timestamp2.millis}
         |
         |  lockApprovedAssets!{ @$genesisAddress -> ALPH: 0.01 alph }(@$genesisAddress, timestamp0)
         |
         |  lockApprovedAssets!{
         |    @$genesisAddress -> ALPH: 0.02 alph, #$tokenId0Hex: 0.03 alph
         |  }(@$genesisAddress, timestamp1)
         |
         |  lockApprovedAssets!{
         |    @$genesisAddress -> ALPH: 0.04 alph, #$tokenId0Hex: 0.05 alph, #$tokenId1Hex: 0.06 alph
         |  }(@$genesisAddress, timestamp2)
         |}
         |
         |$token
         |""".stripMargin

    val tx = callTxScript(lock).nonCoinbase(0)

    def checkOutput(
        index: Int,
        timestamp: TimeStamp,
        alphAmount: U256,
        tokens: (TokenId, U256)*
    ) = {
      tx.generatedOutputs(index) is AssetOutput(
        alphAmount,
        genesisAddress.lockupScript,
        timestamp,
        AVector.from(tokens),
        ByteString.empty
      )
    }

    checkOutput(0, timestamp0, ALPH.cent(1))
    checkOutput(1, timestamp1, dustUtxoAmount, tokenId0 -> ALPH.cent(3))
    checkOutput(2, timestamp1, ALPH.cent(2) - dustUtxoAmount)
    checkOutput(3, timestamp2, dustUtxoAmount, tokenId0 -> ALPH.cent(5))
    checkOutput(4, timestamp2, dustUtxoAmount, tokenId1 -> ALPH.cent(6))
    checkOutput(5, timestamp2, ALPH.cent(4) - (dustUtxoAmount * 2))
  }

  it should "not use up contract assets" in new ContractFixture {
    val input =
      """
        |Contract Foo() {
        |  @using(assetsInContract = true)
        |  pub fn foo(address: Address) -> () {
        |    transferTokenFromSelf!(address, ALPH, tokenRemaining!(selfAddress!(), ALPH))
        |  }
        |}
        |""".stripMargin

    val contractId = createContractAndCheckState(input, 2, 2, initialMutState = AVector.empty)._1

    val main =
      s"""
         |TxScript Main {
         |  let foo = Foo(#${contractId.toHexString})
         |  foo.foo(@${genesisAddress.toBase58})
         |}
         |
         |$input
         |""".stripMargin

    val script = Compiler.compileTxScript(main).rightValue
    fail(blockFlow, chainIndex, script, EmptyContractAsset)
  }

  it should "use latest worldstate when call external functions" in new ContractFixture {
    val input0 =
      s"""
         |Contract Foo(mut x: U256) {
         |  pub fn get() -> (U256) {
         |    return x
         |  }
         |
         |  @using(updateFields = true)
         |  pub fn foo(foo: ByteVec, bar: ByteVec) -> () {
         |    x = x + 10
         |    x = Bar(bar).bar(foo)
         |    return
         |  }
         |}
         |
         |Contract Bar() {
         |  pub fn bar(foo: ByteVec) -> (U256) {
         |    return Foo(foo).get() + 100
         |  }
         |}
         |""".stripMargin
    val (contractKey0, contractOutputRef0) = createContractAndCheckState(input0, 2, 2)

    val input1 =
      s"""
         |Contract Bar() {
         |  pub fn bar(foo: ByteVec) -> (U256) {
         |    return Foo(foo).get() + 100
         |  }
         |}
         |
         |Contract Foo(mut x: U256) {
         |  pub fn get() -> (U256) {
         |    return x
         |  }
         |
         |  @using(updateFields = true)
         |  pub fn foo(foo: ByteVec, bar: ByteVec) -> () {
         |    x = x + 10
         |    x = Bar(bar).bar(foo)
         |    return
         |  }
         |}
         |
         |""".stripMargin
    val contractId1 = createContractAndCheckState(
      input1,
      3,
      3,
      initialImmState = AVector.empty,
      initialMutState = AVector.empty
    )._1

    val main =
      s"""
         |@using(preapprovedAssets = false)
         |TxScript Main {
         |  let foo = Foo(#${contractKey0.toHexString})
         |  foo.foo(#${contractKey0.toHexString}, #${contractId1.toHexString})
         |}
         |
         |Contract Foo(mut x: U256) {
         |  pub fn get() -> (U256) {
         |    return x
         |  }
         |
         |  @using(updateFields = true)
         |  pub fn foo(foo: ByteVec, bar: ByteVec) -> () {
         |    x = x + 10
         |    x = Bar(bar).bar(foo)
         |    return
         |  }
         |}
         |""".stripMargin
    val newMutFields = AVector[Val](Val.U256(U256.unsafe(110)))
    testSimpleScript(main)

    val worldState = blockFlow.getBestPersistedWorldState(chainIndex.from).fold(throw _, identity)
    worldState.getContractStates().rightValue.length is 3

    checkState(
      blockFlow,
      chainIndex,
      contractKey0,
      immFields = AVector.empty,
      newMutFields,
      contractOutputRef0,
      numAssets = 5, // 3 + 1 coinbase output + 1 transfer in simple script tx
      numContracts = 3
    )
  }

  it should "issue new token" in new ContractFixture {
    val input =
      s"""
         |Contract Foo() {
         |  pub fn foo() -> () {
         |    return
         |  }
         |}
         |""".stripMargin
    val contractKey = createContractAndCheckState(
      input,
      2,
      2,
      tokenIssuanceInfo = Some(TokenIssuance.Info(10000000)),
      initialImmState = AVector.empty,
      initialMutState = AVector.empty
    )._1
    val tokenId = TokenId.from(contractKey)

    val worldState = blockFlow.getBestPersistedWorldState(chainIndex.from).fold(throw _, identity)
    worldState.getContractStates().rightValue.length is 2
    worldState.getContractOutputs(ByteString.empty, Int.MaxValue).rightValue.foreach {
      case (ref, output) =>
        if (ref != ContractOutputRef.forSMT) {
          output.tokens.head is (tokenId -> U256.unsafe(10000000))
        }
    }
  }

  // scalastyle:off method.length
  it should "test operators" in new ContractFixture {
    // scalastyle:off no.equal
    def expect(out: Int) =
      s"""
         |@using(preapprovedAssets = false)
         |TxScript Inverse {
         |  let x = 10973
         |  let mut y = 1
         |  let mut i = 0
         |  while (i <= 8) {
         |    y = y ⊗ (2 ⊖ x ⊗ y)
         |    i = i + 1
         |  }
         |  let r = x ⊗ y
         |  assert!(r == $out, 0)
         |
         |  test()
         |
         |  fn test() -> () {
         |    assert!((33 + 2 - 3) * 5 / 7 % 11 == 0, 0)
         |    assert!(3 ** 0 + 1 == 2, 0)
         |    assert!(3 ** 3 - 1 == 26, 0)
         |    assert!(3 * 3 ** 2 == 27, 0)
         |    assert!(10 ** 18 == 1 alph, 0)
         |    assert!(-3 ** 2 == 9i, 0)
         |    assert!(-3 ** 3 == -27, 0)
         |    assert!(8 / 2 ** 2 + 1 == 3, 0)
         |    assert!(2 |**| 256 == 0, 0)
         |    assert!(8 / 2 |**| 2 - 1 == 1, 0)
         |    let a = 2 ** 255 + 1
         |    assert!(a |**| 3 == a, 0)
         |
         |    assert!(mulModN!(2, 3, 4) == 2, 0)
         |    assert!(mulModN!(1 << 128, 1 << 128, u256Max!()) == 1, 0)
         |    assert!(mulModN!(1 << 128, 1 << 128, u256Max!() - 1) == 2, 0)
         |    assert!(mulModN!(u256Max!(), u256Max!(), u256Max!()) == 0, 0)
         |
         |    assert!(addModN!(2, 3, 4) == 1, 0)
         |    assert!(addModN!(1 << 128, 1 << 128, u256Max!()) == 1 << 129, 0)
         |    assert!(addModN!(1 << 255, 1 << 255, u256Max!()) == 1, 0)
         |    assert!(addModN!(u256Max!(), u256Max!(), u256Max!()) == 0, 0)
         |    assert!(addModN!(u256Max!(), 1, u256Max!()) == 1, 0)
         |    assert!(addModN!(1, u256Max!(), u256Max!()) == 1, 0)
         |
         |    assert!(u256Max!() == ${U256.MaxValue}, 0)
         |    assert!(i256Max!() == ${I256.MaxValue}i, 0)
         |    assert!(i256Min!() == ${I256.MinValue}i, 0)
         |
         |    let x = 0
         |    let y = 1
         |    assert!(x << 1 == 0, 0)
         |    assert!(x >> 1 == 0, 0)
         |    assert!(y << 1 == 2, 0)
         |    assert!(y >> 1 == 0, 0)
         |    assert!(y << 255 != 0, 0)
         |    assert!(y << 256 == 0, 0)
         |    assert!(x & x == 0, 0)
         |    assert!(x & y == 0, 0)
         |    assert!(y & y == 1, 0)
         |    assert!(x | x == 0, 0)
         |    assert!(x | y == 1, 0)
         |    assert!(y | y == 1, 0)
         |    assert!(x ^ x == 0, 0)
         |    assert!(x ^ y == 1, 0)
         |    assert!(y ^ y == 0, 0)
         |
         |    assert!((x < y) == true, 0)
         |    assert!((x <= y) == true, 0)
         |    assert!((x < x) == false, 0)
         |    assert!((x <= x) == true, 0)
         |    assert!((x > y) == false, 0)
         |    assert!((x >= y) == false, 0)
         |    assert!((x > x) == false, 0)
         |    assert!((x >= x) == true, 0)
         |
         |    assert!((true && true) == true, 0)
         |    assert!((true && false) == false, 0)
         |    assert!((false && false) == false, 0)
         |    assert!((true || true) == true, 0)
         |    assert!((true || false) == true, 0)
         |    assert!((false || false) == false, 0)
         |
         |    assert!(!true == false, 0)
         |    assert!(!false == true, 0)
         |  }
         |}
         |""".stripMargin
    // scalastyle:on no.equal

    testSimpleScript(expect(1))
    failSimpleScript(expect(2), AssertionFailedWithErrorCode(None, 0))
  }
  // scalastyle:on method.length

  // scalastyle:off no.equal
  it should "test ByteVec instructions" in new ContractFixture {
    def encode[T: Serde](t: T): String = Hex.toHexString(serialize(t))

    val i256    = UnsecureRandom.nextI256()
    val u256    = UnsecureRandom.nextU256()
    val address = Address.from(LockupScript.p2c(ContractId.random))
    val bytes0  = Hex.toHexString(Hash.random.bytes)
    val bytes1  = Hex.toHexString(Hash.random.bytes)

    val main: String =
      s"""
         |@using(preapprovedAssets = false)
         |TxScript ByteVecTest {
         |  assert!(toByteVec!(true) == #${encode(true)}, 0)
         |  assert!(toByteVec!(false) == #${encode(false)}, 0)
         |  assert!(toByteVec!(${i256}i) == #${encode(i256)}, 0)
         |  assert!(toByteVec!(${u256}) == #${encode(u256)}, 0)
         |  assert!(toByteVec!(@${address.toBase58}) == #${encode(address.lockupScript)}, 0)
         |  assert!(# ++ #$bytes0 == #$bytes0, 0)
         |  assert!(#$bytes0 ++ # == #$bytes0, 0)
         |  assert!((#${bytes0} ++ #${bytes1}) == #${bytes0 ++ bytes1}, 0)
         |  assert!(size!(toByteVec!(true)) == 1, 0)
         |  assert!(size!(toByteVec!(false)) == 1, 0)
         |  assert!(size!(toByteVec!(@${address.toBase58})) == 33, 0)
         |  assert!(size!(#${bytes0} ++ #${bytes1}) == 64, 0)
         |  assert!(zeros!(2) == #0000, 0)
         |  assert!(nullContractAddress!() == @${Address.contract(ContractId.zero)}, 0)
         |  assert!(nullContractAddress!() == @tgx7VNFoP9DJiFMFgXXtafQZkUvyEdDHT9ryamHJYrjq, 0)
         |  assert!(ALPH == zeros!(32), 0)
         |  assert!(ALPH == #0000000000000000000000000000000000000000000000000000000000000000, 0)
         |}
         |""".stripMargin

    testSimpleScript(main)
  }

  it should "test minimalContractDeposit and mapEntryDeposit" in new ContractFixture {
    val main: String =
      s"""
         |@using(preapprovedAssets = false)
         |TxScript Main {
         |  assert!(minimalContractDeposit!() == 0.1 alph, 0)
         |  assert!(mapEntryDeposit!() == minimalContractDeposit!(), 0)
         |}
         |""".stripMargin

    testSimpleScript(main)
  }

  it should "test conversion functions" in new ContractFixture {
    val main: String =
      s"""
         |@using(preapprovedAssets = false)
         |TxScript ByteVecTest {
         |  assert!(toI256!(1) == 1i, 0)
         |  assert!(toU256!(1i) == 1, 0)
         |  assert!(toByteVec!(true) == #01, 0)
         |  assert!(toByteVec!(false) == #00, 0)
         |}
         |""".stripMargin

    testSimpleScript(main)
  }

  it should "test CopyCreateContractWithToken instruction" in new ContractFixture {
    val fooContract =
      s"""
         |Contract Foo() {
         |  pub fn foo() -> () {
         |  }
         |}
         |""".stripMargin

    val contractId = createContract(fooContract)._1.toHexString

    val encodedState     = Hex.toHexString(serialize[AVector[Val]](AVector.empty))
    val encodedImmFields = encodedState
    val encodedMutFields = encodedState
    val tokenAmount      = ALPH.oneNanoAlph

    {
      info("copy create contract with token")
      val script: String =
        s"""
           |TxScript Main {
           |  copyCreateContractWithToken!{ @$genesisAddress -> ALPH: 1 alph }(#$contractId, #$encodedImmFields, #$encodedMutFields, ${tokenAmount.v})
           |}
           |""".stripMargin

      val block          = callTxScript(script)
      val transaction    = block.nonCoinbase.head
      val contractOutput = transaction.generatedOutputs(0).asInstanceOf[ContractOutput]
      val tokenId        = TokenId.from(contractOutput.lockupScript.contractId)
      contractOutput.tokens is AVector((tokenId, tokenAmount))
    }

    {
      info("copy create contract and transfer token to asset address")
      val script: String =
        s"""
           |TxScript Main {
           |  copyCreateContractWithToken!{ @$genesisAddress -> ALPH: 1 alph }(#$contractId, #$encodedImmFields, #$encodedMutFields, ${tokenAmount.v}, @${genesisAddress.toBase58})
           |}
           |""".stripMargin

      val block          = callTxScript(script)
      val transaction    = block.nonCoinbase.head
      val contractOutput = transaction.generatedOutputs(0).asInstanceOf[ContractOutput]
      val tokenId        = TokenId.unsafe(contractOutput.lockupScript.contractId.value)
      contractOutput.tokens.length is 0
      getTokenBalance(blockFlow, genesisAddress.lockupScript, tokenId) is tokenAmount
    }

    {
      info("copy create contract and transfer token to contract address")
      val contractAddress = Address.contract(ContractId.random)
      val script: String =
        s"""
           |TxScript Main {
           |  copyCreateContractWithToken!{ @$genesisAddress -> ALPH: 1 alph }(#$contractId, #$encodedImmFields, #$encodedMutFields, ${tokenAmount.v}, @${contractAddress.toBase58})
           |}
           |""".stripMargin

      failCallTxScript(script, InvalidAssetAddress(contractAddress))
    }
  }

  // scalastyle:off no.equal
  it should "test contract instructions" in new ContractFixture {
    def createContractExtended(input: String): (String, String, String, String) = {
      val contractId    = createContract(input)._1
      val worldState    = blockFlow.getBestPersistedWorldState(chainIndex.from).rightValue
      val contractState = worldState.getContractState(contractId).rightValue
      val address       = Address.Contract(LockupScript.p2c(contractId)).toBase58
      (
        contractId.toHexString,
        address,
        contractState.initialStateHash.toHexString,
        contractState.codeHash.toHexString
      )
    }

    val foo =
      s"""
         |Contract Foo() {
         |  pub fn foo(fooId: ByteVec, fooHash: ByteVec, fooCodeHash: ByteVec, barId: ByteVec, barHash: ByteVec, barCodeHash: ByteVec, barAddress: Address) -> () {
         |    assert!(selfContractId!() == fooId, 0)
         |    assert!(contractInitialStateHash!(fooId) == fooHash, 0)
         |    assert!(contractInitialStateHash!(barId) == barHash, 0)
         |    assert!(contractCodeHash!(fooId) == fooCodeHash, 0)
         |    assert!(contractCodeHash!(barId) == barCodeHash, 0)
         |    assert!(callerContractId!() == barId, 0)
         |    assert!(callerAddress!() == barAddress, 0)
         |    assert!(callerInitialStateHash!() == barHash, 0)
         |    assert!(callerCodeHash!() == barCodeHash, 0)
         |    assert!(isCalledFromTxScript!() == false, 0)
         |    assert!(isAssetAddress!(barAddress) == false, 0)
         |    assert!(isContractAddress!(barAddress) == true, 0)
         |  }
         |}
         |""".stripMargin
    val (fooId, _, fooHash, fooCodeHash) = createContractExtended(foo)

    val bar =
      s"""
         |Contract Bar() {
         |  @using(preapprovedAssets = true)
         |  pub fn bar(fooId: ByteVec, fooHash: ByteVec, fooCodeHash: ByteVec, barId: ByteVec, barHash: ByteVec, barCodeHash: ByteVec, barAddress: Address) -> () {
         |    assert!(selfContractId!() == barId, 0)
         |    assert!(selfAddress!() == barAddress, 0)
         |    assert!(contractInitialStateHash!(fooId) == fooHash, 0)
         |    assert!(contractInitialStateHash!(barId) == barHash, 0)
         |    Foo(#$fooId).foo(fooId, fooHash, fooCodeHash, barId, barHash, barCodeHash, barAddress)
         |    assert!(isCalledFromTxScript!() == true, 0)
         |    assert!(isAssetAddress!(@$genesisAddress) == true, 0)
         |    assert!(isContractAddress!(@$genesisAddress) == false, 0)
         |  }
         |}
         |
         |$foo
         |""".stripMargin
    val (barId, barAddress, barHash, barCodeHash) = createContractExtended(bar)

    def main(state: String) =
      s"""
         |TxScript Main {
         |  Bar(#$barId).bar{ @$genesisAddress -> ALPH: 1 alph }(#$fooId, #$fooHash, #$fooCodeHash, #$barId, #$barHash, #$barCodeHash, @$barAddress)
         |  copyCreateContract!{ @$genesisAddress -> ALPH: 1 alph }(#$fooId, #00, #$state)
         |}
         |$bar
         |""".stripMargin

    {
      val script = Compiler.compileTxScript(main("00")).rightValue
      val block  = payableCall(blockFlow, chainIndex, script)
      addAndCheck(blockFlow, block)
    }

    {
      info("Try to create a new contract with invalid number of fields")
      val script = Compiler.compileTxScript(main("010001")).rightValue
      fail(blockFlow, chainIndex, script, InvalidFieldLength)
    }
  }

  it should "test contractIdToAddress instruction" in new ContractFixture {
    def success(): String = {
      val contractId       = ContractId.generate
      val address: Address = Address.contract(contractId)
      val addressHex       = Hex.toHexString(serialize(address.lockupScript))
      s"""
         |@using(preapprovedAssets = false)
         |TxScript Main {
         |  let address = contractIdToAddress!(#${contractId.toHexString})
         |  assert!(byteVecToAddress!(#$addressHex) == address, 0)
         |}
         |""".stripMargin
    }

    testSimpleScript(success())

    def failure(length: Int): String = {
      val bs         = ByteString(Gen.listOfN(length, arbitrary[Byte]).sample.get)
      val contractId = new Blake2b(bs)
      s"""
         |@using(preapprovedAssets = false)
         |TxScript Main {
         |  contractIdToAddress!(#${contractId.toHexString})
         |}
         |""".stripMargin
    }

    failSimpleScript(failure(31), InvalidContractId)
    failSimpleScript(failure(33), InvalidContractId)
  }

  it should "test addressToContractId builtin" in new ContractFixture with LockupScriptGenerators {
    def success(lockupScript: LockupScript.P2C) =
      s"""
         |@using(preapprovedAssets = false)
         |TxScript Main {
         |  let address = @${Address.from(lockupScript).toBase58}
         |  assert!(addressToContractId!(address) == #${lockupScript.contractId.toHexString}, 0)
         |}
         |""".stripMargin

    forAll(p2cLockupGen(GroupIndex.unsafe(0))) { lockupScript =>
      testSimpleScript(success(lockupScript))
    }

    def failure(lockupScript: LockupScript.Asset) =
      s"""
         |@using(preapprovedAssets = false)
         |TxScript Main {
         |  addressToContractId!(@${Address.from(lockupScript).toBase58})
         |}
         |""".stripMargin

    forAll(assetLockupGen(GroupIndex.unsafe(0))) { lockupScript =>
      failSimpleScript(failure(lockupScript), AssertionFailed)
    }
  }

  it should "test groupOfAddress builtin" in new ContractFixture {
    override val configValues =
      Map(("alephium.broker.groups", 4), ("alephium.broker.broker-num", 1))

    val script =
      s"""
         |@using(preapprovedAssets = false)
         |TxScript Main {
         |  assert!(groupOfAddress!(@226T1XspViny5o6Ce1jQR6UCGrDXuq5NBVoCFNufMEWBZ) == 0, 0)
         |  assert!(groupOfAddress!(@14UAjZ3qcmEVKdTo84Kwf4RprTQi86w2TefnnGFjov9xF) == 1, 0)
         |  assert!(groupOfAddress!(@qeKk7r92Vn2Xjn4GcMEcJ2EwVfVs27kWUpptrWcWsUWC) == 2, 0)
         |  assert!(groupOfAddress!(@Wz8UJ2YZqQxBN2Af9fvTpDQR3daZUC3hpPrc6omCP2U3iYqAxCVPCdPtgocRTsZfYrgvswf63DUyLda4QKhmGtzkpwcutG2SwReiv6p7SQhkxYfQT3S2cFGGyqkbAvoamqwcJD) == 3, 0)
         |}
         |""".stripMargin

    testSimpleScript(script)
  }

  it should "test contract exists" in new ContractFixture {
    val foo =
      s"""
         |Contract Foo() {
         |  pub fn foo() -> () {
         |    assert!(contractExists!(selfContractId!()), 0)
         |    assert!(!contractExists!(#${Hash.generate.toHexString}), 0)
         |  }
         |}
         |""".stripMargin
    val contractId = createContract(foo)._1.toHexString

    val script =
      s"""
         |@using(preapprovedAssets = false)
         |TxScript Main {
         |  Foo(#$contractId).foo()
         |}
         |$foo
         |""".stripMargin
    callTxScript(script)
  }

  trait DestroyFixture extends ContractFixture {
    def prepareContract(
        contract: String,
        initialMutState: AVector[Val] = AVector.empty,
        initialAttoAlphAmount: U256 = minimalAlphInContract
    ): (String, ContractOutputRef) = {
      val contractId =
        createContract(
          contract,
          AVector.empty,
          initialMutState,
          initialAttoAlphAmount = initialAttoAlphAmount
        )._1
      val worldState       = blockFlow.getBestCachedWorldState(chainIndex.from).rightValue
      val contractAssetRef = worldState.getContractState(contractId).rightValue.contractOutputRef
      contractId.toHexString -> contractAssetRef
    }
  }

  trait VerifyRecipientAddress { _: DestroyFixture =>
    val foo =
      s"""
         |Contract Foo(mut x: U256) {
         |  @using(assetsInContract = true, updateFields = true)
         |  pub fn destroy(targetAddress: Address) -> () {
         |    x = x + 1
         |    destroySelf!(targetAddress) // in practice, the contract should check the caller before destruction
         |  }
         |}
         |""".stripMargin
    val (fooId, fooAssetRef) = prepareContract(foo, AVector(Val.U256(0)))
    checkContractState(fooId, foo, fooAssetRef, true)
    val fooAddress = Address.contract(ContractId.unsafe(Hash.unsafe(Hex.unsafe(fooId))))

    lazy val fooCaller =
      s"""
         |Contract FooCaller() {
         |  pub fn destroyFooWithAddress(targetAddress: Address) -> () {
         |    Foo(#$fooId).destroy(targetAddress)
         |  }
         |
         |  @using(assetsInContract = true)
         |  pub fn destroyFoo() -> () {
         |    Foo(#$fooId).destroy(selfAddress!())
         |  }
         |}
         |
         |$foo
         |""".stripMargin
    lazy val (fooCallerId, fooCallerAssetRef) = prepareContract(fooCaller, AVector.empty)

    lazy val callerOfFooCaller =
      s"""
         |Contract CallerOfFooCaller() {
         |  @using(assetsInContract = true)
         |  pub fn destroyFoo() -> () {
         |    FooCaller(#$fooCallerId).destroyFooWithAddress(selfAddress!())
         |  }
         |}
         |
         |$fooCaller
         |""".stripMargin
    lazy val (callerOfFooCallerId, callerOfFooCallerAssetRef) =
      prepareContract(callerOfFooCaller, AVector.empty)
  }

  it should "destroy contract directly" in new DestroyFixture with VerifyRecipientAddress {
    def destroy(targetAddress: String) =
      s"""
         |TxScript Main {
         |  Foo(#$fooId).destroy(@$targetAddress)
         |}
         |
         |$foo
         |""".stripMargin

    {
      info("Destroy a contract and transfer value to non-calling contract address")
      val address = Address.Contract(LockupScript.P2C(ContractId.generate))
      val script  = Compiler.compileTxScript(destroy(address.toBase58)).rightValue
      fail(blockFlow, chainIndex, script, PayToContractAddressNotInCallerTrace(address))
      checkContractState(fooId, foo, fooAssetRef, true)
    }

    {
      info("Destroy a contract and and transfer value to itself")
      val script = Compiler.compileTxScript(destroy(fooAddress.toBase58)).rightValue
      fail(blockFlow, chainIndex, script, ContractAssetAlreadyFlushed)
      checkContractState(fooId, foo, fooAssetRef, true)
    }

    {
      info("Destroy a contract twice, this should fail")
      val main =
        s"""
           |TxScript Main {
           |  Foo(#$fooId).destroy(@${genesisAddress.toBase58})
           |  Foo(#$fooId).destroy(@${genesisAddress.toBase58})
           |}
           |
           |$foo
           |""".stripMargin
      val script = Compiler.compileTxScript(main).rightValue
      intercept[AssertionError](payableCall(blockFlow, chainIndex, script)).getMessage
        .startsWith(
          s"Right(TxScriptExeFailed(Contract ${fooAddress.toBase58} does not exist"
        ) is true
      checkContractState(
        fooId,
        foo,
        fooAssetRef,
        true
      ) // None of the two destruction will take place
    }

    {
      info("Destroy a contract properly")
      callTxScript(destroy(genesisAddress.toBase58))
      checkContractState(fooId, foo, fooAssetRef, false)
    }
  }

  it should "destroy contract and transfer fund to caller" in new DestroyFixture
    with VerifyRecipientAddress {
    def destroy() =
      s"""
         |TxScript Main {
         |  FooCaller(#$fooCallerId).destroyFoo()
         |}
         |
         |$fooCaller
         |""".stripMargin

    val fooCallerContractId  = ContractId.unsafe(Hash.unsafe(Hex.unsafe(fooCallerId)))
    val fooCallerAssetBefore = getContractAsset(fooCallerContractId, chainIndex)
    fooCallerAssetBefore.amount is minimalAlphInContract

    callTxScript(destroy())
    checkContractState(fooId, foo, fooAssetRef, false)

    val fooCallerAssetAfter = getContractAsset(fooCallerContractId, chainIndex)
    fooCallerAssetAfter.amount is minimalAlphInContract.mulUnsafe(2)
  }

  it should "destroy contract and transfer fund to caller's caller" in new DestroyFixture
    with VerifyRecipientAddress {
    def destroy() =
      s"""
         |TxScript Main {
         |  CallerOfFooCaller(#$callerOfFooCallerId).destroyFoo()
         |}
         |
         |$callerOfFooCaller
         |""".stripMargin

    callTxScript(destroy())
    checkContractState(fooId, foo, fooAssetRef, false)
  }

  it should "not destroy a contract after approving assets" in new DestroyFixture {
    val foo =
      s"""
         |Contract Foo() {
         |  @using(assetsInContract = true)
         |  pub fn destroy(targetAddress: Address) -> () {
         |    approveToken!(selfAddress!(), ALPH, 2 alph)
         |    destroySelf!(targetAddress)
         |  }
         |}
         |""".stripMargin

    def main(fooId: ContractId) =
      s"""
         |TxScript Main {
         |  Foo(#${fooId.toHexString}).destroy(@$genesisAddress)
         |}
         |$foo
         |""".stripMargin

    def test(useAssetsInContract: Boolean, error: ExeFailure) = {
      val contract = Compiler.compileContract(foo).rightValue
      val newContract = contract.copy(methods =
        contract.methods
          .replace(0, contract.methods.head.copy(useContractAssets = useAssetsInContract))
      )
      val fooId = createCompiledContract(newContract, initialAttoAlphAmount = ALPH.alph(10))._1
      failCallTxScript(main(fooId), error)
    }

    test(useAssetsInContract = true, ContractAssetAlreadyFlushed)
    test(useAssetsInContract = false, NoBalanceAvailable)
  }

  it should "migrate contract" in new DestroyFixture {
    val fooV1 =
      s"""
         |Contract Foo(mut x: Bool) {
         |  @using(updateFields = true)
         |  pub fn foo(code: ByteVec, changeState: Bool) -> () {
         |    // in practice, we should check the permission for migration
         |    if (!changeState) {
         |      migrate!(code)
         |    } else {
         |      migrateWithFields!(code, #00, #010000)
         |    }
         |  }
         |
         |  pub fn checkX(expected: Bool) -> () {
         |    assert!(x == expected, 0)
         |  }
         |
         |  pub fn updateState() -> () {
         |    x = false
         |  }
         |}
         |""".stripMargin
    val (fooId, _) = prepareContract(fooV1, AVector[Val](Val.True))
    val fooV2 =
      s"""
         |Contract Foo(mut x: Bool) {
         |  @using(updateFields = true)
         |  pub fn foo(code: ByteVec, changeState: Bool) -> () {
         |    if (changeState) {
         |      migrateWithFields!(code, #00, #010000)
         |    } else {
         |      migrate!(code)
         |    }
         |  }
         |
         |  pub fn checkX(expected: Bool) -> () {
         |    assert!(x == expected, 0)
         |  }
         |
         |  pub fn updateState() -> () {
         |    x = false
         |  }
         |}
         |""".stripMargin
    val fooV2Code = Compiler.compileContract(fooV2).rightValue

    def upgrade(changeState: String): String =
      s"""
         |TxScript Main {
         |  let foo = Foo(#$fooId)
         |  foo.foo(#${Hex.toHexString(serialize(fooV2Code))}, ${changeState})
         |}
         |
         |$fooV1
         |""".stripMargin

    def checkState(expected: String): String =
      s"""
         |TxScript Main {
         |  let foo = Foo(#$fooId)
         |  foo.checkX($expected)
         |}
         |
         |$fooV1
         |""".stripMargin

    {
      info("migrate without state change")
      callTxScript(upgrade("false"))
      callTxScript(checkState("true"))
      val worldState  = blockFlow.getBestCachedWorldState(chainIndex.from).rightValue
      val contractKey = ContractId.from(Hex.from(fooId).get).get
      val obj         = worldState.getContractObj(contractKey).rightValue
      obj.contractId is contractKey
      obj.code is fooV2Code.toHalfDecoded()
      obj.initialMutFields is AVector[Val](Val.True)
    }

    {
      info("migrate with state change")
      callTxScript(upgrade("true"))
      callTxScript(checkState("false"))
      val worldState  = blockFlow.getBestCachedWorldState(chainIndex.from).rightValue
      val contractKey = ContractId.from(Hex.from(fooId).get).get
      val obj         = worldState.getContractObj(contractKey).rightValue
      obj.contractId is contractKey
      obj.code is fooV2Code.toHalfDecoded()
      obj.initialMutFields is AVector[Val](Val.False)
    }
  }

  it should "call contract destroy function from another contract" in new DestroyFixture {
    val foo =
      s"""
         |Contract Foo() {
         |  @using(assetsInContract = true)
         |  pub fn destroy(targetAddress: Address) -> () {
         |    destroySelf!(targetAddress) // in practice, the contract should check the caller before destruction
         |  }
         |}
         |""".stripMargin
    val (fooId, fooAssetRef) = prepareContract(foo)
    checkContractState(fooId, foo, fooAssetRef, true)

    val bar =
      s"""
         |Contract Bar() {
         |  pub fn bar(targetAddress: Address) -> () {
         |    Foo(#$fooId).destroy(targetAddress) // in practice, the contract should check the caller before destruction
         |  }
         |}
         |
         |$foo
         |""".stripMargin
    val barId = createContract(bar)._1.toHexString

    val main =
      s"""
         |TxScript Main {
         |  Bar(#$barId).bar(@${genesisAddress.toBase58})
         |}
         |
         |$bar
         |""".stripMargin

    callTxScript(main)
    checkContractState(fooId, foo, fooAssetRef, false)
  }

  it should "not call contract destroy function from the same contract" in new DestroyFixture {
    val foo =
      s"""
         |Contract Foo() {
         |  @using(assetsInContract = true)
         |  pub fn foo(targetAddress: Address) -> () {
         |    approveToken!(selfAddress!(), ALPH, tokenRemaining!(selfAddress!(), ALPH))
         |    destroy(targetAddress)
         |  }
         |
         |  @using(assetsInContract = true)
         |  pub fn destroy(targetAddress: Address) -> () {
         |    destroySelf!(targetAddress) // in practice, the contract should check the caller before destruction
         |  }
         |}
         |""".stripMargin
    val (fooId, fooAssetRef) = prepareContract(foo)
    checkContractState(fooId, foo, fooAssetRef, true)

    val main =
      s"""
         |TxScript Main {
         |  Foo(#$fooId).foo(@${genesisAddress.toBase58})
         |}
         |
         |$foo
         |""".stripMargin
    failCallTxScript(main, ContractDestructionShouldNotBeCalledFromSelf)
  }

  it should "approve and transfer zero coins" in new ContractFixture {
    val randomTokenId         = TokenId.generate.toHexString
    val randomContractAddress = Address.from(LockupScript.p2c(ContractId.generate))
    val code =
      s"""
         |Contract Foo() {
         |  @using(preapprovedAssets = true)
         |  pub fn func0(tokenId: ByteVec, amount: U256) -> () {
         |    transferToken!(callerAddress!(), @$genesisAddress, tokenId, amount)
         |  }
         |
         |  @using(assetsInContract = true)
         |  pub fn func1(tokenId: ByteVec, amount: U256) -> () {
         |    transferTokenFromSelf!(@$genesisAddress, tokenId, amount)
         |  }
         |
         |  @using(assetsInContract = true)
         |  pub fn func2(tokenId: ByteVec, amount: U256) -> () {
         |    transferTokenToSelf!(@$genesisAddress, tokenId, amount)
         |  }
         |
         |  @using(assetsInContract = true)
         |  pub fn func3(from: Address, amount: U256) -> () {
         |    transferTokenToSelf!(from, ALPH, amount)
         |  }
         |
         |  @using(assetsInContract = true)
         |  pub fn func4() -> () {
         |    transferTokenFromSelf!(@$randomContractAddress, ALPH, 0)
         |  }
         |}
         |""".stripMargin

    val contractId = createContract(code)._1.toHexString

    def script(stmt: String) =
      s"""
         |TxScript Main {
         |  let foo = Foo(#$contractId)
         |  $stmt
         |}
         |$code
         |""".stripMargin

    def fail(code: String) = {
      intercept[AssertionError](callTxScript(code)).getMessage.startsWith(
        "Right(TxScriptExeFailed(Not enough approved balance"
      ) is true
    }

    callTxScript(script(s"foo.func0{@$genesisAddress -> ALPH: 0}(ALPH, 0)"))
    fail(script(s"foo.func0{@$genesisAddress -> ALPH: 0}(ALPH, 1)"))
    callTxScript(script(s"foo.func0{@$genesisAddress -> #$randomTokenId: 0}(#$randomTokenId, 0)"))
    fail(script(s"foo.func0{@$genesisAddress -> #$randomTokenId: 1}(#$randomTokenId, 1)"))
    fail(script(s"foo.func0{@$genesisAddress -> #$randomTokenId: 0}(#$randomTokenId, 1)"))
    callTxScript(script(s"foo.func1(ALPH, 0)"))
    callTxScript(script(s"foo.func1(#$randomTokenId, 0)"))
    fail(script(s"foo.func1(#$randomTokenId, 1)"))
    callTxScript(script(s"foo.func2(ALPH, 0)"))
    callTxScript(script(s"foo.func2(#$randomTokenId, 0)"))
    fail(script(s"foo.func2(#$randomTokenId, 1)"))
    callTxScript(script(s"foo.func3(@$randomContractAddress, 0)"))
    fail(script(s"foo.func3(@$randomContractAddress, 1)"))

    intercept[AssertionError](callTxScript(script("foo.func4()"))).getMessage is
      s"Right(TxScriptExeFailed(Pay to contract address $randomContractAddress is not allowed when this contract address is not in the call stack))"
  }

  it should "fetch block env" in new ContractFixture {
    def main(latestHeader: BlockHeader) =
      s"""
         |@using(preapprovedAssets = false)
         |TxScript Main {
         |  assert!(networkId!() == #02, 0)
         |  assert!(blockTimeStamp!() >= ${latestHeader.timestamp.millis}, 0)
         |  assert!(blockTarget!() == ${latestHeader.target.value}, 0)
         |}
         |""".stripMargin

    def test() = {
      val latestTip    = blockFlow.getHeaderChain(chainIndex).getBestTipUnsafe()
      val latestHeader = blockFlow.getBlockHeaderUnsafe(latestTip)
      testSimpleScript(main(latestHeader))
    }

    // we test with three new blocks
    test()
    test()
    test()
  }

  it should "fetch tx env" in new ContractFixture {
    val zeroId    = Hash.zero
    val gasAmount = GasBox.unsafe(150000)
    def main(index: Int) =
      s"""
         |@using(preapprovedAssets = false)
         |TxScript TxEnv {
         |  assert!(txId!() != #${zeroId.toHexString}, 0)
         |  assert!(txInputAddress!($index) == @${genesisAddress.toBase58}, 0)
         |  assert!(txInputsSize!() == 1, 0)
         |  assert!(txGasPrice!() == ${nonCoinbaseMinGasPrice.value}, 0)
         |  assert!(txGasAmount!() == ${gasAmount.value}, 0)
         |  assert!(txGasFee!() == ${nonCoinbaseMinGasPrice * gasAmount}, 0)
         |}
         |""".stripMargin
    testSimpleScript(main(0), gasAmount.value)
    failSimpleScript(main(1), InvalidTxInputIndex(1))
  }

  it should "test dust amount" in new ContractFixture {
    val main =
      s"""
         |@using(preapprovedAssets = false)
         |TxScript Main {
         |  assert!(dustAmount!() == 0.001 alph, 0)
         |  assert!(dustAmount!() == $dustUtxoAmount, 0)
         |}
         |""".stripMargin
    testSimpleScript(main)
  }

  // scalastyle:off regex
  it should "test hash built-ins" in new ContractFixture {
    val input = Hex.toHexString(ByteString.fromString("Hello World1"))
    val main =
      s"""
         |@using(preapprovedAssets = false)
         |TxScript Main {
         |  assert!(blake2b!(#$input) == #8947bee8a082f643a8ceab187d866e8ec0be8c2d7d84ffa8922a6db77644b37a, 0)
         |  assert!(blake2b!(#$input) != #8947bee8a082f643a8ceab187d866e8ec0be8c2d7d84ffa8922a6db77644b370, 0)
         |  assert!(keccak256!(#$input) == #2744686CE50A2A5AE2A94D18A3A51149E2F21F7EEB4178DE954A2DFCADC21E3C, 0)
         |  assert!(keccak256!(#$input) != #2744686CE50A2A5AE2A94D18A3A51149E2F21F7EEB4178DE954A2DFCADC21E30, 0)
         |  assert!(sha256!(#$input) == #6D1103674F29502C873DE14E48E9E432EC6CF6DB76272C7B0DAD186BB92C9A9A, 0)
         |  assert!(sha256!(#$input) != #6D1103674F29502C873DE14E48E9E432EC6CF6DB76272C7B0DAD186BB92C9A90, 0)
         |  assert!(sha3!(#$input) == #f5ad69e6b85ae4a51264df200c2bd19fbc337e4160c77dfaa1ea98cbae8ed743, 0)
         |  assert!(sha3!(#$input) != #f5ad69e6b85ae4a51264df200c2bd19fbc337e4160c77dfaa1ea98cbae8ed740, 0)
         |}
         |""".stripMargin
    testSimpleScript(main)
  }

  // scalastyle:off no.equal
  it should "test signature built-ins" in new ContractFixture {
    val zero                     = Hash.zero.toHexString
    val (p256Pri, p256Pub)       = SecP256K1.generatePriPub()
    val p256Sig                  = SecP256K1.sign(Hash.zero.bytes, p256Pri).toHexString
    val (ed25519Pri, ed25519Pub) = ED25519.generatePriPub()
    val ed25519Sig               = ED25519.sign(Hash.zero.bytes, ed25519Pri).toHexString
    val (bip340Pri, bip340Pub)   = BIP340Schnorr.generatePriPub()
    val bip340Sig                = BIP340Schnorr.sign(Hash.zero.bytes, bip340Pri).toHexString
    def main(p256Sig: String, ed25519Sig: String, bip340Sig: String) =
      s"""
         |@using(preapprovedAssets = false)
         |TxScript Main {
         |  verifySecP256K1!(#$zero, #${p256Pub.toHexString}, #$p256Sig)
         |  verifyED25519!(#$zero, #${ed25519Pub.toHexString}, #$ed25519Sig)
         |  verifyBIP340Schnorr!(#$zero, #${bip340Pub.toHexString}, #$bip340Sig)
         |}
         |""".stripMargin
    testSimpleScript(main(p256Sig, ed25519Sig, bip340Sig))
    val randomSecP256K1Signature = SecP256K1Signature.generate
    failSimpleScript(
      main(randomSecP256K1Signature.toHexString, ed25519Sig, bip340Sig),
      InvalidSignature(
        p256Pub.bytes,
        Hash.zero.bytes,
        randomSecP256K1Signature.bytes
      )
    )
    val randomEd25519Signature = ED25519Signature.generate
    failSimpleScript(
      main(p256Sig, randomEd25519Signature.toHexString, bip340Sig),
      InvalidSignature(
        ed25519Pub.bytes,
        Hash.zero.bytes,
        randomEd25519Signature.bytes
      )
    )
    val randomBIP340SchnorrSignature = BIP340SchnorrSignature.generate
    failSimpleScript(
      main(p256Sig, ed25519Sig, randomBIP340SchnorrSignature.toHexString),
      InvalidSignature(
        bip340Pub.bytes,
        Hash.zero.bytes,
        randomBIP340SchnorrSignature.bytes
      )
    )
  }

  it should "test convert pubkey to address" in new ContractFixture {
    val (_, publicKey, _) = genesisKeys(chainIndex.from.value)
    def main() =
      s"""
         |@using(preapprovedAssets = false)
         |TxScript Main {
         |  let caller = callerAddress!()
         |  let address = byteVecToAddress!(#00 ++ blake2b!(#${publicKey.toHexString}))
         |  assert!(address == caller, 0)
         |}
         |""".stripMargin
    testSimpleScript(main())
  }

  it should "test eth ecrecover" in new ContractFixture with EthEcRecoverFixture {
    def main(messageHash: ByteString, signature: ByteString, address: ByteString) =
      s"""
         |@using(preapprovedAssets = false)
         |TxScript Main {
         |  let address = ethEcRecover!(#${Hex.toHexString(messageHash)},
         |    #${Hex.toHexString(signature)})
         |  assert!(address == #${Hex.toHexString(address)}, 0)
         |}
         |""".stripMargin
    testSimpleScript(main(messageHash.bytes, signature, address))
    failSimpleScript(main(signature, messageHash.bytes, address), FailedInRecoverEthAddress)
    failSimpleScript(
      main(messageHash.bytes, signature, Hash.random.bytes.take(20)),
      AssertionFailedWithErrorCode(None, 0)
    )
  }

  it should "test locktime built-ins" in new ContractFixture {
    // avoid genesis blocks due to genesis timestamp
    val block = transfer(blockFlow, chainIndex)
    addAndCheck(blockFlow, block)

    def main(absoluteTimeLock: TimeStamp, relativeTimeLock: Duration, txIndex: Int) =
      s"""
         |@using(preapprovedAssets = false)
         |TxScript Main {
         |  verifyAbsoluteLocktime!(${absoluteTimeLock.millis})
         |  verifyRelativeLocktime!(${txIndex}, ${relativeTimeLock.millis})
         |}
         |""".stripMargin
    testSimpleScript(main(block.timestamp, Duration.unsafe(1), 0))
    failSimpleScript(main(block.timestamp, Duration.unsafe(1), 1), InvalidTxInputIndex(1))

    val absoluteLockTimeScript = Compiler
      .compileTxScript(main(TimeStamp.now() + Duration.ofMinutesUnsafe(1), Duration.unsafe(1), 0))
      .rightValue
    intercept[AssertionError](
      simpleScript(blockFlow, chainIndex, absoluteLockTimeScript)
    ).getMessage.startsWith(
      s"Right(TxScriptExeFailed(Absolute lock time verification failed"
    )

    val relativeLockTimeScript = Compiler
      .compileTxScript(main(block.timestamp, Duration.ofMinutesUnsafe(1), 0))
      .rightValue
    intercept[AssertionError](
      simpleScript(blockFlow, chainIndex, relativeLockTimeScript)
    ).getMessage.startsWith(
      s"Right(TxScriptExeFailed(Relative lock time verification failed"
    )
  }

  it should "test u256 to bytes" in new ContractFixture {
    def genNumber(size: Int): BigInteger =
      BigInteger.ONE.shiftLeft(size * 8).subtract(BigInteger.ONE)
    def main(func: String, size: Int): String = {
      val number = U256.from(genNumber(size)).getOrElse(U256.MaxValue)
      val hex    = Hex.toHexString(IndexedSeq.fill(size)(0xff.toByte))
      s"""
         |@using(preapprovedAssets = false)
         |TxScript Main {
         |  assert!($func($number) == #$hex, 0)
         |}
         |""".stripMargin
    }

    Array(1, 2, 4, 8, 16).foreach { size =>
      val name = s"u256To${size}Byte!"
      testSimpleScript(main(name, size))
      val number = Val.U256(U256.unsafe(genNumber(size + 1)))
      failSimpleScript(main(name, size + 1), InvalidConversion(number, Val.ByteVec))
    }
    testSimpleScript(main("u256To32Byte!", 32))
    failSimpleScript(main("u256To32Byte!", 33), AssertionFailedWithErrorCode(None, 0))
  }

  trait VerifyToStringFixture extends ContractFixture {
    def toHex(string: String) = {
      Hex.toHexString(ByteString(string.getBytes(StandardCharsets.US_ASCII)))
    }

    def test(statements: Seq[String]) = {
      testSimpleScript(
        s"""
           |@using(preapprovedAssets = false)
           |TxScript Main {
           |  ${statements.mkString("\n")}
           |}
           |""".stripMargin
      )
    }
  }

  it should "test u256 to string" in new VerifyToStringFixture {
    def check(input: U256, expected: String): String = {
      s"assert!(u256ToString!($input) == #$expected, 0)"
    }
    val statements =
      Gen.listOfN(10, u256Gen).sample.get.map(number => check(number, toHex(number.toString()))) ++
        Seq(check(0, "30"), check(1, "31"))
    test(statements)
  }

  it should "test i256 to string" in new VerifyToStringFixture {
    def check(input: I256, expected: String): String = {
      s"assert!(i256ToString!(${input}i) == #$expected, 0)"
    }
    val statements =
      Gen.listOfN(10, i256Gen).sample.get.map(number => check(number, toHex(number.toString()))) ++
        Seq(
          check(I256.unsafe(0), "30"),
          check(I256.unsafe(1), "31"),
          check(I256.unsafe(-1), "2d31")
        )
    test(statements)
  }

  it should "test bool to string" in new VerifyToStringFixture {
    val statements = Seq(
      s"assert!(boolToString!(true) == #${toHex("true")}, 0)",
      s"assert!(boolToString!(false) == #${toHex("false")}, 0)"
    )
    test(statements)
  }

  it should "test u256 from bytes" in new ContractFixture {
    def main(func: String, size: Int): String = {
      val number = BigInteger.ONE.shiftLeft(size * 8).subtract(BigInteger.ONE)
      val u256   = U256.from(number).getOrElse(U256.MaxValue)
      val hex    = Hex.toHexString(IndexedSeq.fill(size)(0xff.toByte))
      s"""
         |@using(preapprovedAssets = false)
         |TxScript Main {
         |  assert!($func(#$hex) == $u256, 0)
         |}
         |""".stripMargin
    }

    Array(2, 4, 8, 16, 32).foreach { size =>
      val name = s"u256From${size}Byte!"
      testSimpleScript(main(name, size))
      failSimpleScript(main(name, size + 1), InvalidBytesSize)
      failSimpleScript(main(name, size - 1), InvalidBytesSize)
    }
    testSimpleScript(main("u256From1Byte!", 1))
    failSimpleScript(main("u256From1Byte!", 2), InvalidBytesSize)
  }

  it should "test bytevec slice" in new ContractFixture {
    val hex = "1b6dffea4ac54dbc4bbc65169dd054de826add0c62a85789662d477116304488"
    def main(start: Int, end: Int, slice: String): String = {
      s"""
         |@using(preapprovedAssets = false)
         |TxScript Main {
         |  assert!(byteVecSlice!(#$hex, $start, $end) == #$slice, 0)
         |}
         |""".stripMargin
    }

    testSimpleScript(main(4, 13, hex.slice(4 * 2, 13 * 2)))
    testSimpleScript(main(4, 4, ""))
    failSimpleScript(main(13, 4, "00"), InvalidBytesSliceArg)
    failSimpleScript(main(4, 33, "00"), InvalidBytesSliceArg)
  }

  it should "test bytevec to address" in new ContractFixture {
    val p2pkhAddress = Address.p2pkh(PublicKey.generate)
    val p2shAddress  = Address.Asset(LockupScript.p2sh(Hash.generate))
    val p2mpkhAddress = Address.Asset(
      LockupScript.p2mpkhUnsafe(
        AVector.fill(3)(PublicKey.generate),
        2
      )
    )
    val p2cAddress = Address.contract(ContractId.generate)
    def main(address: Address): String = {
      val hex = Hex.toHexString(serialize(address.lockupScript))
      s"""
         |@using(preapprovedAssets = false)
         |TxScript Main {
         |  assert!(byteVecToAddress!(#$hex) == @${address.toBase58}, 0)
         |}
         |""".stripMargin
    }

    testSimpleScript(main(p2pkhAddress))
    testSimpleScript(main(p2shAddress))
    testSimpleScript(main(p2mpkhAddress))
    testSimpleScript(main(p2cAddress))
  }

  it should "create and use NFT contract" in new ContractFixture {
    val nftContract =
      s"""
         |// credits to @chloekek
         |Contract Nft(author: Address, price: U256)
         |{
         |    @using(preapprovedAssets = true, assetsInContract = true)
         |    pub fn buy(buyer: Address) -> ()
         |    {
         |        transferToken!(buyer, author, ALPH, price)
         |        transferTokenFromSelf!(buyer, selfTokenId!(), 1)
         |        destroySelf!(author)
         |    }
         |}
         |""".stripMargin
    val tokenId =
      createContractAndCheckState(
        nftContract,
        2,
        2,
        initialImmState =
          AVector[Val](Val.Address(genesisAddress.lockupScript), Val.U256(U256.unsafe(1000000))),
        initialMutState = AVector.empty,
        tokenIssuanceInfo = Some(TokenIssuance.Info(1024))
      )._1

    callTxScript(
      s"""
         |TxScript Main
         |{
         |  Nft(#${tokenId.toHexString}).buy{@$genesisAddress -> ALPH: 1000000}(@${genesisAddress.toBase58})
         |}
         |
         |$nftContract
         |""".stripMargin
    )
  }

  it should "create and use Uniswap-like contract" in new ContractFixture {
    val tokenContract =
      s"""
         |Contract Token() {
         |  @using(assetsInContract = true)
         |  pub fn withdraw(address: Address, amount: U256) -> () {
         |    transferTokenFromSelf!(address, selfTokenId!(), amount)
         |  }
         |}
         |""".stripMargin
    val contractId =
      createContractAndCheckState(
        tokenContract,
        2,
        2,
        tokenIssuanceInfo = Some(TokenIssuance.Info(1024)),
        initialMutState = AVector.empty
      )._1
    val tokenId = TokenId.from(contractId)

    callTxScript(s"""
                    |TxScript Main {
                    |  let token = Token(#${tokenId.toHexString})
                    |  token.withdraw(@${genesisAddress.toBase58}, 1024)
                    |}
                    |
                    |$tokenContract
                    |""".stripMargin)
    val swapContractId = createContract(
      AMMContract.swapContract,
      AVector[Val](Val.ByteVec.from(tokenId.value)),
      AVector[Val](Val.U256(U256.Zero), Val.U256(U256.Zero)),
      tokenIssuanceInfo = Some(TokenIssuance.Info(1024))
    )._1

    def checkSwapBalance(
        alphReserve: U256,
        tokenReserve: U256,
        numAssetOutput: Int,
        numContractOutput: Int
    ) = {
      val worldState = blockFlow.getBestPersistedWorldState(chainIndex.from).fold(throw _, identity)
      val output     = worldState.getContractAsset(swapContractId).rightValue
      output.amount is alphReserve
      output.tokens.toSeq.toMap.getOrElse(tokenId, U256.Zero) is tokenReserve

      worldState
        .getAssetOutputs(ByteString.empty, Int.MaxValue, (_, _) => true)
        .rightValue
        .length is numAssetOutput
      worldState
        .getContractOutputs(ByteString.empty, Int.MaxValue)
        .rightValue
        .length is numContractOutput
    }

    checkSwapBalance(minimalAlphInContract, 0, 5, 3)

    callTxScript(s"""
                    |TxScript Main {
                    |  let swap = Swap(#${swapContractId.toHexString})
                    |  swap.addLiquidity{
                    |   @$genesisAddress -> ALPH: 10, #${tokenId.toHexString}: 100
                    |  }(@${genesisAddress.toBase58}, 10, 100)
                    |}
                    |
                    |${AMMContract.swapContract}
                    |""".stripMargin)
    checkSwapBalance(minimalAlphInContract + 10, 100, 6 /* 1 more coinbase output */, 3)

    callTxScript(s"""
                    |TxScript Main {
                    |  let swap = Swap(#${swapContractId.toHexString})
                    |  swap.swapToken{@$genesisAddress -> ALPH: 10}(@${genesisAddress.toBase58}, 10)
                    |}
                    |
                    |${AMMContract.swapContract}
                    |""".stripMargin)
    checkSwapBalance(minimalAlphInContract + 20, 50, 7 /* 1 more coinbase output */, 3)

    callTxScript(
      s"""
         |TxScript Main {
         |  let swap = Swap(#${swapContractId.toHexString})
         |  swap.swapAlph{@$genesisAddress -> #${tokenId.toHexString}: 50}(@$genesisAddress, 50)
         |}
         |
         |${AMMContract.swapContract}
         |""".stripMargin
    )
    checkSwapBalance(minimalAlphInContract + 10, 100, 8 /* 1 more coinbase output */, 3)
  }

  trait TxExecutionOrderFixture extends ContractFixture {
    val testContract =
      s"""
         |Contract Foo(mut x: U256) implements IFoo {
         |  @using(updateFields = true)
         |  pub fn foo(y: U256) -> () {
         |    x = x * 10 + y
         |  }
         |}
         |@using(methodSelector = false)
         |Interface IFoo {
         |  pub fn foo(y: U256) -> ()
         |}
         |""".stripMargin

    def callScript(contractId: ContractId, func: StatefulScript => StatefulScript) = {
      callTxScriptMulti(
        index => s"""
                    |@using(preapprovedAssets = false)
                    |TxScript Main {
                    |  let foo = Foo(#${contractId.toHexString})
                    |  foo.foo($index)
                    |}
                    |
                    |$testContract
                    |""".stripMargin,
        func
      )
    }

    def checkState(expected: Long, contractId: ContractId) = {
      val worldState = blockFlow.getBestPersistedWorldState(chainIndex.from).fold(throw _, identity)
      val contractState = worldState.getContractState(contractId).fold(throw _, identity)
      contractState.mutFields is AVector[Val](Val.U256(U256.unsafe(expected)))
    }
  }

  it should "execute tx in random order" in new TxExecutionOrderFixture {
    override val configValues = Map(
      ("alephium.network.leman-hard-fork-timestamp", TimeStamp.now().plusHoursUnsafe(1).millis),
      ("alephium.network.rhone-hard-fork-timestamp", TimeStamp.Max.millis)
    )
    networkConfig.getHardFork(TimeStamp.now()) is HardFork.Mainnet

    def contractCreationPreLeman(
        code: StatefulContract,
        initialState: AVector[Val],
        lockupScript: LockupScript.Asset,
        attoAlphAmount: U256
    ): StatefulScript = {
      val codeRaw  = serialize(code)
      val stateRaw = serialize(initialState)
      val instrs = AVector[Instr[StatefulContext]](
        AddressConst(Val.Address(lockupScript)),
        U256Const(Val.U256(attoAlphAmount)),
        ApproveAlph,
        BytesConst(Val.ByteVec(codeRaw)),
        BytesConst(Val.ByteVec(stateRaw)),
        CreateContract
      )
      val method = Method[StatefulContext](
        isPublic = true,
        usePreapprovedAssets = true,
        useContractAssets = true,
        usePayToContractOnly = false,
        argsLength = 0,
        localsLength = 0,
        returnLength = 0,
        instrs = instrs
      )
      StatefulScript.unsafe(AVector(method))
    }

    def createContractPreLeman() = {
      val contract      = Compiler.compileContract(testContract).rightValue
      val genesisLockup = getGenesisLockupScript(chainIndex)
      val initialState  = AVector[Val](Val.U256(0))
      val txScript =
        contractCreationPreLeman(contract, initialState, genesisLockup, minimalAlphInContract)
      val block = payableCall(blockFlow, chainIndex, txScript)
      addAndCheck(blockFlow, block)

      val contractOutputRef =
        TxOutputRef.unsafe(block.transactions.head, 0).asInstanceOf[ContractOutputRef]
      val contractId = ContractId.deprecatedFrom(block.transactions.head.id, 0)
      val estimated  = contractId.inaccurateFirstOutputRef()
      estimated.hint is contractOutputRef.hint
      estimated.key.value.bytes.init is contractOutputRef.key.value.bytes.init

      checkState(
        blockFlow,
        chainIndex,
        contractId,
        AVector.empty,
        initialState,
        contractOutputRef,
        2,
        2
      )
      contractId
    }

    val contractId = createContractPreLeman()
    val block = callScript(
      contractId,
      script => {
        script.methods.length is 1
        val method = script.methods(0)
        method.instrs.length is 7
        method.instrs(3) is U256Const1 // arg length
        method.instrs(4) is U256Const0 // return length
        val newMethod = method.copy(instrs = method.instrs.slice(0, 3) ++ method.instrs.slice(5, 7))
        StatefulScript.unsafe(AVector(newMethod))
      }
    )
    val expected = block.getNonCoinbaseExecutionOrder.fold(0L)(_ * 10 + _)
    checkState(expected, contractId)
  }

  it should "execute tx in sequential order" in new TxExecutionOrderFixture {
    override val configValues =
      Map(("alephium.network.rhone-hard-fork-timestamp", TimeStamp.Max.millis))
    val contractId = createContractAndCheckState(testContract, 2, 2)._1
    val block      = callScript(contractId, identity)
    networkConfig.getHardFork(block.timestamp) is HardFork.Leman

    val expected = (0L until block.nonCoinbaseLength.toLong).fold(0L)(_ * 10 + _)
    checkState(expected, contractId)
  }

  it should "be able to call a contract multiple times in a block" in new ContractFixture {
    val testContract =
      s"""
         |Contract Foo(mut x: U256) {
         |  @using(assetsInContract = true, updateFields = true)
         |  pub fn foo(address: Address) -> () {
         |    x = x + 1
         |    transferTokenFromSelf!(address, ALPH, ${ALPH.cent(1).v})
         |  }
         |}
         |""".stripMargin
    val contractId =
      createContractAndCheckState(
        testContract,
        2,
        2,
        initialAttoAlphAmount = ALPH.alph(10)
      )._1

    def checkContract(alphReserve: U256, x: Int) = {
      val worldState = blockFlow.getBestPersistedWorldState(chainIndex.from).rightValue
      val state      = worldState.getContractState(contractId).rightValue
      state.mutFields is AVector[Val](Val.U256(x))
      val output = worldState.getContractAsset(contractId).rightValue
      output.amount is alphReserve
    }

    checkContract(ALPH.alph(10), 0)

    val block0 = transfer(blockFlow, chainIndex, amount = ALPH.alph(10), numReceivers = 10)
    addAndCheck(blockFlow, block0)
    val newAddresses = block0.nonCoinbase.head.unsigned.fixedOutputs.init.map(_.lockupScript)

    def main(address: LockupScript.Asset) =
      s"""
         |TxScript Main {
         |  let foo = Foo(#${contractId.toHexString})
         |  foo.foo(@${Address.Asset(address).toBase58})
         |}
         |
         |$testContract
         |""".stripMargin

    val validator = TxValidation.build
    val simpleTx  = transfer(blockFlow, chainIndex).nonCoinbase.head.toTemplate
    blockFlow.getGrandPool().add(chainIndex, simpleTx, TimeStamp.now())
    newAddresses.foreachWithIndex { case (address, index) =>
      val gas    = if (index % 2 == 0) 20000 else 200000
      val script = Compiler.compileTxScript(main(address)).rightValue
      val tx = payableCallTxTemplate(
        blockFlow,
        chainIndex,
        address,
        script,
        initialGas = gas,
        validation = false
      )

      if (index % 2 == 0) {
        assume(tx.chainIndex == chainIndex)
        validator.validateMempoolTxTemplate(tx, blockFlow).leftValue isE TxScriptExeFailed(OutOfGas)
      } else {
        validator.validateMempoolTxTemplate(tx, blockFlow) isE ()
      }
      blockFlow
        .getGrandPool()
        .add(chainIndex, tx, TimeStamp.now()) is AddedToMemPool
    }

    val blockTemplate =
      blockFlow.prepareBlockFlowUnsafe(chainIndex, getGenesisLockupScript(chainIndex))
    blockTemplate.transactions.length is 12
    blockTemplate.transactions.filter(_.scriptExecutionOk == false).length is 5
    val block = mine(blockFlow, blockTemplate)
    addAndCheck0(blockFlow, block)
    checkContract(ALPH.cent(995), 5)
  }

  it should "test contract inheritance" in new ContractFixture {
    {
      info("Inherit Contract")

      val contract: String =
        s"""
           |Contract Child(mut x: U256) extends Parent0(x), Parent1(x) {
           |  pub fn foo() -> () {
           |    p0()
           |    p1()
           |    gp()
           |  }
           |}
           |
           |Abstract Contract Grandparent(mut x: U256) {
           |  event GP(value: U256)
           |
           |  @using(updateFields = true)
           |  fn gp() -> () {
           |    x = x + 1
           |    emit GP(x)
           |  }
           |}
           |
           |Abstract Contract Parent0(mut x: U256) extends Grandparent(x) {
           |  event Parent0(x: U256)
           |
           |  fn p0() -> () {
           |    emit Parent0(1)
           |    gp()
           |  }
           |}
           |
           |Abstract Contract Parent1(mut x: U256) extends Grandparent(x) {
           |  event Parent1(x: U256)
           |
           |  fn p1() -> () {
           |    emit Parent1(2)
           |    gp()
           |  }
           |}
           |""".stripMargin

      success(contract)
    }

    {
      info("Inherit single Abstract Contract")

      val contract: String =
        s"""
           |Contract Child(mut x: U256) extends Parent0(x), Parent1(x) {
           |  pub fn foo() -> () {
           |    p0()
           |    p1()
           |    gp()
           |  }
           |}
           |
           |Abstract Contract Grandparent(mut x: U256) {
           |  event GP(value: U256)
           |
           |  @using(updateFields = true)
           |  fn gp() -> ()
           |}
           |
           |Abstract Contract Parent0(mut x: U256) extends Grandparent(x) {
           |  event Parent0(x: U256)
           |
           |  fn p0() -> () {
           |    emit Parent0(1)
           |    gp()
           |  }
           |}
           |
           |Abstract Contract Parent1(mut x: U256) extends Grandparent(x) {
           |  event Parent1(x: U256)
           |
           |  @using(updateFields = true)
           |  fn gp() -> () {
           |    x = x + 1
           |    emit GP(x)
           |  }
           |
           |  fn p1() -> () {
           |    emit Parent1(2)
           |    gp()
           |  }
           |}
           |""".stripMargin

      success(contract)
    }

    {
      info("Inherit multiple Abstract Contract")

      val contract: String =
        s"""
           |Contract Child(mut x: U256) extends Parent0(x), Parent1(x) {
           |  @using(updateFields = true)
           |  fn gp() -> () {
           |    x = x + 1
           |    emit GP(x)
           |  }
           |
           |  pub fn foo() -> () {
           |    p0()
           |    p1()
           |    gp()
           |  }
           |}
           |
           |Abstract Contract Grandparent(mut x: U256) {
           |  event GP(value: U256)
           |
           |  @using(updateFields = true)
           |  fn gp() -> ()
           |}
           |
           |Abstract Contract Parent0(mut x: U256) extends Grandparent(x) {
           |  event Parent0(x: U256)
           |
           |  fn p0() -> () {
           |    emit Parent0(1)
           |    gp()
           |  }
           |}
           |
           |Abstract Contract Parent1(mut x: U256) extends Grandparent(x) {
           |  event Parent1(x: U256)
           |
           |  fn p1() -> () {
           |    emit Parent1(2)
           |    gp()
           |  }
           |}
           |""".stripMargin

      success(contract)
    }

    {
      info("Inherit both Abstract Contract and Interface")

      val contract: String =
        s"""
           |Contract Child(mut x: U256) extends Parent0(x), Parent1(x) {
           |  pub fn foo() -> () {
           |    p0()
           |    p1()
           |    gp()
           |    ggp()
           |  }
           |}
           |
           |Interface GreatGrandparent {
           |  @using(checkExternalCaller = false)
           |  fn ggp() -> ()
           |}
           |
           |Abstract Contract Grandparent(mut x: U256) implements GreatGrandparent {
           |  event GP(value: U256)
           |
           |  @using(checkExternalCaller = false)
           |  fn ggp() -> () {}
           |
           |  @using(updateFields = true)
           |  fn gp() -> ()
           |}
           |
           |Abstract Contract Parent0(mut x: U256) extends Grandparent(x) {
           |  event Parent0(x: U256)
           |
           |  fn p0() -> () {
           |    emit Parent0(1)
           |    gp()
           |  }
           |}
           |
           |Abstract Contract Parent1(mut x: U256) extends Grandparent(x) {
           |  event Parent1(x: U256)
           |
           |  @using(updateFields = true)
           |  fn gp() -> () {
           |    x = x + 1
           |    emit GP(x)
           |  }
           |
           |  fn p1() -> () {
           |    emit Parent1(2)
           |    gp()
           |  }
           |}
           |""".stripMargin

      success(contract)
    }

    {
      info("miss abstract keyword for Abstract Contract")

      val contract: String =
        s"""
           |Contract Child(mut x: U256) extends Parent0(x), Parent1(x) {
           |  @using(updateFields = true)
           |  fn gp() -> () {
           |    x = x + 1
           |    emit GP(x)
           |  }
           |}
           |
           |Abstract Contract Grandparent(mut x: U256) {
           |  event GP(value: U256)
           |
           |  @using(updateFields = true)
           |  fn gp() -> ()
           |}
           |
           |Contract Parent0(mut x: U256) extends Grandparent(x) {
           |  event Parent0(x: U256)
           |
           |  pub fn foo() -> () {
           |    p0()
           |    p1()
           |    gp()
           |  }
           |
           |  fn p0() -> () {
           |    emit Parent0(1)
           |    gp()
           |  }
           |}
           |
           |Contract Parent1(mut x: U256) extends Grandparent(x) {
           |  event Parent1(x: U256)
           |
           |  fn p1() -> () {
           |    emit Parent1(2)
           |    gp()
           |  }
           |}
           |""".stripMargin

      fail(contract, "Contract Parent0 has unimplemented methods: gp")
    }

    {
      info("conflicting abstract methods between Abstract Contract")

      val contract: String =
        s"""
           |Contract Child(mut x: U256) extends Parent0(x), Parent1(x) {
           |  pub fn foo() -> () {
           |    p()
           |  }
           |
           |  fn p() -> () {
           |    emit Parent0(0)
           |    emit Parent1(1)
           |  }
           |}
           |
           |Abstract Contract Parent0(mut x: U256) {
           |  event Parent0(x: U256)
           |  fn p() -> ()
           |}
           |
           |Abstract Contract Parent1(mut x: U256) {
           |  event Parent1(x: U256)
           |  fn p() -> ()
           |}
           |""".stripMargin

      fail(contract, "These abstract functions are defined multiple times: p")
    }

    {
      info("conflicting abstract methods between Abstract Contract and Interface")

      val contract: String =
        s"""
           |Contract Child(mut x: U256) extends Parent1(x) implements Parent0 {
           |  pub fn foo() -> () {
           |    p()
           |  }
           |
           |  fn p() -> () {
           |    emit Parent0(0)
           |    emit Parent1(1)
           |  }
           |}
           |
           |Interface Parent0 {
           |  event Parent0(x: U256)
           |  fn p() -> ()
           |}
           |
           |Abstract Contract Parent1(mut x: U256) {
           |  event Parent1(x: U256)
           |  fn p() -> ()
           |}
           |""".stripMargin

      fail(contract, "These abstract functions are defined multiple times: p")
    }

    {
      info("conflicting method implementation between Abstract Contract")

      val contract: String =
        s"""
           |Contract Child(mut x: U256) extends Parent0(x), Parent1(x) {
           |  pub fn foo() -> () {
           |    p()
           |  }
           |  fn p0() -> () {
           |    return
           |  }
           |}
           |
           |Abstract Contract Parent0(mut x: U256) {
           |  event Parent0(x: U256)
           |  fn p() -> () {
           |    emit Parent0(0)
           |  }
           |}
           |
           |Abstract Contract Parent1(mut x: U256) {
           |  event Parent1(x: U256)
           |  fn p() -> () {
           |    emit Parent1(1)
           |  }
           |  fn p0() -> ()
           |}
           |""".stripMargin

      fail(contract, "These functions are implemented multiple times: p")
    }

    {
      info("conflicting method implementation between Contract and Abstract Contract")

      val contract: String =
        s"""
           |Contract Child(mut x: U256) extends Parent0(x), Parent1(x) {
           |  pub fn foo() -> () {
           |    p()
           |  }
           |  fn p() -> () {
           |    emit Parent0(0)
           |  }
           |  fn p0() -> () {
           |    return
           |  }
           |}
           |
           |Abstract Contract Parent0(mut x: U256) {
           |  event Parent0(x: U256)
           |  fn p() -> ()
           |}
           |
           |Abstract Contract Parent1(mut x: U256) {
           |  event Parent1(x: U256)
           |  fn p() -> () {
           |    emit Parent1(1)
           |  }
           |  fn p0() -> ()
           |}
           |""".stripMargin

      fail(contract, "These functions are implemented multiple times: p")
    }

    def success(contract: String) = {
      val (contractId, contractOutputRef) =
        createContract(contract, AVector.empty, AVector(Val.U256(0)))
      val contractIdHex = contractId.toHexString
      checkContractState(contractIdHex, contract, contractOutputRef, true)

      val script =
        s"""
           |@using(preapprovedAssets = false)
           |TxScript Main {
           |  let child = Child(#$contractIdHex)
           |  child.foo()
           |}
           |$contract
           |""".stripMargin

      val main  = Compiler.compileTxScript(script).rightValue
      val block = simpleScript(blockFlow, chainIndex, main)
      val txId  = block.nonCoinbase.head.id
      addAndCheck(blockFlow, block)

      val worldState    = blockFlow.getBestCachedWorldState(chainIndex.from).rightValue
      val contractState = worldState.getContractState(contractId).rightValue
      contractState.mutFields is AVector[Val](Val.U256(3))
      getLogStates(blockFlow, contractId, 0).value is
        LogStates(
          block.hash,
          contractId,
          AVector(
            LogState(txId, 0, AVector(Val.U256(1))),
            LogState(txId, 1, AVector(Val.U256(1))),
            LogState(txId, 2, AVector(Val.U256(2))),
            LogState(txId, 1, AVector(Val.U256(2))),
            LogState(txId, 1, AVector(Val.U256(3)))
          )
        )
    }

    def fail(contract: String, errorMessage: String) = {
      Compiler.compileContract(contract).leftValue.message is errorMessage
    }
  }

  trait EventFixture extends FlowFixture {
    def contractRaw: String
    def callingScriptRaw: String

    lazy val contract        = Compiler.compileContract(contractRaw).rightValue
    lazy val initialImmState = AVector[Val](Val.U256.unsafe(10))
    lazy val initialMutState = AVector.empty[Val]
    lazy val chainIndex      = ChainIndex.unsafe(0, 0)
    lazy val fromLockup      = getGenesisLockupScript(chainIndex)
    lazy val genesisAddress  = Address.Asset(fromLockup)
    lazy val contractCreationScript =
      contractCreation(contract, initialImmState, initialMutState, fromLockup, ALPH.alph(1))
    lazy val createContractBlock =
      payableCall(blockFlow, chainIndex, contractCreationScript)
    lazy val contractOutputRef =
      TxOutputRef.unsafe(createContractBlock.transactions.head, 0).asInstanceOf[ContractOutputRef]
    lazy val contractId =
      ContractId.from(createContractBlock.transactions.head.id, 0, chainIndex.from)

    lazy val createContractEventId  = vm.createContractEventId(chainIndex.from.value)
    lazy val destroyContractEventId = vm.destroyContractEventId(chainIndex.from.value)

    addAndCheck(blockFlow, createContractBlock, 1)
    checkState(
      blockFlow,
      chainIndex,
      contractId,
      initialImmState,
      initialMutState,
      contractOutputRef
    )

    val callingScript = Compiler.compileTxScript(callingScriptRaw, 1).rightValue
    val callingBlock  = simpleScript(blockFlow, chainIndex, callingScript)
    addAndCheck(blockFlow, callingBlock, 2)
  }

  trait EventFixtureWithContract extends EventFixture {
    override lazy val initialImmState = AVector.empty[Val]
    override lazy val initialMutState = AVector[Val](Val.U256.unsafe(10))
    override def contractRaw: String =
      s"""
         |Contract Foo(mut result: U256) {
         |
         |  event Adding(a: U256, b: U256)
         |  event Added()
         |  event ContractEvent(foo: Foo)
         |
         |  @using(updateFields = true)
         |  pub fn add(a: U256) -> (U256) {
         |    emit Adding(a, result)
         |    result = result + a
         |    emit Added()
         |    emit ContractEvent(Foo(selfContractId!()))
         |    return result
         |  }
         |
         |  @using(assetsInContract = true)
         |  pub fn destroy(targetAddress: Address) -> () {
         |    destroySelf!(targetAddress)
         |  }
         |}
         |""".stripMargin

    override def callingScriptRaw: String =
      s"""
         |$contractRaw
         |
         |@using(preapprovedAssets = false)
         |TxScript Bar {
         |  let foo = Foo(#${contractId.toHexString})
         |  foo.add(4)
         |
         |  return
         |}
         |""".stripMargin

    protected def verifyCallingEvents(
        logStates: LogStates,
        block: Block,
        result: Int,
        currentCount: Int
    ) = {
      logStates.blockHash is block.hash
      logStates.contractId is contractId
      logStates.states.length is 3

      getCurrentCount(blockFlow, chainIndex.from, contractId).value is currentCount

      val addingLogState = logStates.states(0)
      addingLogState.txId is block.nonCoinbase.head.id
      addingLogState.index is 0.toByte
      addingLogState.fields.length is 2
      addingLogState.fields(0) is Val.U256(U256.unsafe(4))
      addingLogState.fields(1) is Val.U256(U256.unsafe(result))

      val addedLogState = logStates.states(1)
      addedLogState.txId is block.nonCoinbase.head.id
      addedLogState.index is 1.toByte
      addedLogState.fields.length is 0

      val contractLogState = logStates.states(2)
      contractLogState.txId is block.nonCoinbase.head.id
      contractLogState.index is 2.toByte
      contractLogState.fields is AVector[Val](Val.ByteVec(contractId.bytes))
    }
  }

  it should "emit events and write to the log storage" in new EventFixtureWithContract {
    {
      info("Events emitted from the contract exist in the block")

      val logStatesOpt = getLogStates(blockFlow, contractId, 0)
      val logStates    = logStatesOpt.value

      verifyCallingEvents(logStates, callingBlock, result = 10, currentCount = 1)
    }

    {
      info("Events emitted from the create contract block")

      val logStatesOpt = getLogStates(blockFlow, createContractEventId, 0)
      val logStates    = logStatesOpt.value

      logStates.blockHash is createContractBlock.hash
      logStates.contractId is createContractEventId
      logStates.states.length is 1

      getCurrentCount(blockFlow, chainIndex.from, createContractEventId).value is 1

      val createContractLogState = logStates.states(0)
      createContractLogState.txId is createContractBlock.nonCoinbase.head.id
      createContractLogState.index is -1.toByte
      createContractLogState.fields.length is 3
      createContractLogState.fields(0) is Val.Address(LockupScript.p2c(contractId))
      createContractLogState.fields(1) is Val.ByteVec(ByteString.empty)
      createContractLogState.fields(2) is Val.ByteVec(ByteString.empty)
    }

    {
      info("Events emitted from the destroy contract block")
      def destroyScriptRaw: String =
        s"""
           |$contractRaw
           |
           |TxScript Main {
           |  Foo(#${contractId.toHexString}).destroy(@${genesisAddress.toBase58})
           |}
           |""".stripMargin

      val destroyScript        = Compiler.compileTxScript(destroyScriptRaw, 1).rightValue
      val destroyContractBlock = payableCall(blockFlow, chainIndex, destroyScript)
      addAndCheck(blockFlow, destroyContractBlock, 3)

      val logStatesOpt = getLogStates(blockFlow, destroyContractEventId, 0)
      val logStates    = logStatesOpt.value

      logStates.blockHash is destroyContractBlock.hash
      logStates.contractId is destroyContractEventId
      logStates.states.length is 1

      getCurrentCount(blockFlow, chainIndex.from, destroyContractEventId).value is 1

      val destroyContractLogState = logStates.states(0)
      destroyContractLogState.txId is destroyContractBlock.nonCoinbase.head.id
      destroyContractLogState.index is -2.toByte
      destroyContractLogState.fields.length is 1
      destroyContractLogState.fields(0) is Val.Address(LockupScript.p2c(contractId))
    }

    {
      info("Events emitted from the contract with wrong counter")

      val logStatesOpt1 = getLogStates(blockFlow, contractId, 0)
      val logStates1    = logStatesOpt1.value
      val newCounter    = logStates1.states.length

      newCounter is 3

      AVector(1, 2, 3, 100).foreach { count =>
        getLogStates(blockFlow, contractId, count) is None
      }
    }

    {
      info("Events emitted from a non-existent contract")

      val wrongContractId = ContractId.generate
      val logStatesOpt    = getLogStates(blockFlow, wrongContractId, 0)
      logStatesOpt is None
    }

  }

  it should "Log contract and subcontract ids when subcontract is created" in new SubContractFixture {
    val subContractPath1 = Hex.toHexString(serialize("nft-01"))
    val (contractId, subContractId) = verify(
      s"createSubContract!{callerAddress!() -> ALPH: 1 alph}(#$subContractPath1, #$subContractByteCode, #00, #00)",
      subContractPath = "nft-01",
      numOfAssets = 2,
      numOfContracts = 2
    )

    val logStatesOpt = getLogStates(blockFlow, createContractEventId(chainIndex.from.value), 1)
    val logStates    = logStatesOpt.value

    val fields = logStates.states(0).fields

    fields.length is 3
    fields(0) is Val.Address(LockupScript.p2c(subContractId))
    fields(1) is Val.Address(LockupScript.p2c(contractId))
    fields(2) is Val.ByteVec(ByteString.empty)
  }

  it should "not write to the log storage when logging is disabled" in new EventFixtureWithContract {
    implicit override lazy val logConfig: LogConfig = LogConfig.disabled()

    getLogStates(blockFlow, contractId, 0) is None
  }

  it should "not write to the log storage when logging is enabled but contract is not whitelisted" in new EventFixtureWithContract {
    implicit override lazy val logConfig: LogConfig = LogConfig(
      enabled = true,
      indexByTxId = true,
      indexByBlockHash = true,
      contractAddresses =
        Some(AVector(ContractId.generate, ContractId.generate).map(Address.contract))
    )

    getLogStates(blockFlow, contractId, 0) is None
  }

  it should "write to the log storage without tx id indexing" in new EventFixtureWithContract {
    implicit override lazy val logConfig: LogConfig = LogConfig(
      enabled = true,
      indexByTxId = false,
      indexByBlockHash = false,
      contractAddresses = None
    )

    getLogStates(blockFlow, contractId, 0) isnot None
    val txId = callingBlock.nonCoinbase.head.id
    getLogStatesByTxId(blockFlow, txId).isEmpty is true
  }

  it should "write to the log storage with tx id indexing" in new EventFixtureWithContract {
    implicit override lazy val logConfig: LogConfig = LogConfig(
      enabled = true,
      indexByTxId = true,
      indexByBlockHash = false,
      contractAddresses = None
    )

    getLogStates(blockFlow, contractId, 0) isnot None
    val txId = callingBlock.nonCoinbase.head.id
    getLogStatesByTxId(blockFlow, txId).isEmpty is false
  }

  it should "write script events to log storage" in new EventFixture {
    override def contractRaw: String =
      s"""
         |Contract Add(x: U256) {
         |  event Add1(a: U256, b: U256)
         |  event Add2(a: U256, b: U256)
         |
         |  pub fn add(a: U256, b: U256) -> U256 {
         |    emit Add1(a, b)
         |    emit Add2(a, b)
         |    return a + b
         |  }
         |}
         |""".stripMargin

    override def callingScriptRaw: String =
      s"""
         |$contractRaw
         |
         |@using(preapprovedAssets = false)
         |TxScript Main {
         |  let contract = Add(#${contractId.toHexString})
         |  contract.add(1, 2)
         |}
         |""".stripMargin

    val contractLogStates = getLogStates(blockFlow, contractId, 0).value
    val txId              = callingBlock.nonCoinbase.head.id
    contractLogStates.blockHash is callingBlock.hash
    contractLogStates.contractId is contractId
    contractLogStates.states.length is 2
    val fields = AVector[Val](Val.U256(1), Val.U256(2))
    contractLogStates.states(0) is LogState(txId, 0, fields)
    contractLogStates.states(1) is LogState(txId, 1, fields)

    val txIdLogRefs = getLogStatesByTxId(blockFlow, txId)
    txIdLogRefs.length is 2

    val logStatesId = LogStatesId(contractId, 0)
    txIdLogRefs(0) is LogStateRef(logStatesId, 0)
    txIdLogRefs(1) is LogStateRef(logStatesId, 1)
  }

  it should "emit events with all supported field types" in new EventFixture {
    lazy val address = Address.Contract(LockupScript.P2C(ContractId.generate))

    override def contractRaw: String =
      s"""
         |Contract Foo(result: U256) {
         |
         |  event TestEvent1(a: U256, b: I256, c: Address, d: ByteVec)
         |  event TestEvent2(a: U256, b: I256, c: Address, d: Bool)
         |
         |  pub fn testEventTypes() -> (U256) {
         |    emit TestEvent1(4, -5i, @${address.toBase58}, toByteVec!(@${address.toBase58}))
         |    let b = true
         |    emit TestEvent2(5, -4i, @${address.toBase58}, b)
         |    return result + 1
         |  }
         |}
         |""".stripMargin

    override def callingScriptRaw: String =
      s"""
         |$contractRaw
         |
         |@using(preapprovedAssets = false)
         |TxScript Bar {
         |  let foo = Foo(#${contractId.toHexString})
         |  foo.testEventTypes()
         |
         |  return
         |}
         |""".stripMargin

    val logStatesOpt = getLogStates(blockFlow, contractId, 0)
    val logStates    = logStatesOpt.value

    logStates.blockHash is callingBlock.hash
    logStates.contractId is contractId
    logStates.states.length is 2

    getCurrentCount(blockFlow, chainIndex.from, contractId).value is 1

    val testEventLogState1 = logStates.states(0)
    testEventLogState1.txId is callingBlock.nonCoinbase.head.id
    testEventLogState1.index is 0.toByte
    testEventLogState1.fields.length is 4
    testEventLogState1.fields(0) is Val.U256(U256.unsafe(4))
    testEventLogState1.fields(1) is Val.I256(I256.unsafe(-5))
    testEventLogState1.fields(2) is Val.Address(address.lockupScript)
    testEventLogState1.fields(3) is Val.Address(address.lockupScript).toByteVec()

    val testEventLogState2 = logStates.states(1)
    testEventLogState1.txId is callingBlock.nonCoinbase.head.id
    testEventLogState2.index is 1.toByte
    testEventLogState2.fields.length is 4
    testEventLogState2.fields(0) is Val.U256(U256.unsafe(5))
    testEventLogState2.fields(1) is Val.I256(I256.unsafe(-4))
    testEventLogState2.fields(2) is Val.Address(address.lockupScript)
    testEventLogState2.fields(3) is Val.Bool(true)
  }

  it should "emit events for at most 8 fields" in new EventFixture {
    def contractRaw: String =
      s"""
         |Contract Foo(tmp: U256) {
         |  event Foo(a1: U256, a2: U256, a3: U256, a4: U256, a5: U256, a6: U256, a7: U256, a8: U256)
         |
         |  pub fn foo() -> () {
         |    emit Foo(1, 2, 3, 4, 5, 6, 7, 8)
         |    return
         |  }
         |}
         |""".stripMargin

    def callingScriptRaw: String =
      s"""
         |$contractRaw
         |
         |@using(preapprovedAssets = false)
         |TxScript Main {
         |  Foo(#${contractId.toHexString}).foo()
         |}
         |""".stripMargin

    val logStatesOpt = getLogStates(blockFlow, contractId, 0)
    val logStates    = logStatesOpt.value

    logStates.blockHash is callingBlock.hash
    logStates.contractId is contractId
    logStates.states.length is 1
    val logState = logStates.states.head
    logState.index is 0.toByte
    logState.fields.map(_.asInstanceOf[Val.U256].v.toIntUnsafe) is AVector.tabulate(8)(_ + 1)
  }

  it should "get all events emitted by a contract" in new EventFixtureWithContract {
    {
      info("All events emitted from the contract after the first method call")

      val (nextCount, allLogStates) = getEvents(blockFlow, contractId, 0)
      nextCount is 1
      allLogStates.length is 1
      val logStates = allLogStates.head

      verifyCallingEvents(logStates, callingBlock, result = 10, currentCount = 1)
    }

    val secondCallingBlock = simpleScript(blockFlow, chainIndex, callingScript)
    addAndCheck(blockFlow, secondCallingBlock, 3)

    {
      info("All events emitted from the contract after the second method call")

      val (nextCount1, _) = getEvents(blockFlow, contractId, 0, 1)
      nextCount1.value is 1
      val (nextCount2, _) = getEvents(blockFlow, contractId, 0, 2)
      nextCount2 is 2

      val (nextCount, allLogStates) = getEvents(blockFlow, contractId, 0)
      nextCount is 2
      allLogStates.length is 2
      val logStates1 = allLogStates.head
      val logStates2 = allLogStates.last

      verifyCallingEvents(logStates1, callingBlock, result = 10, currentCount = 2)
      verifyCallingEvents(logStates2, secondCallingBlock, result = 14, currentCount = 2)
    }

    {
      info("Part of the events emitted from the contract after the second method call")
      val (nextCount, allLogStates) = getEvents(blockFlow, contractId, 0, 2)
      nextCount is 2
      allLogStates.length is 2

      val logStates1 = allLogStates.head
      val logStates2 = allLogStates.last

      verifyCallingEvents(logStates1, callingBlock, result = 10, currentCount = 2)

      logStates2.blockHash is secondCallingBlock.hash
      logStates2.contractId is contractId
      logStates2.states.length is 3

      val addingLogState = logStates2.states(0)
      addingLogState.txId is secondCallingBlock.nonCoinbase.head.id
      addingLogState.index is 0.toByte
      addingLogState.fields.length is 2
      addingLogState.fields(0) is Val.U256(U256.unsafe(4))
      addingLogState.fields(1) is Val.U256(U256.unsafe(14))
    }
  }

  private def getLogStates(
      blockFlow: BlockFlow,
      contractId: ContractId,
      count: Int
  ): Option[LogStates] = {
    val logStatesId = LogStatesId(contractId, count)
    getLogStates(blockFlow, logStatesId)
  }

  private def getLogStatesByTxId(
      blockFlow: BlockFlow,
      txId: TransactionId
  ): AVector[LogStateRef] = {
    blockFlow.getEventsByHash(Byte32.unsafe(txId.bytes)).map(_.map(_._2)).rightValue
  }

  private def getLogStates(blockFlow: BlockFlow, logStatesId: LogStatesId): Option[LogStates] = {
    blockFlow
      .getEvents(logStatesId.contractId, logStatesId.counter, logStatesId.counter + 1)
      .map(_._2.headOption)
      .rightValue
  }

  it should "return contract id in contract creation" in new ContractFixture {
    val contract: String =
      s"""
         |Contract Foo(mut subContractId: ByteVec) {
         |  event Create(subContractId: ByteVec)
         |
         |  @using(preapprovedAssets = true, updateFields = true)
         |  pub fn foo() -> () {
         |    subContractId = copyCreateContract!{callerAddress!() -> ALPH: $minimalAlphInContract}(selfContractId!(), #00, #010300)
         |    emit Create(subContractId)
         |  }
         |}
         |""".stripMargin
    val contractId =
      createContractAndCheckState(
        contract,
        2,
        2,
        AVector.empty,
        AVector(Val.ByteVec(ByteString.empty)),
        initialAttoAlphAmount = minimalAlphInContract * 2
      )._1

    val main: String =
      s"""
         |TxScript Main {
         |  Foo(#${contractId.toHexString}).foo{callerAddress!() -> ALPH: 1 alph}()
         |}
         |
         |$contract
         |""".stripMargin
    val block = callTxScript(main)

    val logStatesOpt = getLogStates(blockFlow, contractId, 0)
    val logStates    = logStatesOpt.value
    logStates.blockHash is block.hash
    logStates.states.length is 1
    val subContractId = logStates.states(0).fields.head.asInstanceOf[Val.ByteVec].bytes

    val worldState = blockFlow.getBestCachedWorldState(chainIndex.from).rightValue
    worldState.getContractState(contractId).rightValue.mutFields is AVector[Val](
      Val.ByteVec(subContractId)
    )
  }

  trait SubContractFixture extends ContractFixture {
    val subContractRaw: String =
      s"""
         |Contract SubContract() {
         |  pub fn call() -> () {
         |  }
         |}
         |""".stripMargin
    val subContractInitialState = Hex.toHexString(serialize(AVector.empty[Val]))
    val subContract             = Compiler.compileContract(subContractRaw).rightValue
    val subContractByteCode     = Hex.toHexString(serialize(subContract))

    // scalastyle:off method.length
    def verify(
        createContractStmt: String,
        subContractPath: String,
        numOfAssets: Int,
        numOfContracts: Int
    ): (ContractId, ContractId) = {
      val contractRaw: String =
        s"""
           |Contract Foo(mut subContractId: ByteVec) {
           |  @using(preapprovedAssets = true, updateFields = true)
           |  pub fn createSubContract() -> () {
           |    subContractId = $createContractStmt
           |  }
           |
           |  pub fn callSubContract(path: ByteVec) -> () {
           |    let subContractIdCalculated = subContractId!(path)
           |    let subContractIdCalculatedTest = subContractIdOf!(selfContract!(), path)
           |    assert!(subContractIdCalculated == subContractIdCalculatedTest, 0)
           |    assert!(subContractIdCalculated == subContractId, 0)
           |    SubContract(subContractIdCalculated).call()
           |  }
           |}
           |$subContractRaw
           |""".stripMargin

      val contractId =
        createContractAndCheckState(
          contractRaw,
          numOfAssets,
          numOfContracts,
          initialMutState = AVector(Val.ByteVec(ByteString.empty))
        )._1

      val createSubContractRaw: String =
        s"""
           |TxScript Main {
           |  Foo(#${contractId.toHexString}).createSubContract{callerAddress!() -> ALPH: 1 alph}()
           |}
           |$contractRaw
           |""".stripMargin

      callTxScript(createSubContractRaw)

      val subContractId      = contractId.subContractId(serialize(subContractPath), chainIndex.from)
      val subContractAddress = Address.contract(subContractId)
      val worldState         = blockFlow.getBestCachedWorldState(chainIndex.from).rightValue
      worldState.getContractState(contractId).rightValue.mutFields is AVector[Val](
        Val.ByteVec(subContractId.bytes)
      )

      intercept[AssertionError](callTxScript(createSubContractRaw)).getMessage.startsWith(
        s"Right(TxScriptExeFailed(ContractAlreadyExists(${subContractAddress}))"
      )

      val subContractPathHex = Hex.toHexString(serialize(subContractPath))
      val callSubContractRaw: String =
        s"""
           |TxScript Main {
           |  Foo(#${contractId.toHexString}).callSubContract(#${subContractPathHex})
           |}
           |$contractRaw
           |""".stripMargin

      callTxScript(callSubContractRaw)

      (contractId, subContractId)
    }

    def verify(
        createContractStmt: String,
        failure: ExeFailure
    ): ContractId = {
      val contractRaw: String =
        s"""
           |Contract Foo(mut subContractId: ByteVec) {
           |  @using(preapprovedAssets = true, updateFields = true)
           |  pub fn createSubContract() -> () {
           |    subContractId = $createContractStmt
           |  }
           |}
           |$subContractRaw
           |""".stripMargin

      val contractId =
        createContract(contractRaw, AVector.empty, AVector(Val.ByteVec(ByteString.empty)))._1

      val createSubContractRaw: String =
        s"""
           |TxScript Main {
           |  Foo(#${contractId.toHexString}).createSubContract{callerAddress!() -> ALPH: 1 alph}()
           |}
           |$contractRaw
           |""".stripMargin

      failCallTxScript(createSubContractRaw, failure)
      contractId
    }
    // scalastyle:on method.length
  }

  it should "check createSubContract and createSubContractWithToken" in new SubContractFixture {
    {
      info("create sub-contract without token")
      val subContractPath1 = Hex.toHexString(serialize("nft-01"))
      verify(
        s"createSubContract!{callerAddress!() -> ALPH: 1 alph}(#$subContractPath1, #$subContractByteCode, #00, #00)",
        subContractPath = "nft-01",
        numOfAssets = 2,
        numOfContracts = 2
      )
    }

    {
      info("create sub-contract with token")
      val subContractPath2 = Hex.toHexString(serialize("nft-02"))
      val (_, subContractId) = verify(
        s"createSubContractWithToken!{callerAddress!() -> ALPH: 1 alph}(#$subContractPath2, #$subContractByteCode, #00, #00, 10)",
        subContractPath = "nft-02",
        numOfAssets = 5,
        numOfContracts = 4
      )
      val subContractTokenId = TokenId.unsafe(subContractId.value)
      val asset              = getContractAsset(subContractId, chainIndex)
      asset.tokens is AVector((subContractTokenId, U256.unsafe(10)))
    }

    {
      info("create sub-contract and transfer token to asset address")
      val subContractPath3 = Hex.toHexString(serialize("nft-03"))
      val (_, subContractId) = verify(
        s"createSubContractWithToken!{callerAddress!() -> ALPH: 1 alph}(#$subContractPath3, #$subContractByteCode, #00, #00, 10, @${genesisAddress.toBase58})",
        subContractPath = "nft-03",
        numOfAssets = 8,
        numOfContracts = 6
      )
      val subContractTokenId = TokenId.unsafe(subContractId.value)
      val asset              = getContractAsset(subContractId, chainIndex)
      asset.tokens.length is 0

      val genesisTokenAmount =
        getTokenBalance(blockFlow, genesisAddress.lockupScript, subContractTokenId)
      genesisTokenAmount is 10
    }

    {
      info("create sub-contract and transfer token to contract address")
      val subContractPath4 = Hex.toHexString(serialize("nft-04"))
      val contractAddress  = Address.contract(ContractId.random)
      verify(
        s"createSubContractWithToken!{callerAddress!() -> ALPH: 1 alph}(#$subContractPath4, #$subContractByteCode, #00, #00, 10, @${contractAddress.toBase58})",
        InvalidAssetAddress(contractAddress)
      )
    }
  }

  it should "check copyCreateSubContract and copyCreateSubContractWithToken" in new SubContractFixture {
    val subContractId =
      createContractAndCheckState(subContractRaw, 2, 2, initialMutState = AVector.empty)._1

    {
      info("copy create sub-contract without token")
      val subContractPath1 = Hex.toHexString(serialize("nft-01"))
      verify(
        s"copyCreateSubContract!{callerAddress!() -> ALPH: 1 alph}(#$subContractPath1, #${subContractId.toHexString}, #00, #00)",
        subContractPath = "nft-01",
        numOfAssets = 3,
        numOfContracts = 3
      )
    }

    {
      info("copy create sub-contract with token")
      val subContractPath2 = Hex.toHexString(serialize("nft-02"))
      val (_, contractId) = verify(
        s"copyCreateSubContractWithToken!{callerAddress!() -> ALPH: 1 alph}(#$subContractPath2, #${subContractId.toHexString}, #00, #00, 10)",
        subContractPath = "nft-02",
        numOfAssets = 6,
        numOfContracts = 5
      )
      val tokenId = TokenId.unsafe(contractId.value)

      val asset = getContractAsset(contractId, chainIndex)
      asset.tokens is AVector((tokenId, U256.unsafe(10)))
    }

    {
      info("copy create sub-contract and transfer token to asset address")
      val subContractPath3 = Hex.toHexString(serialize("nft-03"))
      val (_, contractId) = verify(
        s"copyCreateSubContractWithToken!{callerAddress!() -> ALPH: 1 alph}(#$subContractPath3, #${subContractId.toHexString}, #00, #00, 10, @${genesisAddress.toBase58})",
        subContractPath = "nft-03",
        numOfAssets = 9,
        numOfContracts = 7
      )
      val tokenId = TokenId.unsafe(contractId.value)
      val asset   = getContractAsset(contractId, chainIndex)
      asset.tokens.length is 0

      val genesisTokenAmount = getTokenBalance(blockFlow, genesisAddress.lockupScript, tokenId)
      genesisTokenAmount is 10
    }

    {
      info("copy create sub-contract and transfer token to contract address")
      val subContractPath4 = Hex.toHexString(serialize("nft-04"))
      val contractAddress  = Address.contract(ContractId.random)
      verify(
        s"copyCreateSubContractWithToken!{callerAddress!() -> ALPH: 1 alph}(#$subContractPath4, #${subContractId.toHexString}, #00, #00, 10, @${contractAddress.toBase58})",
        InvalidAssetAddress(contractAddress)
      )
    }
  }

  it should "check subContractIdInParentGroup" in new SubContractFixture {
    override val configValues = Map(("alephium.broker.broker-num", 1))

    val subContractPath = "00"
    val parentContract =
      s"""
         |Contract Parent() {
         |  @using(preapprovedAssets = true)
         |  pub fn createSubContract() -> () {
         |    createSubContract!{callerAddress!() -> ALPH: 1 alph}(#$subContractPath, #$subContractByteCode, #00, #00)
         |  }
         |}
         |""".stripMargin
    val contractId    = createContract(parentContract, chainIndex = ChainIndex.unsafe(0, 0))._1
    val contractIdHex = contractId.toHexString

    val createSubContractScript =
      s"""
         |TxScript Main() {
         |  Parent(#$contractIdHex).createSubContract{callerAddress!() -> ALPH: 1 alph}()
         |}
         |$parentContract
         |""".stripMargin
    callTxScript(createSubContractScript, chainIndex = ChainIndex.unsafe(0, 0))
    val subContractId = contractId.subContractId(Hex.unsafe(subContractPath), contractId.groupIndex)
    val subContractIdHex = subContractId.toHexString

    val script =
      s"""
         |TxScript Main() {
         |  let parent = Parent(#$contractIdHex)
         |  assert!(subContractIdOf!(parent, #$subContractPath) != #$subContractIdHex, 0)
         |  assert!(subContractIdInParentGroup!(parent, #$subContractPath) == #$subContractIdHex, 1)
         |}
         |$parentContract
         |""".stripMargin
    callTxScript(script, chainIndex = ChainIndex.unsafe(1, 1))
  }

  trait CheckArgAndReturnLengthFixture extends ContractFixture {
    val upgradable: String =
      s"""
         |Abstract Contract Upgradable() {
         |  pub fn upgrade(code: ByteVec) -> () {
         |    migrate!(code)
         |  }
         |}
         |""".stripMargin

    def foo: String
    lazy val fooIdHex = createContract(foo)._1.toHexString

    def upgrade() = {
      val fooV1 =
        s"""
           |Contract Foo() extends Upgradable() {
           |  pub fn foo() -> () {}
           |}
           |$upgradable
           |""".stripMargin
      val fooV1Bytecode = serialize(Compiler.compileContract(fooV1).rightValue)
      val upgradeFooScript: String =
        s"""
           |TxScript Main {
           |  let foo = Foo(#$fooIdHex)
           |  foo.upgrade(#${Hex.toHexString(fooV1Bytecode)})
           |}
           |$foo
           |""".stripMargin
      callTxScript(upgradeFooScript)
    }
  }

  it should "check external method arg length" in new CheckArgAndReturnLengthFixture {
    val foo: String =
      s"""
         |Contract Foo() extends Upgradable() {
         |  pub fn foo(array: [U256; 2]) -> () {
         |    let _ = array
         |  }
         |}
         |$upgradable
         |""".stripMargin

    val script: String =
      s"""
         |TxScript Main {
         |  let foo = Foo(#$fooIdHex)
         |  foo.foo([0, 0])
         |}
         |$foo
         |""".stripMargin

    callTxScript(script)
    upgrade()
    failCallTxScript(script, InvalidExternalMethodArgLength(0, 2))
  }

  it should "check external method return length" in new CheckArgAndReturnLengthFixture {
    val foo: String =
      s"""
         |Contract Foo() extends Upgradable() {
         |  pub fn foo() -> (Bool, [U256; 2]) {
         |    return false, [0; 2]
         |  }
         |}
         |$upgradable
         |""".stripMargin

    val script: String =
      s"""
         |TxScript Main {
         |  let foo = Foo(#$fooIdHex)
         |  let (_, _) = foo.foo()
         |}
         |$foo
         |""".stripMargin

    callTxScript(script)
    upgrade()
    failCallTxScript(script, InvalidExternalMethodReturnLength(0, 3))
  }

  trait CreateContractFixture extends ContractFixture {
    def useAssets         = true
    def useMethodSelector = true
    lazy val contract: String =
      s"""
         |Contract Foo(mut n: U256) implements IFoo {
         |  @using(preapprovedAssets = true, updateFields = true)
         |  pub fn foo() -> () {
         |    let subContractId = copyCreateSubContract!{
         |      callerAddress!() -> ALPH: 1 alph
         |    }(#00, selfContractId!(), #00, #010201)
         |    let subContract = Foo(subContractId)
         |    subContract.bar()
         |  }
         |  @using(${if (useAssets) "assetsInContract = true, " else ""}updateFields = true)
         |  pub fn bar() -> () {
         |    ${if (useAssets) "transferTokenFromSelf!(selfAddress!(), ALPH, 1 alph)" else ""}
         |    n = n + 1
         |  }
         |}
         |@using(methodSelector = ${useMethodSelector})
         |Interface IFoo {
         |  @using(preapprovedAssets = true, updateFields = true)
         |  pub fn foo() -> ()
         |  @using(${if (useAssets) "assetsInContract = true, " else ""}updateFields = true)
         |  pub fn bar() -> ()
         |}
         |""".stripMargin
    lazy val contractId =
      createContractAndCheckState(
        contract,
        2,
        2,
        initialMutState = AVector(Val.U256(0))
      )._1

    lazy val main: String =
      s"""
         |TxScript Main {
         |  Foo(#${contractId.toHexString}).foo{callerAddress!() -> ALPH: 1 alph}()
         |}
         |
         |$contract
         |""".stripMargin
    lazy val script = Compiler.compileTxScript(main).rightValue
  }

  it should "not load contract just after creation before Rhone upgrade" in new CreateContractFixture {
    override def useMethodSelector: Boolean = false
    override val configValues = Map(
      ("alephium.network.rhone-hard-fork-timestamp", TimeStamp.now().plusHoursUnsafe(1).millis)
    )
    config.network.getHardFork(TimeStamp.now()) is HardFork.Leman

    val errorMessage =
      intercept[AssertionError](payableCall(blockFlow, chainIndex, script)).getMessage
    errorMessage.contains(s"Right(TxScriptExeFailed(ContractLoadDisallowed") is true
  }

  it should "not load contract assets just after creation from Rhone upgrade" in new CreateContractFixture {
    config.network.getHardFork(TimeStamp.now()) is HardFork.Rhone

    val errorMessage =
      intercept[AssertionError](payableCall(blockFlow, chainIndex, script)).getMessage
    errorMessage.contains(s"Right(TxScriptExeFailed(ContractAssetAlreadyFlushed)") is true
  }

  it should "load contract fields just after creation from Rhone upgrade" in new CreateContractFixture {
    override def useAssets: Boolean = false

    config.network.getHardFork(TimeStamp.now()) is HardFork.Rhone

    val block = payableCall(blockFlow, chainIndex, script)
    addAndCheck(blockFlow, block)

    val worldState = blockFlow.getBestPersistedWorldState(chainIndex.from).fold(throw _, identity)
    val contractState = worldState.getContractState(contractId).rightValue
    contractState.immFields.isEmpty is true
    contractState.mutFields is AVector[Val](Val.U256(0))

    val subContractId    = contractId.subContractId(Hex.unsafe("00"), chainIndex.from)
    val subContractState = worldState.getContractState(subContractId).fold(throw _, identity)
    subContractState.immFields.isEmpty is true
    subContractState.mutFields is AVector[Val](Val.U256(2)) // The field was updated from 1 to 2
  }

  it should "not call contract destruction from the same contract" in new ContractFixture {
    val foo: String =
      s"""
         |Contract Foo() {
         |  pub fn foo(barId: ByteVec) -> () {
         |    let bar = Bar(barId)
         |    bar.bar(selfContractId!())
         |  }
         |  @using(assetsInContract = true)
         |  pub fn destroy() -> () {
         |    destroySelf!(callerAddress!())
         |  }
         |}
         |""".stripMargin
    val bar: String =
      s"""
         |Contract Bar() {
         |  pub fn bar(fooId: ByteVec) -> () {
         |    let foo = Foo(fooId)
         |    foo.destroy()
         |  }
         |}
         |""".stripMargin
    val fooId = createContract(s"$foo\n$bar", AVector.empty, AVector.empty)._1
    val barId = createContract(s"$bar\n$foo", AVector.empty, AVector.empty)._1

    val main: String =
      s"""
         |TxScript Main {
         |  Foo(#${fooId.toHexString}).foo(#${barId.toHexString})
         |}
         |
         |$foo
         |""".stripMargin
    val script = Compiler.compileTxScript(main).rightValue
    val errorMessage =
      intercept[AssertionError](payableCall(blockFlow, chainIndex, script)).getMessage
    errorMessage is "Right(TxScriptExeFailed(`destroySelf` function should not be called from the same contract))"
  }

  it should "encode values" in new ContractFixture {
    val foo: String =
      s"""
         |Contract Foo() {
         |  pub fn foo() -> () {
         |    let bytes = encodeToByteVec!(true, 1, false)
         |    assert!(bytes == #03000102010000, 0)
         |  }
         |}
         |""".stripMargin
    val fooId = createContract(foo)._1
    val main: String =
      s"""
         |@using(preapprovedAssets = false)
         |TxScript Main {
         |  Foo(#${fooId.toHexString}).foo()
         |}
         |
         |$foo
         |""".stripMargin
    testSimpleScript(main)
  }

  it should "test Contract.encodeFields" in new ContractFixture {
    def test(stdAnnotation: String, fields: String, immFields: String, mutFields: String) = {
      val foo = s"""
                   |Contract Bar(a: U256, @unused mut b: I256, @unused c: ByteVec) implements Foo {
                   |  @using(checkExternalCaller = false)
                   |  pub fn foo() -> () {
                   |    let (immFields, mutFields) = Bar.encodeFields!($fields)
                   |    assert!(immFields == #$immFields, 0)
                   |    assert!(mutFields == #$mutFields, 0)
                   |  }
                   |}
                   |
                   |$stdAnnotation
                   |Interface Foo {
                   |  pub fn foo() -> ()
                   |}
                   |""".stripMargin
      val initialImmFields = AVector[Val](Val.U256(0), Val.ByteVec(Hex.unsafe("00")))
      val fooId = createContract(
        foo,
        initialImmState = if (stdAnnotation == "") {
          initialImmFields
        } else {
          initialImmFields :+ Val.ByteVec(Hex.unsafe("414c50480001"))
        },
        initialMutState = AVector(Val.I256(I256.unsafe(-2)))
      )._1
      val main: String =
        s"""
           |@using(preapprovedAssets = false)
           |TxScript Main {
           |  Foo(#${fooId.toHexString}).foo()
           |}
           |
           |$foo
           |""".stripMargin
      testSimpleScript(main)
    }

    intercept[Throwable](test("", "1, #11, 2i", "", "")).getMessage is
      "org.alephium.ralph.error.CompilerError$Default: Invalid args type \"List(U256, ByteVec, I256)\" for builtin func encodeFields"
    test("", "1, 2i, #11", "020201030111", "010102")
    test("@std(id = #0001)", "1, 2i, #11", "0302010301110306414c50480001", "010102")
  }

  it should "encode array type contract fields" in new ContractFixture {
    val foo =
      s"""
         |Contract Foo(@unused a: U256, @unused mut b: [U256; 2], @unused mut c: U256, @unused d: [U256; 2]) {
         |  pub fn foo() -> () {}
         |}
         |""".stripMargin

    val fooContract = Compiler.compileContract(foo).rightValue
    val fooBytecode = Hex.toHexString(serialize(fooContract))

    val script0 =
      s"""
         |TxScript Deploy() {
         |  let (encodedImmFields, encodedMutFields) = Foo.encodeFields!(0, [1, 2], 3, [4, 5])
         |  createContract!{@$genesisAddress -> ALPH: $minimalAlphInContract}(#$fooBytecode, encodedImmFields, encodedMutFields)
         |}
         |$foo
         |""".stripMargin

    deployAndCheckContractState(
      script0,
      AVector.from(Seq(0, 4, 5)).map(v => Val.U256(U256.unsafe(v))),
      AVector.from(Seq(1, 2, 3)).map(v => Val.U256(U256.unsafe(v)))
    )
  }

  trait SelfContractFixture extends ContractFixture {
    def foo(selfContractStr: String): String

    def test(selfContractStr: String) = {
      val fooStr = foo(selfContractStr)
      val fooId = createContract(
        fooStr,
        initialImmState = AVector.empty,
        initialMutState = AVector.empty
      )._1

      val main: String =
        s"""
           |@using(preapprovedAssets = false)
           |TxScript Main {
           |  Foo(#${fooId.toHexString}).selfHello()
           |}
           |
           |$fooStr
           |""".stripMargin
      testSimpleScript(main)
    }
  }

  it should "test selfContract for contract" in new SelfContractFixture {
    override def foo(selfContractStr: String) = {
      s"""
         |Contract Foo() {
         |  pub fn hello() -> () {
         |    emit Debug(`Hello`)
         |  }
         |
         |  pub fn selfHello() -> () {
         |    let foo = $selfContractStr
         |    foo.hello()
         |  }
         |}
         |""".stripMargin
    }

    test("Foo(selfContractId!())")
    test("selfContract!()")
  }

  it should "test selfContract for abstract contract" in new SelfContractFixture {
    override def foo(selfContractStr: String) = {
      s"""
         |Contract Foo() extends AbstractFoo() {
         |  pub fn hello() -> () {
         |    emit Debug(`Hello`)
         |  }
         |}
         |Abstract Contract AbstractFoo() {
         |  pub fn hello() ->()
         |
         |  pub fn selfHello() -> () {
         |    let foo = $selfContractStr
         |    foo.hello()
         |  }
         |}
         |""".stripMargin
    }
    intercept[Throwable](test("AbstractFoo(selfContractId!())")).getMessage is
      "org.alephium.ralph.error.CompilerError$Default: AbstractFoo is not instantiable"
    test("Foo(selfContractId!())")
    test("selfContract!()")
  }

  it should "test selfContract for interface" in new SelfContractFixture {
    override def foo(selfContractStr: String) = {
      s"""
         |Contract Foo() implements InterfaceFoo {
         |  pub fn hello() -> () {
         |    emit Debug(`Hello`)
         |  }
         |
         |  pub fn selfHello() -> () {
         |    let foo = $selfContractStr
         |    foo.hello()
         |  }
         |}
         |
         |Interface InterfaceFoo {
         |  pub fn hello() ->()
         |  pub fn selfHello() -> ()
         |}
         |""".stripMargin
    }
    test("InterfaceFoo(selfContractId!())")
    test("Foo(selfContractId!())")
    test("selfContract!()")
  }

  it should "test selfContract for multi-level inheritance" in new SelfContractFixture {
    override def foo(selfContractStr: String) = {
      s"""
         |Contract Foo() extends AbstractFooParent() {
         |  pub fn hello() -> () {
         |    emit Debug(`Hello`)
         |  }
         |}
         |
         |Abstract Contract AbstractFooParent() extends AbstractFooGrandParent() {
         |}
         |
         |Abstract Contract AbstractFooGrandParent() {
         |  pub fn hello() ->()
         |
         |  pub fn selfHello() -> () {
         |    let foo = $selfContractStr
         |    foo.hello()
         |  }
         |}
         |""".stripMargin
    }
    intercept[Throwable](test("AbstractFooGrandParent(selfContractId!())")).getMessage is
      "org.alephium.ralph.error.CompilerError$Default: AbstractFooGrandParent is not instantiable"
    test("Foo(selfContractId!())")
    test("selfContract!()")
  }

  it should "test selfContract for multiple parents" in new SelfContractFixture {
    override def foo(selfContractStr: String) = {
      s"""
         |Contract Foo() extends FooParent1(), FooParent2() {
         |  pub fn hello() -> () {
         |    emit Debug(`Hello 1`)
         |  }
         |
         |  pub fn hello2() -> () {
         |    emit Debug(`Hello 2`)
         |  }
         |}
         |
         |Abstract Contract FooParent1() {
         |  pub fn hello2() ->()
         |}
         |
         |Abstract Contract FooParent2() {
         |  pub fn hello() ->()
         |
         |  pub fn selfHello() -> () {
         |    let foo = $selfContractStr
         |    foo.hello()
         |  }
         |}
         |""".stripMargin
    }
    intercept[Throwable](test("FooParent2(selfContractId!())")).getMessage is
      "org.alephium.ralph.error.CompilerError$Default: FooParent2 is not instantiable"
    test("Foo(selfContractId!())")
    test("selfContract!()")
  }

  it should "not pay to unloaded contract" in new ContractFixture {
    val foo: String =
      s"""
         |Contract Foo() {
         |  pub fn foo() -> () {
         |    return
         |  }
         |}
         |""".stripMargin
    val fooId      = createContract(foo)._1
    val fooAddress = Address.contract(fooId)

    val main: String =
      s"""
         |TxScript Main {
         |  Foo(#${fooId.toHexString}).foo()
         |  transferToken!(callerAddress!(), @${fooAddress.toBase58}, ALPH, 1 alph)
         |}
         |
         |$foo
         |""".stripMargin
    failCallTxScript(main, PayToContractAddressNotInCallerTrace(fooAddress))
  }

  it should "work with interface" in new ContractFixture {

    {
      info("works with single inheritance")

      val interface =
        s"""
           |Interface I {
           |  @using(checkExternalCaller = false)
           |  pub fn f1() -> U256
           |  @using(checkExternalCaller = false)
           |  pub fn f2() -> U256
           |  @using(checkExternalCaller = false)
           |  pub fn f3() -> ByteVec
           |}
           |""".stripMargin

      val contract =
        s"""
           |Contract Foo() implements I {
           |  @using(checkExternalCaller = false)
           |  pub fn f3() -> ByteVec {
           |    return #00
           |  }
           |
           |  @using(checkExternalCaller = false)
           |  pub fn f2() -> U256 {
           |    return 2
           |  }
           |
           |  @using(checkExternalCaller = false)
           |  pub fn f1() -> U256 {
           |    return 1
           |  }
           |}
           |
           |$interface
           |""".stripMargin

      val contractId = createContract(contract)._1

      val main =
        s"""
           |@using(preapprovedAssets = false)
           |TxScript Main {
           |  let impl = I(#${contractId.toHexString})
           |  assert!(impl.f1() == 1, 0)
           |  assert!(impl.f2() == 2, 0)
           |  assert!(impl.f3() == #00, 0)
           |}
           |
           |$interface
           |""".stripMargin

      callTxScript(main)
    }
  }

  it should "not instantiate with abstract contract" in new ContractFixture {
    val abstractContract =
      s"""
         |Abstract Contract AC() {
         |  pub fn f1() -> U256 {
         |    return 1
         |  }
         |  pub fn f2() -> U256
         |}
         |""".stripMargin

    val contract =
      s"""
         |Contract Foo() implements AC {
         |  pub fn f2() -> U256 {
         |    return 2
         |  }
         |}
         |
         |$abstractContract
         |""".stripMargin

    val contractId = createContract(contract)._1

    val main =
      s"""
         |@using(preapprovedAssets = false)
         |TxScript Main {
         |  let impl = AC(#${contractId.toHexString})
         |}
         |
         |$abstractContract
         |""".stripMargin

    Compiler
      .compileTxScript(main)
      .leftValue
      .message is "AC is not instantiable"
  }

  it should "not inherit from the non-abstract contract" in new ContractFixture {
    val nonAbstractContract =
      s"""
         |Contract C() {
         |  pub fn f1() -> U256 {
         |    return 1
         |  }
         |}
         |""".stripMargin

    val contract =
      s"""
         |Contract Foo() implements C {
         |  pub fn f2() -> U256 {
         |    return 2
         |  }
         |}
         |
         |$nonAbstractContract
         |""".stripMargin

    Compiler
      .compileContract(contract)
      .leftValue
      .message is "Contract C can not be inherited"
  }

  it should "inherit interface events" in new ContractFixture {
    val foo: String =
      s"""
         |Interface Foo {
         |  event Foo(x: U256)
         |  @using(checkExternalCaller = false)
         |  pub fn foo() -> ()
         |}
         |""".stripMargin
    val bar: String =
      s"""
         |Contract Bar() implements Foo {
         |  event Bar(x: U256)
         |  @using(checkExternalCaller = false)
         |  pub fn foo() -> () {
         |    emit Foo(1)
         |    emit Bar(2)
         |  }
         |}
         |$foo
         |""".stripMargin
    val barId = createContract(bar)._1

    val main: String =
      s"""
         |@using(preapprovedAssets = false)
         |TxScript Main {
         |  let foo = Foo(#${barId.toHexString})
         |  foo.foo()
         |}
         |$foo
         |""".stripMargin
    val block = callTxScript(main)

    val logStatesOpt = getLogStates(blockFlow, barId, 0)
    val logStates    = logStatesOpt.value
    logStates.blockHash is block.hash
    logStates.states.length is 2
    logStates.states(0).fields.head.asInstanceOf[Val.U256].v.toIntUnsafe is 1
    logStates.states(1).fields.head.asInstanceOf[Val.U256].v.toIntUnsafe is 2
  }

  it should "not be able to transfer assets right after contract is created" in new ContractFixture {
    val foo: String =
      s"""
         |Contract Foo() {
         |  pub fn foo() -> () {
         |  }
         |}
         |""".stripMargin

    val fooContract = Compiler.compileContract(foo).rightValue
    val fooByteCode = Hex.toHexString(serialize(fooContract))

    def createFooContract(transferAlph: Boolean): String = {
      val maybeTransfer = if (transferAlph) {
        s"transferTokenFromSelf!(contractAddress, ALPH, ${minimalAlphInContract.v})"
      } else {
        ""
      }

      val bar: String =
        s"""
           |Contract Bar() {
           |  @using(preapprovedAssets = true, assetsInContract = $transferAlph)
           |  pub fn bar() -> () {
           |    let contractId = createContract!{@$genesisAddress -> ALPH: $minimalAlphInContract}(#$fooByteCode, #00, #00)
           |    let contractAddress = contractIdToAddress!(contractId)
           |
           |    $maybeTransfer
           |  }
           |}
           |""".stripMargin

      val barContractId =
        createContract(
          bar,
          AVector.empty,
          AVector.empty,
          initialAttoAlphAmount = ALPH.alph(2)
        )._1

      s"""
         |TxScript Main {
         |  let bar = Bar(#${barContractId.toHexString})
         |  bar.bar{@$genesisAddress -> ALPH: $minimalAlphInContract}()
         |}
         |
         |$bar
         |""".stripMargin
    }

    callTxScript(createFooContract(false))
    intercept[AssertionError](callTxScript(createFooContract(true))).getMessage.startsWith(
      s"Right(TxScriptExeFailed(Pay to contract address"
    )
  }

  it should "not transfer assets to arbitrary contract" in new ContractFixture {
    val randomContract = Address.contract(ContractId.random)

    {
      info("Transfer to random contract address in TxScript")
      val script =
        s"""
           |TxScript Main {
           |  let caller = callerAddress!()
           |  transferToken!(caller, @${randomContract.toBase58}, ALPH, 0.01 alph)
           |}
           |""".stripMargin

      failCallTxScript(script, PayToContractAddressNotInCallerTrace(randomContract))
    }

    {
      info("Transfer to random contract address in Contract")

      val foo: String =
        s"""
           |Contract Foo() {
           |  @using(assetsInContract = true)
           |  pub fn foo() -> () {
           |    transferTokenFromSelf!(@${randomContract.toBase58}, ALPH, 0.01 alph)
           |  }
           |}
           |""".stripMargin
      val fooId      = createContract(foo, initialAttoAlphAmount = ALPH.alph(2))._1
      val fooAddress = Address.contract(fooId)

      val script =
        s"""
           |TxScript Main {
           |  let caller = callerAddress!()
           |  transferToken!(caller, @${fooAddress}, ALPH, 0.01 alph)
           |  let foo = Foo(#${fooId.toHexString})
           |  foo.foo()
           |}
           |
           |$foo
           |""".stripMargin
      failCallTxScript(script, PayToContractAddressNotInCallerTrace(fooAddress))
    }

    {
      info("Transfer to one of the caller addresses in Contract")
      val foo: String =
        s"""
           |Contract Foo() {
           |  @using(assetsInContract = true)
           |  pub fn foo(to: Address) -> () {
           |    transferTokenFromSelf!(to, ALPH, 0.01 alph)
           |  }
           |}
           |""".stripMargin
      val fooId =
        createContract(foo, initialAttoAlphAmount = ALPH.alph(2))._1

      val bar: String =
        s"""
           |Contract Bar(index: U256, nextBarId: ByteVec) {
           |  @using(assetsInContract = true)
           |  pub fn bar(to: Address) -> () {
           |    if (index == 0) {
           |      let foo = Foo(#${fooId.toHexString})
           |      foo.foo(to)
           |    } else {
           |      let bar = Bar(nextBarId)
           |      transferTokenFromSelf!(selfAddress!(), ALPH, 0) // dirty hack
           |      bar.bar(to)
           |    }
           |  }
           |}
           |$foo
           |""".stripMargin

      var lastBarId: ContractId = fooId
      (0 until 5).foreach { index =>
        val initialFields =
          AVector[Val](Val.U256(U256.unsafe(index)), Val.ByteVec(lastBarId.bytes))
        val barId =
          createContract(bar, initialFields, AVector.empty, initialAttoAlphAmount = ALPH.alph(2))._1
        lastBarId = barId
      }

      val script =
        s"""
           |TxScript Main {
           |  let bar = Bar(#${lastBarId.toHexString})
           |  bar.bar(@${Address.contract(lastBarId)})
           |}
           |
           |$bar
           |""".stripMargin
      callTxScript(script)
    }
  }

  it should "test the special case (1)" in new ContractFixture {
    val foo: String =
      s"""
         |Contract Foo() {
         |  @using(assetsInContract = true)
         |  pub fn foo() -> () {
         |    bar{selfAddress!() -> ALPH: 0.1 alph}()
         |  }
         |
         |  @using(preapprovedAssets = true)
         |  pub fn bar() -> () {
         |    transferToken!(selfAddress!(), selfAddress!(), ALPH, 0.1 alph)
         |  }
         |}
         |""".stripMargin
    val fooId = createContract(foo, initialAttoAlphAmount = ALPH.alph(2))._1

    val script =
      s"""
         |TxScript Main {
         |  let foo = Foo(#${fooId.toHexString})
         |  foo.foo()
         |}
         |
         |$foo
         |""".stripMargin
    callTxScript(script)

    val worldState = blockFlow.getBestPersistedWorldState(chainIndex.from).fold(throw _, identity)
    worldState.getContractAsset(fooId).rightValue.amount is ALPH.alph(2)
  }

  it should "test AssertWithErrorCode instruction" in new ContractFixture {
    val foo: String =
      s"""
         |Contract Foo() {
         |  enum ErrorCodes {
         |    Error = 0
         |  }
         |  pub fn foo() -> () {
         |    assert!(false, ErrorCodes.Error)
         |  }
         |}
         |""".stripMargin
    val fooId = createContract(foo)._1

    val main: String =
      s"""
         |@using(preapprovedAssets = false)
         |TxScript Main {
         |  let foo = Foo(#${fooId.toHexString})
         |  foo.foo()
         |}
         |$foo
         |""".stripMargin
    val script = Compiler.compileTxScript(main).rightValue
    intercept[AssertionError](simpleScript(blockFlow, chainIndex, script)).getMessage is
      s"Right(TxScriptExeFailed(Assertion Failed in Contract @ ${Address.contract(fooId).toBase58}, Error Code: 0))"
  }

  it should "test Contract type" in new ContractFixture {
    val foo: String =
      s"""
         |Contract Foo(x: U256) {
         |  pub fn foo() -> U256 {
         |    return x
         |  }
         |}
         |""".stripMargin
    val fooId = createContract(foo, AVector(Val.U256(123)), AVector.empty)._1

    val bar: String =
      s"""
         |Contract Bar() {
         |  pub fn bar(foo: Foo) -> U256 {
         |    return foo.foo()
         |  }
         |}
         |
         |$foo
         |""".stripMargin
    val barId = createContract(bar)._1

    val script =
      s"""
         |TxScript Main {
         |  let foo = Foo(#${fooId.toHexString})
         |  let bar = Bar(#${barId.toHexString})
         |  let x = bar.bar(foo)
         |  assert!(x == 123, 0)
         |}
         |
         |$bar
         |""".stripMargin
    callTxScript(script)
  }

  it should "update contract output ref for every TX" in new ContractFixture {
    val foo: String =
      s"""
         |Contract Foo() {
         |  @using(preapprovedAssets = true, assetsInContract = true)
         |  pub fn foo() -> () {
         |    transferTokenToSelf!(callerAddress!(), ALPH, 0.01 alph)
         |  }
         |}
         |""".stripMargin
    val (fooId, fooOutputRef) = createContract(foo)

    val script =
      s"""
         |TxScript Main {
         |  let foo = Foo(#${fooId.toHexString})
         |  foo.foo{callerAddress!() -> ALPH: 1 alph}()
         |}
         |$foo
         |""".stripMargin
    val block      = callTxScript(script)
    val tx         = block.nonCoinbase.head
    val worldState = blockFlow.getBestPersistedWorldState(chainIndex.from).fold(throw _, identity)
    val fooOutputRefNew = worldState.getContractState(fooId).rightValue.contractOutputRef
    fooOutputRefNew isnot fooOutputRef

    val fooOutputNew = worldState.getContractOutput(fooOutputRefNew).rightValue
    fooOutputRefNew is ContractOutputRef.from(tx.id, fooOutputNew, 0)
    fooOutputRefNew.asInstanceOf[TxOutputRef] is TxOutputRef.unsafe(tx, 0)
  }

  it should "test debug function" in new EventFixture {
    override lazy val initialImmState: AVector[Val] = AVector.empty
    override lazy val initialMutState: AVector[Val] = AVector(Val.ByteVec.fromString("Alephium"))
    override def contractRaw: String =
      s"""
         |Contract Foo(mut name: ByteVec) {
         |  pub fn foo() -> () {
         |    emit Debug(`Hello, $${name}!`)
         |  }
         |
         |  pub fn setName() -> () {
         |    name = #
         |  }
         |}
         |""".stripMargin

    override def callingScriptRaw: String =
      s"""
         |$contractRaw
         |
         |@using(preapprovedAssets = false)
         |TxScript Main {
         |  Foo(#${contractId.toHexString}).foo()
         |}
         |""".stripMargin

    val logStates = getLogStates(blockFlow, contractId, 0).value
    logStates.blockHash is callingBlock.hash
    logStates.states.length is 1
    val event = logStates.states.head
    event.index is debugEventIndex.v.v.toInt.toByte
    event.fields is AVector[Val](Val.ByteVec(ByteString.fromString("Hello, 416c65706869756d!")))
  }

  it should "test tokenId/contractId/contractAddress built-in function" in new ContractFixture {
    val foo =
      s"""
         |Contract Foo() {
         |  pub fn foo() -> () {}
         |}
         |""".stripMargin

    val tokenIssuanceInfo = TokenIssuance.Info(Val.U256(U256.unsafe(1024)), Some(genesisLockup))
    val (fooId, _)        = createContract(foo, tokenIssuanceInfo = Some(tokenIssuanceInfo))
    val fooAddress        = Address.contract(fooId)

    def barCode(assertStmt: String): String = {
      s"""
         |Contract Bar() {
         |  @using(preapprovedAssets = true, assetsInContract = true)
         |  pub fn bar(foo: Foo, caller: Address) -> () {
         |    assert!($assertStmt, 1)
         |    transferTokenToSelf!(caller, tokenId!(foo), 1)
         |  }
         |}
         |$foo
         |""".stripMargin
    }

    def verifyInvalidArgumentType(func: String, assertValue: String) = {
      val code = barCode(s"$func!(caller) == $assertValue")
      intercept[Throwable](createContract(code)).getMessage is
        s"org.alephium.ralph.error.CompilerError$$Default: Invalid args type \"List(Address)\" for builtin func $func, expected \"List(Contract)\""
    }

    def verifyInvalidNumberOfArguments(func: String, assertValue: String) = {
      val code = barCode(s"$func!(1, caller) == $assertValue")
      intercept[Throwable](createContract(code)).getMessage is
        s"org.alephium.ralph.error.CompilerError$$Default: Invalid args type \"List(U256, Address)\" for builtin func $func, expected \"List(Contract)\""
    }

    def verifyTransferToken(func: String, assertValue: String) = {
      val bar        = barCode(s"$func!(foo) == $assertValue")
      val (barId, _) = createContract(bar)
      val script =
        s"""
           |TxScript Main {
           |  let foo = Foo(#${fooId.toHexString})
           |  Bar(#${barId.toHexString}).bar{@$genesisAddress -> tokenId!(foo): 1}(foo, @$genesisAddress)
           |}
           |$bar
           |""".stripMargin

      callTxScript(script)
      val worldState = blockFlow.getBestPersistedWorldState(chainIndex.from).fold(throw _, identity)
      val barState   = worldState.getContractState(barId).rightValue
      val barContractOutput = worldState.getContractOutput(barState.contractOutputRef).rightValue
      barContractOutput.tokens is AVector((TokenId.from(fooId), U256.One))
    }

    {
      info("Invalid argument type")
      verifyInvalidArgumentType("tokenId", s"#${fooId.toHexString}")
      verifyInvalidArgumentType("contractId", s"#${fooId.toHexString}")
      verifyInvalidArgumentType("contractAddress", s"@${fooAddress.toBase58}")
    }

    {
      info("Invalid number of arguments")
      verifyInvalidNumberOfArguments("tokenId", s"#${fooId.toHexString}")
      verifyInvalidNumberOfArguments("contractId", s"#${fooId.toHexString}")
      verifyInvalidNumberOfArguments("contractAddress", s"@${fooAddress.toBase58}")
    }

    {
      info("Transfer token successfully")
      verifyTransferToken("tokenId", s"#${fooId.toHexString}")
      verifyTransferToken("contractId", s"#${fooId.toHexString}")
      verifyTransferToken("contractAddress", s"@${fooAddress.toBase58}")
    }
  }

  it should "test contract asset only function" in new ContractFixture {
    val foo =
      s"""
         |Contract Foo() {
         |  @using(assetsInContract = true)
         |  pub fn foo() -> () {
         |    assert!(tokenRemaining!(selfAddress!(), ALPH) == 0.1 alph, 0)
         |  }
         |}
         |""".stripMargin
    val contractId = createContract(foo)._1

    val script =
      s"""
         |@using(preapprovedAssets = false)
         |TxScript Main() {
         |  Foo(#${contractId.toHexString}).foo()
         |}
         |$foo
         |""".stripMargin
    testSimpleScript(script)
  }

  it should "create contract with std id" in new ContractFixture {
    def code(enabled: Boolean): String =
      s"""
         |@std(enabled = $enabled)
         |Contract Bar(@unused a: U256) implements Foo {
         |  pub fn foo() -> () {}
         |}
         |
         |@std(id = #0001)
         |Interface Foo {
         |  pub fn foo() -> ()
         |}
         |""".stripMargin

    {
      info("The std id of the contract is enabled")
      val contractCode = code(true)
      val fields       = AVector[Val](Val.U256(0))
      intercept[AssertionError](createContract(contractCode, fields)).getMessage is
        "Right(TxScriptExeFailed(InvalidFieldLength))"

      val stdId      = Val.ByteVec(Hex.unsafe("414c50480001"))
      val contractId = createContract(contractCode, fields :+ stdId)._1
      val worldState = blockFlow.getBestPersistedWorldState(chainIndex.from).fold(throw _, identity)
      val contractState = worldState.getContractState(contractId).rightValue
      contractState.immFields is AVector[Val](Val.U256(0), stdId)
      contractState.mutFields is AVector.empty[Val]

      val logStatesOpt = getLogStates(blockFlow, createContractEventId(chainIndex.from.value), 0)
      val logStates    = logStatesOpt.value

      val eventFields = logStates.states(0).fields

      eventFields.length is 3
      eventFields(0) is Val.Address(LockupScript.p2c(contractId))
      eventFields(1) is Val.ByteVec(ByteString.empty)
      eventFields(2) is Val.ByteVec(ByteString(0, 1))
    }

    {
      info("The std id of the contract is disabled")
      val contractCode = code(false)
      val fields       = AVector[Val](Val.U256(0))
      val stdId        = Val.ByteVec(Hex.unsafe("414c50480001"))
      intercept[AssertionError](createContract(contractCode, fields :+ stdId)).getMessage is
        "Right(TxScriptExeFailed(InvalidFieldLength))"

      val contractId = createContract(contractCode, fields)._1
      val worldState = blockFlow.getBestPersistedWorldState(chainIndex.from).fold(throw _, identity)
      val contractState = worldState.getContractState(contractId).rightValue
      contractState.immFields is AVector[Val](Val.U256(0))
      contractState.mutFields is AVector.empty[Val]

      val logStatesOpt = getLogStates(blockFlow, createContractEventId(chainIndex.from.value), 1)
      val logStates    = logStatesOpt.value

      val eventFields = logStates.states(0).fields

      eventFields.length is 3
      eventFields(0) is Val.Address(LockupScript.p2c(contractId))
      eventFields(1) is Val.ByteVec(ByteString.empty)
      eventFields(2) is Val.ByteVec(ByteString.empty)
    }
  }

  it should "always return ContractAssetUnloaded when transferring assetes to a contract without assetsInContract set to true" in new ContractFixture {
    def test(amount: U256, useContractAsset: Boolean) = {
      val code: String =
        s"""
           |Contract Foo() {
           |  @using(assetsInContract=${useContractAsset}, preapprovedAssets = true)
           |  pub fn payMe(amount: U256) -> () {
           |    transferToken!(callerAddress!(), selfAddress!(), ALPH, amount)
           |  }
           |}
           |""".stripMargin

      val contractId = createContract(code)._1

      val script: String =
        s"""|
            |@using(preapprovedAssets = true)
            |TxScript Bar {
            |  let foo = Foo(#${contractId.toHexString})
            |  foo.payMe{callerAddress!() -> ALPH: $amount}($amount)
            |}
            |
            |${code}
            |""".stripMargin

      if (useContractAsset) {
        callTxScript(script)
      } else {
        failCallTxScript(script, ContractAssetUnloaded(Address.contract(contractId)))
      }
    }

    test(ALPH.oneNanoAlph, true)
    test(ALPH.oneNanoAlph, false)
    test(ALPH.oneAlph, true)
    test(ALPH.oneAlph, false)
  }

  it should "return LowerThanContractMinimalBalance if contract balance falls below the minimal deposit" in new ContractFixture {
    def test(amount: U256) = {
      val code: String =
        s"""
           |Contract Foo() {
           |  @using(assetsInContract=true, preapprovedAssets = true)
           |  pub fn payMe(amount: U256) -> () {
           |    transferTokenFromSelf!(callerAddress!(), ALPH, amount)
           |  }
           |}
           |""".stripMargin

      val contractInitialAlphAmount = ALPH.oneAlph * 2
      val contractId = createContract(code, initialAttoAlphAmount = contractInitialAlphAmount)._1

      val script: String =
        s"""|
            |@using(preapprovedAssets = true)
            |TxScript Bar {
            |  let foo = Foo(#${contractId.toHexString})
            |  foo.payMe{callerAddress!() -> ALPH: $amount}($amount)
            |}
            |
            |${code}
            |""".stripMargin

      if (amount > ALPH.oneAlph) {
        failCallTxScript(
          script,
          LowerThanContractMinimalBalance(
            Address.contract(contractId),
            contractInitialAlphAmount - amount
          )
        )
      } else {
        callTxScript(script)
      }
    }

    test(ALPH.oneNanoAlph)
    test(minimalAlphInContract - 1)
    test(minimalAlphInContract)
    test(minimalAlphInContract + 1)
  }

  it should "call the correct contract method based on the interface method index" in new ContractFixture {
    val fooV0 =
      s"""
         |Interface FooV0 {
         |  pub fn f0() -> U256
         |  pub fn f1() -> U256
         |}
         |""".stripMargin
    val foo0 =
      s"""
         |Contract Foo0() implements FooV0 {
         |  pub fn f0() -> U256 { return 0 }
         |  pub fn f1() -> U256 { return 1 }
         |}
         |$fooV0
         |""".stripMargin
    val (foo0ContractId, _) = createContract(foo0)

    val foo =
      s"""
         |Interface Foo {
         |  @using(methodIndex = 1)
         |  pub fn f1() -> U256
         |}
         |""".stripMargin
    val fooV1 =
      s"""
         |Interface FooV1 extends Foo {
         |  pub fn f2() -> U256
         |}
         |$foo
         |""".stripMargin
    val foo1 =
      s"""
         |Contract Foo1() implements FooV1 {
         |  pub fn f1() -> U256 { return 1 }
         |  pub fn f2() -> U256 { return 2 }
         |}
         |$fooV1
         |""".stripMargin
    val (foo1ContractId, _) = createContract(foo1)
    val script =
      s"""
         |TxScript Main {
         |  assert!(Foo(#${foo0ContractId.toHexString}).f1() == 1, 0)
         |  assert!(Foo(#${foo1ContractId.toHexString}).f1() == 1, 0)
         |
         |  assert!(FooV0(#${foo0ContractId.toHexString}).f0() == 0, 0)
         |  assert!(FooV0(#${foo0ContractId.toHexString}).f1() == 1, 0)
         |
         |  assert!(FooV1(#${foo1ContractId.toHexString}).f1() == 1, 0)
         |  assert!(FooV1(#${foo1ContractId.toHexString}).f2() == 2, 0)
         |}
         |$fooV0
         |$fooV1
         |""".stripMargin
    callTxScript(script)
  }

  "Mempool" should "remove invalid transaction" in new ContractFixture {
    val code =
      s"""
         |Contract Foo() {
         |  pub fn foo() -> () {
         |    assert!(false, 0)
         |  }
         |}
         |""".stripMargin

    val contractId = createContract(code)._1

    val scriptStr: String =
      s"""|
          |@using(preapprovedAssets = false)
          |TxScript Bar {
          |  let foo = Foo(#${contractId.toHexString})
          |  foo.foo()
          |}
          |
          |${code}
          |""".stripMargin
    val script = Compiler.compileTxScript(scriptStr).rightValue
    val tx = transferTxs(
      blockFlow,
      chainIndex,
      ALPH.alph(1),
      1,
      Some(script),
      true,
      validation = false
    ).head

    val (_, minerPubKey) = chainIndex.to.generateKey
    val miner            = LockupScript.p2pkh(minerPubKey)
    val emptyTemplate    = blockFlow.prepareBlockFlowUnsafe(chainIndex, miner)

    blockFlow.getGrandPool().add(chainIndex, tx.toTemplate, TimeStamp.now())
    blockFlow.getGrandPool().size is 1
    val newTemplate =
      emptyTemplate.copy(transactions = AVector(tx, emptyTemplate.transactions.last))

    // The invalid tx is removed
    blockFlow.validateTemplate(chainIndex, newTemplate, AVector.empty, miner)
    blockFlow.getGrandPool().size is 0
  }

  it should "test encode struct type contract fields" in new ContractFixture {
    val contract =
      s"""
         |struct Foo {x: U256, mut y: U256}
         |struct Bar {mut a: [Foo; 2], b: U256 }
         |Contract C(@unused mut a: U256, @unused b: U256, @unused mut bar: Bar) {
         |  pub fn f() -> () {}
         |}
         |""".stripMargin

    val compiledContract = Compiler.compileContract(contract).rightValue
    val contractBytecode = Hex.toHexString(serialize(compiledContract))
    // put field `b` at first for testing
    val fields = "0, 1, Bar{b:6, a: [Foo{y: 3, x: 2}, Foo{x: 4, y: 5}]}"

    val script =
      s"""
         |TxScript Deploy() {
         |  let (encodedImmFields, encodedMutFields) = C.encodeFields!($fields)
         |  createContract!{@$genesisAddress -> ALPH: $minimalAlphInContract}(
         |    #$contractBytecode,
         |    encodedImmFields,
         |    encodedMutFields
         |  )
         |}
         |$contract
         |""".stripMargin

    deployAndCheckContractState(
      script,
      AVector.from(Seq(1, 2, 4, 6)).map(v => Val.U256(U256.unsafe(v))),
      AVector.from(Seq(0, 3, 5)).map(v => Val.U256(U256.unsafe(v)))
    )
  }

  it should "test maximum method index for CallInternal and CallExternal" in new ContractFixture {
    val maxMethodSize = 0xff + 1
    val fooMethods = (0 until maxMethodSize).map { index =>
      s"""
         |pub fn func$index() -> U256 {
         |  return $index
         |}
         |""".stripMargin
    }
    val foo =
      s"""
         |Contract Foo() {
         |  ${fooMethods.mkString("\n")}
         |}
         |""".stripMargin
    val fooId = createContract(foo)._1

    val barMethods = (0 until maxMethodSize).map { index =>
      s"""
         |pub fn func$index() -> U256 {
         |  return foo.func$index()
         |}
         |""".stripMargin
    }
    val bar =
      s"""
         |Contract Bar(foo: Foo) {
         |  ${barMethods.mkString("\n")}
         |}
         |$foo
         |""".stripMargin
    val barId = createContract(bar, AVector(Val.ByteVec(fooId.bytes)))._1

    (0 until maxMethodSize).foreach { index =>
      val script =
        s"""
           |@using(preapprovedAssets = false)
           |TxScript Main {
           |  assert!(Bar(#${barId.toHexString}).func$index() == $index, 0)
           |}
           |$bar
           |""".stripMargin
      callTxScript(script, chainIndex)
    }
  }

  it should "test constant expressions" in new ContractFixture {
    val address = Address.p2pkh(PublicKey.generate).toBase58

    def code(expr: String, value: String) =
      s"""
         |Contract Foo() {
         |  const A = 1
         |  const B = 2
         |  const C = -1i
         |  const D = 2i
         |  const E = #00
         |  const F = false
         |  const G = @$address
         |  const H = $expr
         |
         |  pub fn foo() -> () {
         |    assert!(H == $value, 0)
         |  }
         |}
         |""".stripMargin

    // format: off
    Seq(
      ("A + B", "3"), ("B - A", "1"), ("A * B", "2"), ("A / B", "0"), ("A % B", "1"),
      ("C + D", "1i"), ("C - D", "-3i"), ("C * D", "-2i"), ("C / D", "0i"), ("C % D", "-1i"),
      ("A ** B", "1"), ("C ** B", "1i"), ("A |+| B", "3"), ("A |-| B", "u256Max!()"), ("A |*| B", "2"), ("A |**| B", "1"),
      ("#01 ++ E", "#0100"), ("A << B", "4"), ("A >> B", "0"), ("A & B", "0"), ("A | B", "3"), ("A ^ B", "3"),
      ("A == B", "false"), ("A != B", "true"), ("A > B", "false"), ("A >= B", "false"), ("A < B", "true"), ("A <= B", "true"),
      ("G", s"@$address"), ("!F", "true"), ("(A < B) && (C < D)", "true"), ("(A > B) || (C > D)", "false")
    ).foreach { case (expr, value) =>
      val contractCode = code(expr, value)
      val contractId = createContract(contractCode)._1.toHexString
      testSimpleScript(
        s"""
           |@using(preapprovedAssets = false)
           |TxScript Main {
           |  Foo(#$contractId).foo()
           |}
           |$contractCode
           |""".stripMargin
      )
    }
    // format: on
  }

  trait MapFixture extends ContractFixture {
    def mapContract: String
    lazy val mapContractId = createContract(mapContract)._1
    lazy val insert =
      s"""
         |TxScript Insert {
         |  let mapContract = MapContract(#${mapContractId.toHexString})
         |  mapContract.insert{@$genesisAddress -> ALPH: 2 alph}()
         |}
         |$mapContract
         |""".stripMargin

    lazy val checkAndUpdate =
      s"""
         |TxScript CheckAndUpdate {
         |  let mapContract = MapContract(#${mapContractId.toHexString})
         |  mapContract.checkAndUpdate()
         |}
         |$mapContract
         |""".stripMargin

    lazy val remove =
      s"""
         |TxScript Remove {
         |  let mapContract = MapContract(#${mapContractId.toHexString})
         |  mapContract.remove()
         |}
         |$mapContract
         |""".stripMargin

    def mapKeyAndValue: Map[Val, (AVector[Val], AVector[Val])] = Map.empty

    def calcSubPath(key: Val, index: Int = 0) = {
      val prefix =
        ByteString.fromArrayUnsafe(s"__map__${index}__".getBytes(StandardCharsets.US_ASCII))
      prefix ++ key.toByteVec().bytes
    }

    def calcLogMessage(key: Val, prefix: String) = {
      val subPath = calcSubPath(key)
      ByteString.fromString(s"$prefix at map path: ") ++ Val.ByteVec(subPath).toDebugString()
    }

    def calcSubContractId(key: Val, index: Int = 0) = {
      val subPath = calcSubPath(key, index)
      mapContractId.subContractId(subPath, mapContractId.groupIndex)
    }

    lazy val insertAndUpdate =
      s"""
         |TxScript Main {
         |  let mapContract = MapContract(#${mapContractId.toHexString})
         |  mapContract.insert{@$genesisAddress -> ALPH: 2 alph}()
         |  mapContract.checkAndUpdate()
         |}
         |$mapContract
         |""".stripMargin

    def checkSubContractState(
        key: Val,
        immFields: AVector[Val],
        mutFields: AVector[Val],
        mapIndex: Int = 0
    ) = {
      val worldState    = blockFlow.getBestPersistedWorldState(mapContractId.groupIndex).rightValue
      val subContractId = calcSubContractId(key, mapIndex)
      val subContractState = worldState.getContractState(subContractId).rightValue
      subContractState.immFields is (immFields :+ Val.ByteVec(mapContractId.bytes))
      subContractState.mutFields is mutFields
      val contractAsset = worldState.getContractAsset(subContractState.contractOutputRef).rightValue
      contractAsset.amount is minimalAlphInContract
    }

    def subContractNotExist(key: Val, mapIndex: Int = 0) = {
      val subContractId = calcSubContractId(key, mapIndex)
      val worldState    = blockFlow.getBestPersistedWorldState(mapContractId.groupIndex).rightValue
      worldState.contractExists(subContractId).rightValue is false
    }

    def runTest() = {
      val currentCount = getCurrentCount(blockFlow, chainIndex.from, mapContractId).getOrElse(0)
      mapKeyAndValue.foreach { case (key, _) =>
        subContractNotExist(key)
      }
      val balance0 = getAlphBalance(blockFlow, genesisAddress.lockupScript)
      val block0   = callTxScript(insert)
      val balance1 = getAlphBalance(blockFlow, genesisAddress.lockupScript)
      val txFee0   = block0.nonCoinbase.head.gasFeeUnsafe
      (balance0 - txFee0 - minimalAlphInContract.mulUnsafe(mapKeyAndValue.size)) is balance1
      val insertEvent = getLogStates(blockFlow, mapContractId, currentCount).value
      insertEvent.states.length is mapKeyAndValue.size
      mapKeyAndValue.zipWithIndex.foreach { case ((key, (immFields, mutFields)), index) =>
        val logState = insertEvent.states(index)
        logState.index is debugEventIndexInt.toByte
        logState.fields is AVector[Val](Val.ByteVec(calcLogMessage(key, "insert")))
        checkSubContractState(key, immFields, mutFields)
      }
      callTxScript(checkAndUpdate)
      val balance2 = getAlphBalance(blockFlow, genesisAddress.lockupScript)
      val block1   = callTxScript(remove)
      val balance3 = getAlphBalance(blockFlow, genesisAddress.lockupScript)
      val txFee1   = block1.nonCoinbase.head.gasFeeUnsafe
      (balance2 - txFee1 + minimalAlphInContract.mulUnsafe(mapKeyAndValue.size)) is balance3
      val removeEvent = getLogStates(blockFlow, mapContractId, currentCount + 1).value
      removeEvent.states.length is mapKeyAndValue.size
      mapKeyAndValue.zipWithIndex.foreach { case ((key, _), index) =>
        val logState = removeEvent.states(index)
        logState.index is debugEventIndexInt.toByte
        logState.fields is AVector[Val](Val.ByteVec(calcLogMessage(key, "remove")))
        subContractNotExist(key)
      }

      callTxScript(insertAndUpdate)
    }
  }

  it should "test primitive type as map key" in {
    def getDefaultValue(tpe: Val.Type): (String, Val) = {
      tpe match {
        case Val.U256    => (Val.U256.default.v.toString, Val.U256.default)
        case Val.I256    => ("-1i", Val.I256(I256.unsafe(-1)))
        case Val.Bool    => (Val.Bool.default.v.toString, Val.Bool.default)
        case Val.ByteVec => ("#00", Val.ByteVec(Hex.unsafe("00")))
        case Val.Address =>
          (s"@${Val.Address.default.toBase58}", Val.Address.default)
        case _ => throw new RuntimeException("Invalid primitive type")
      }
    }

    def contractCode(address: Address.Asset, keyType: String, keyValue: String): String =
      s"""
         |Contract MapContract() {
         |  mapping[$keyType, U256] map
         |  @using(preapprovedAssets = true)
         |  pub fn insert() -> () {
         |    map.insert!(@$address, $keyValue, 1)
         |  }
         |
         |  pub fn checkAndUpdate() -> () {
         |    assert!(map.contains!($keyValue), 0)
         |    assert!(map[$keyValue] == 1, 0)
         |    map[$keyValue] = 2
         |    assert!(map[$keyValue] == 2, 0)
         |  }
         |
         |  pub fn remove() -> () {
         |    map.remove!(@$address, $keyValue)
         |  }
         |}
         |""".stripMargin

    Val.Type.types.foreach { tpe =>
      val defaultValue = getDefaultValue(tpe)
      val fixture = new MapFixture {
        def mapContract: String = contractCode(genesisAddress, tpe.toString, defaultValue._1)
        override def mapKeyAndValue: Map[Val, (AVector[Val], AVector[Val])] =
          Map(defaultValue._2 -> (AVector.empty, AVector(Val.U256(1))))
      }
      fixture.runTest()
    }
  }

  it should "test primitive type as map value" in new MapFixture {
    val mapContract =
      s"""
         |Contract MapContract() {
         |  mapping[U256, ByteVec] map
         |  @using(preapprovedAssets = true)
         |  pub fn insert() -> () {
         |    map.insert!(@$genesisAddress, 0, #00)
         |    map.insert!(@$genesisAddress, 1, #01)
         |  }
         |
         |  pub fn checkAndUpdate() -> () {
         |    assert!(map[0] == #00, 0)
         |    assert!(map[1] == #01, 0)
         |    assert!(map.contains!(0) && map.contains!(1), 0)
         |    assert!(!map.contains!(2), 0)
         |    map[0] = #02
         |    map[1] = #03
         |  }
         |
         |  pub fn remove() -> () {
         |    assert!(map[0] == #02, 0)
         |    assert!(map[1] == #03, 0)
         |    map.remove!(@$genesisAddress, 0)
         |    map.remove!(@$genesisAddress, 1)
         |  }
         |}
         |""".stripMargin

    override val mapKeyAndValue = Map(
      Val.U256(0) -> (AVector.empty, AVector(Val.ByteVec(Hex.unsafe("00")))),
      Val.U256(1) -> (AVector.empty, AVector(Val.ByteVec(Hex.unsafe("01"))))
    )
    runTest()
  }

  it should "test primitive array type as map value" in new MapFixture {
    val mapContract =
      s"""
         |Contract MapContract() {
         |  mapping[U256, [ByteVec; 2]] map
         |  @using(preapprovedAssets = true)
         |  pub fn insert() -> () {
         |    map.insert!(@$genesisAddress, 0, [#00, #01])
         |    map.insert!(@$genesisAddress, 1, [#02, #03])
         |  }
         |
         |  pub fn checkAndUpdate() -> () {
         |    assert!(map.contains!(0) && map.contains!(1), 0)
         |    assert!(!map.contains!(2), 0)
         |    assert!(map[0][0] == #00 && map[0][1] == #01, 0)
         |    assert!(map[1][0] == #02 && map[1][1] == #03, 0)
         |    let mut number = 0
         |    for (let mut i = 0; i < 2; i = i + 1) {
         |      for (let mut j = 0; j < 2; j = j + 1) {
         |        assert!(map[i][j] == u256To1Byte!(number), 0)
         |        number = number + 1
         |      }
         |    }
         |    map[0] = [#04, #05]
         |    map[1] = [#06, #07]
         |    assert!(map[0][0] == #04 && map[0][1] == #05, 0)
         |    assert!(map[1][0] == #06 && map[1][1] == #07, 0)
         |    map[0][0] = #08
         |    map[0][1] = #09
         |    map[1][0] = #10
         |    map[1][1] = #11
         |  }
         |
         |  pub fn remove() -> () {
         |    assert!(map[0][0] == #08 && map[0][1] == #09, 0)
         |    assert!(map[1][0] == #10 && map[1][1] == #11, 0)
         |    map.remove!(@$genesisAddress, 0)
         |    map.remove!(@$genesisAddress, 1)
         |  }
         |}
         |""".stripMargin

    override val mapKeyAndValue = Map(
      Val.U256(0) -> (AVector.empty, AVector("00", "01").map(s => Val.ByteVec(Hex.unsafe(s)))),
      Val.U256(1) -> (AVector.empty, AVector("02", "03").map(s => Val.ByteVec(Hex.unsafe(s))))
    )
    runTest()
  }

  it should "test struct array type as map value" in new MapFixture {
    val mapContract =
      s"""
         |struct Foo {
         |  mut a: U256,
         |  b: U256
         |}
         |Contract MapContract() {
         |  mapping[U256, [Foo; 2]] map
         |  @using(preapprovedAssets = true)
         |  pub fn insert() -> () {
         |    let foo0 = Foo{a: 0, b: 1}
         |    let foo1 = Foo{a: 2, b: 3}
         |    map.insert!(@$genesisAddress, 0, [foo0, foo1])
         |  }
         |
         |  pub fn checkAndUpdate() -> () {
         |    assert!(map.contains!(0), 0)
         |    assert!(!map.contains!(1), 0)
         |    assert!(map[0][0].a == 0 && map[0][0].b == 1, 0)
         |    assert!(map[0][1].a == 2 && map[0][1].b == 3, 0)
         |    let mut number = 0
         |    for (let mut i = 0; i < 2; i = i + 1) {
         |      assert!(map[0][i].a == number && map[0][i].b == (number + 1), 0)
         |      number = number + 2
         |    }
         |    map[0][0].a = 4
         |    map[0][1].a = 5
         |  }
         |
         |  pub fn remove() -> () {
         |    assert!(map[0][0].a == 4 && map[0][0].b == 1, 0)
         |    assert!(map[0][1].a == 5 && map[0][1].b == 3, 0)
         |    map.remove!(@$genesisAddress, 0)
         |  }
         |}
         |""".stripMargin

    val immFields: AVector[Val] = AVector(1, 3).map(v => Val.U256(U256.unsafe(v)))
    val mutFields: AVector[Val] = AVector(0, 2).map(v => Val.U256(U256.unsafe(v)))
    override val mapKeyAndValue = Map(Val.U256(0) -> (immFields, mutFields))
    runTest()
  }

  it should "test immutable struct type as map value" in new MapFixture {
    val mapContract =
      s"""
         |struct Foo {
         |  a: U256,
         |  mut b: ByteVec
         |}
         |struct Bar {
         |  mut c: I256,
         |  mut d: [Foo; 2]
         |}
         |struct Baz {
         |  mut x: Bool,
         |  mut y: [Bar; 2]
         |}
         |Contract MapContract() {
         |  mapping[U256, Baz] map
         |  @using(preapprovedAssets = true)
         |  pub fn insert() -> () {
         |    let baz = Baz{
         |      x: false,
         |      y: [
         |        Bar{c: -1i, d: [Foo{a: 1, b: #01}, Foo{a: 2, b: #02}]},
         |        Bar{c: -2i, d: [Foo{a: 3, b: #03}, Foo{a: 4, b: #04}]}
         |      ]
         |    }
         |    map.insert!(@$genesisAddress, 0, baz)
         |  }
         |
         |  pub fn checkAndUpdate() -> () {
         |    assert!(map.contains!(0), 0)
         |    assert!(!map.contains!(1), 0)
         |    f0(0)
         |    map[0].x = true
         |    map[0].y[0].c = -3i
         |    map[0].y[0].d[0].b = #05
         |    map[0].y[0].d[1].b = #06
         |    map[0].y[1].c = -4i
         |    map[0].y[1].d[0].b = #07
         |    map[0].y[1].d[1].b = #08
         |    f1(0)
         |  }
         |
         |  fn f0(key: U256) -> () {
         |    let baz = map[key]
         |    assert!(!baz.x, 0)
         |    assert!(baz.y[0].c == -1i, 0)
         |    assert!(baz.y[0].d[0].a == 1, 0)
         |    assert!(baz.y[0].d[0].b == #01, 0)
         |    assert!(baz.y[0].d[1].a == 2, 0)
         |    assert!(baz.y[0].d[1].b == #02, 0)
         |    assert!(baz.y[1].c == -2i, 0)
         |    assert!(baz.y[1].d[0].a == 3, 0)
         |    assert!(baz.y[1].d[0].b == #03, 0)
         |    assert!(baz.y[1].d[1].a == 4, 0)
         |    assert!(baz.y[1].d[1].b == #04, 0)
         |
         |    assert!(!map[key].x, 0)
         |    assert!(map[key].y[0].c == -1i, 0)
         |    assert!(map[key].y[0].d[0].a == 1, 0)
         |    assert!(map[key].y[0].d[0].b == #01, 0)
         |    assert!(map[key].y[0].d[1].a == 2, 0)
         |    assert!(map[key].y[0].d[1].b == #02, 0)
         |    assert!(map[key].y[1].c == -2i, 0)
         |    assert!(map[key].y[1].d[0].a == 3, 0)
         |    assert!(map[key].y[1].d[0].b == #03, 0)
         |    assert!(map[key].y[1].d[1].a == 4, 0)
         |    assert!(map[key].y[1].d[1].b == #04, 0)
         |  }
         |
         |  fn f1(key: U256) -> () {
         |    assert!(map[key].x, 0)
         |    assert!(map[key].y[0].c == -3i, 0)
         |    assert!(map[key].y[0].d[0].a == 1, 0)
         |    assert!(map[key].y[0].d[0].b == #05, 0)
         |    assert!(map[key].y[0].d[1].a == 2, 0)
         |    assert!(map[key].y[0].d[1].b == #06, 0)
         |    assert!(map[key].y[1].c == -4i, 0)
         |    assert!(map[key].y[1].d[0].a == 3, 0)
         |    assert!(map[key].y[1].d[0].b == #07, 0)
         |    assert!(map[key].y[1].d[1].a == 4, 0)
         |    assert!(map[key].y[1].d[1].b == #08, 0)
         |  }
         |
         |  pub fn remove() -> () {
         |    map.remove!(@$genesisAddress, 0)
         |  }
         |}
         |""".stripMargin

    val immFields: AVector[Val] = AVector(1, 2, 3, 4).map(v => Val.U256(U256.unsafe(v)))
    val mutFields: AVector[Val] = AVector(
      Val.False,
      Val.I256(I256.unsafe(-1)),
      Val.ByteVec(Hex.unsafe("01")),
      Val.ByteVec(Hex.unsafe("02")),
      Val.I256(I256.unsafe(-2)),
      Val.ByteVec(Hex.unsafe("03")),
      Val.ByteVec(Hex.unsafe("04"))
    )
    override val mapKeyAndValue = Map(Val.U256(0) -> (immFields, mutFields))
    runTest()
  }

  it should "test mutable struct type as map value" in new MapFixture {
    val mapContract =
      s"""
         |struct Foo {
         |  mut a: U256,
         |  mut b: ByteVec
         |}
         |struct Bar {
         |  mut c: I256,
         |  mut d: [Foo; 2]
         |}
         |struct Baz {
         |  mut x: Bool,
         |  mut y: [Bar; 2]
         |}
         |Contract MapContract() {
         |  mapping[U256, Baz] map
         |  @using(preapprovedAssets = true)
         |  pub fn insert() -> () {
         |    let baz = Baz{
         |      x: false,
         |      y: [
         |        Bar{c: -1i, d: [Foo{a: 1, b: #01}, Foo{a: 2, b: #02}]},
         |        Bar{c: -2i, d: [Foo{a: 3, b: #03}, Foo{a: 4, b: #04}]}
         |      ]
         |    }
         |    map.insert!(@$genesisAddress, 0, baz)
         |  }
         |
         |  pub fn checkAndUpdate() -> () {
         |    assert!(map.contains!(0), 0)
         |    assert!(!map.contains!(1), 0)
         |    f0(0)
         |    f1(0)
         |    f2(0)
         |    f3(0)
         |    f4(0)
         |    f5(0)
         |  }
         |
         |  fn f0(key: U256) -> () {
         |    assert!(!map[key].x, 0)
         |    assert!(map[key].y[0].c == -1i, 0)
         |    assert!(map[key].y[0].d[0].a == 1, 0)
         |    assert!(map[key].y[0].d[0].b == #01, 0)
         |    assert!(map[key].y[0].d[1].a == 2, 0)
         |    assert!(map[key].y[0].d[1].b == #02, 0)
         |    assert!(map[key].y[1].c == -2i, 0)
         |    assert!(map[key].y[1].d[0].a == 3, 0)
         |    assert!(map[key].y[1].d[0].b == #03, 0)
         |    assert!(map[key].y[1].d[1].a == 4, 0)
         |    assert!(map[key].y[1].d[1].b == #04, 0)
         |  }
         |
         |  fn f1(key: U256) -> () {
         |    map[key] = Baz{
         |      x: true,
         |      y: [
         |        Bar{c: -2i, d: [Foo{a: 2, b: #02}, Foo{a: 3, b: #03}]},
         |        Bar{c: -3i, d: [Foo{a: 4, b: #04}, Foo{a: 5, b: #05}]}
         |      ]
         |    }
         |    let baz = map[key]
         |    assert!(baz.x, 0)
         |    assert!(baz.y[0].c == -2i, 0)
         |    assert!(baz.y[0].d[0].a == 2, 0)
         |    assert!(baz.y[0].d[0].b == #02, 0)
         |    assert!(baz.y[0].d[1].a == 3, 0)
         |    assert!(baz.y[0].d[1].b == #03, 0)
         |    assert!(baz.y[1].c == -3i, 0)
         |    assert!(baz.y[1].d[0].a == 4, 0)
         |    assert!(baz.y[1].d[0].b == #04, 0)
         |    assert!(baz.y[1].d[1].a == 5, 0)
         |    assert!(baz.y[1].d[1].b == #05, 0)
         |  }
         |
         |  fn f2(key: U256) -> () {
         |    map[key].x = false
         |    map[key].y[0] = Bar{c: -3i, d: [Foo{a: 3, b: #03}, Foo{a: 4, b: #04}]}
         |    map[key].y[1] = Bar{c: -4i, d: [Foo{a: 5, b: #05}, Foo{a: 6, b: #06}]}
         |    let baz = map[key]
         |    assert!(!baz.x, 0)
         |    assert!(baz.y[0].c == -3i, 0)
         |    assert!(baz.y[0].d[0].a == 3, 0)
         |    assert!(baz.y[0].d[0].b == #03, 0)
         |    assert!(baz.y[0].d[1].a == 4, 0)
         |    assert!(baz.y[0].d[1].b == #04, 0)
         |    assert!(baz.y[1].c == -4i, 0)
         |    assert!(baz.y[1].d[0].a == 5, 0)
         |    assert!(baz.y[1].d[0].b == #05, 0)
         |    assert!(baz.y[1].d[1].a == 6, 0)
         |    assert!(baz.y[1].d[1].b == #06, 0)
         |  }
         |
         |  fn f3(key: U256) -> () {
         |    map[key].x = true
         |    map[key].y[0].c = -4i
         |    map[key].y[0].d = [Foo{a: 4, b: #04}, Foo{a: 5, b: #05}]
         |    map[key].y[1].c = -5i
         |    map[key].y[1].d = [Foo{a: 6, b: #06}, Foo{a: 7, b: #07}]
         |    let baz = map[key]
         |    assert!(baz.x, 0)
         |    assert!(baz.y[0].c == -4i, 0)
         |    assert!(baz.y[0].d[0].a == 4, 0)
         |    assert!(baz.y[0].d[0].b == #04, 0)
         |    assert!(baz.y[0].d[1].a == 5, 0)
         |    assert!(baz.y[0].d[1].b == #05, 0)
         |    assert!(baz.y[1].c == -5i, 0)
         |    assert!(baz.y[1].d[0].a == 6, 0)
         |    assert!(baz.y[1].d[0].b == #06, 0)
         |    assert!(baz.y[1].d[1].a == 7, 0)
         |    assert!(baz.y[1].d[1].b == #07, 0)
         |  }
         |
         |  fn f4(key: U256) -> () {
         |    map[key].x = false
         |    map[key].y[0].c = -5i
         |    map[key].y[0].d[0] = Foo{a: 5, b: #05}
         |    map[key].y[0].d[1] = Foo{a: 6, b: #06}
         |    map[key].y[1].c = -6i
         |    map[key].y[1].d[0] = Foo{a: 7, b: #07}
         |    map[key].y[1].d[1] = Foo{a: 8, b: #08}
         |    let baz = map[key]
         |    assert!(!baz.x, 0)
         |    assert!(baz.y[0].c == -5i, 0)
         |    assert!(baz.y[0].d[0].a == 5, 0)
         |    assert!(baz.y[0].d[0].b == #05, 0)
         |    assert!(baz.y[0].d[1].a == 6, 0)
         |    assert!(baz.y[0].d[1].b == #06, 0)
         |    assert!(baz.y[1].c == -6i, 0)
         |    assert!(baz.y[1].d[0].a == 7, 0)
         |    assert!(baz.y[1].d[0].b == #07, 0)
         |    assert!(baz.y[1].d[1].a == 8, 0)
         |    assert!(baz.y[1].d[1].b == #08, 0)
         |  }
         |
         |  fn f5(key: U256) -> () {
         |    map[key].x = true
         |    map[key].y[0].c = -6i
         |    map[key].y[0].d[0].a = 6
         |    map[key].y[0].d[0].b = #06
         |    map[key].y[0].d[1].a = 7
         |    map[key].y[0].d[1].b = #07
         |    map[key].y[1].c = -7i
         |    map[key].y[1].d[0].a = 8
         |    map[key].y[1].d[0].b = #08
         |    map[key].y[1].d[1].a = 9
         |    map[key].y[1].d[1].b = #09
         |    let baz = map[key]
         |    assert!(baz.x, 0)
         |    assert!(baz.y[0].c == -6i, 0)
         |    assert!(baz.y[0].d[0].a == 6, 0)
         |    assert!(baz.y[0].d[0].b == #06, 0)
         |    assert!(baz.y[0].d[1].a == 7, 0)
         |    assert!(baz.y[0].d[1].b == #07, 0)
         |    assert!(baz.y[1].c == -7i, 0)
         |    assert!(baz.y[1].d[0].a == 8, 0)
         |    assert!(baz.y[1].d[0].b == #08, 0)
         |    assert!(baz.y[1].d[1].a == 9, 0)
         |    assert!(baz.y[1].d[1].b == #09, 0)
         |  }
         |
         |  pub fn remove() -> () {
         |    map.remove!(@$genesisAddress, 0)
         |  }
         |}
         |""".stripMargin

    val immFields: AVector[Val] = AVector.empty
    val mutFields: AVector[Val] = AVector(
      Val.False,
      Val.I256(I256.unsafe(-1)),
      Val.U256(U256.unsafe(1)),
      Val.ByteVec(Hex.unsafe("01")),
      Val.U256(U256.unsafe(2)),
      Val.ByteVec(Hex.unsafe("02")),
      Val.I256(I256.unsafe(-2)),
      Val.U256(U256.unsafe(3)),
      Val.ByteVec(Hex.unsafe("03")),
      Val.U256(U256.unsafe(4)),
      Val.ByteVec(Hex.unsafe("04"))
    )
    override val mapKeyAndValue = Map(Val.U256(0) -> (immFields, mutFields))
    runTest()
  }

  it should "test multiple maps" in new MapFixture {
    val mapContract =
      s"""
         |Contract Foo() {
         |  mapping[U256, U256] map0
         |  mapping[U256, U256] map1
         |  @using(preapprovedAssets = true)
         |  pub fn insertToMap0(key: U256, value: U256) -> () {
         |    map0.insert!(@$genesisAddress, key, value)
         |  }
         |  @using(preapprovedAssets = true)
         |  pub fn insertToMap1(key: U256, value: U256) -> () {
         |    map1.insert!(@$genesisAddress, key, value)
         |  }
         |  pub fn updateMap0(key: U256, oldValue: U256, newValue: U256) -> () {
         |    assert!(map0[key] == oldValue, 0)
         |    map0[key] = newValue
         |  }
         |  pub fn updateMap1(key: U256, oldValue: U256, newValue: U256) -> () {
         |    assert!(map1[key] == oldValue, 0)
         |    map1[key] = newValue
         |  }
         |  pub fn removeFromMap0(key: U256) -> () {
         |    map0.remove!(@$genesisAddress, key)
         |  }
         |  pub fn removeFromMap1(key: U256) -> () {
         |    map1.remove!(@$genesisAddress, key)
         |  }
         |}
         |""".stripMargin

    def insertToMap(mapIndex: Int, key: Int, value: Int) = {
      val code =
        s"""
           |TxScript Main() {
           |  let foo = Foo(#${mapContractId.toHexString})
           |  foo.insertToMap$mapIndex{@$genesisAddress -> ALPH: mapEntryDeposit!()}($key, $value)
           |}
           |$mapContract
           |""".stripMargin
      callTxScript(code)
      checkSubContractState(
        Val.U256(U256.unsafe(key)),
        AVector.empty,
        AVector(Val.U256(U256.unsafe(value))),
        mapIndex
      )
    }

    def updateMap(mapIndex: Int, key: Int, oldValue: Int, newValue: Int) = {
      val code =
        s"""
           |TxScript Main() {
           |  let foo = Foo(#${mapContractId.toHexString})
           |  foo.updateMap$mapIndex($key, $oldValue, $newValue)
           |}
           |$mapContract
           |""".stripMargin
      callTxScript(code)
      checkSubContractState(
        Val.U256(U256.unsafe(key)),
        AVector.empty,
        AVector(Val.U256(U256.unsafe(newValue))),
        mapIndex
      )
    }

    def removeFromMap(mapIndex: Int, key: Int) = {
      val code =
        s"""
           |TxScript Main() {
           |  let foo = Foo(#${mapContractId.toHexString})
           |  foo.removeFromMap$mapIndex($key)
           |}
           |$mapContract
           |""".stripMargin
      callTxScript(code)
      subContractNotExist(Val.U256(U256.unsafe(key)), mapIndex)
    }

    insertToMap(0, 1, 1)
    insertToMap(1, 1, 2)
    updateMap(0, 1, 1, 3)
    updateMap(1, 1, 2, 4)
    removeFromMap(0, 1)
    removeFromMap(1, 1)
  }

  it should "check caller contract id when calling generated map contract functions" in new MapFixture {
    val mapContract =
      s"""
         |struct Bar { mut a: U256, b: U256 }
         |Contract Foo() {
         |  mapping[U256, Bar] map
         |  pub fn readB() -> () {
         |    assert!(map[0].b == 0, 0)
         |  }
         |
         |  pub fn readA() -> () {
         |    assert!(map[0].a == 0, 0)
         |  }
         |
         |  pub fn update() -> () {
         |    map[0].a = 1
         |  }
         |
         |  pub fn remove() -> () {
         |    map.remove!(@$genesisAddress, 0)
         |  }
         |
         |  @using(preapprovedAssets = true)
         |  pub fn insert() -> () {
         |    map.insert!(@$genesisAddress, 0, Bar { a: 0, b: 0 })
         |  }
         |}
         |""".stripMargin

    val insertScript =
      s"""
         |TxScript Main {
         |  let foo = Foo(#${mapContractId.toHexString})
         |  foo.insert{@$genesisAddress -> ALPH: mapEntryDeposit!()}()
         |}
         |$mapContract
         |""".stripMargin
    callTxScript(insertScript)
    val mapKey        = Val.U256(U256.Zero)
    val subContractId = calcSubContractId(mapKey)
    val invalidCallerContract = {
      val loadImmFieldInstrs = AVector[Instr[StatefulContext]](
        ConstInstr.u256(Val.U256(U256.Zero)), // the index of `Bar.b`
        ConstInstr.u256(Val.U256(U256.One)),
        ConstInstr.u256(Val.U256(U256.One)),
        BytesConst(Val.ByteVec(subContractId.bytes)),
        CallExternal(CreateMapEntry.LoadImmFieldMethodIndex)
      )
      val loadImmFieldMethod = Method(true, false, false, false, 0, 0, 0, loadImmFieldInstrs)
      val loadMutFieldInstrs = AVector[Instr[StatefulContext]](
        ConstInstr.u256(Val.U256(U256.Zero)), // the index of `Bar.a`
        ConstInstr.u256(Val.U256(U256.One)),
        ConstInstr.u256(Val.U256(U256.One)),
        BytesConst(Val.ByteVec(subContractId.bytes)),
        CallExternal(CreateMapEntry.LoadMutFieldMethodIndex)
      )
      val loadMutFieldMethod = Method(true, false, false, false, 0, 0, 0, loadMutFieldInstrs)
      val storeFieldInstrs = AVector[Instr[StatefulContext]](
        ConstInstr.u256(Val.U256(U256.One)),  // new value
        ConstInstr.u256(Val.U256(U256.Zero)), // mutable field index
        ConstInstr.u256(Val.U256(U256.Two)),
        ConstInstr.u256(Val.U256(U256.Zero)),
        BytesConst(Val.ByteVec(subContractId.bytes)),
        CallExternal(CreateMapEntry.StoreMutFieldMethodIndex)
      )
      val storeFieldMethod = Method(true, false, false, false, 0, 0, 0, storeFieldInstrs)
      val destroyInstrs = AVector[Instr[StatefulContext]](
        AddressConst(Val.Address(genesisAddress.lockupScript)),
        ConstInstr.u256(Val.U256(U256.One)),
        ConstInstr.u256(Val.U256(U256.Zero)),
        BytesConst(Val.ByteVec(subContractId.bytes)),
        CallExternal(CreateMapEntry.DestroyMethodIndex)
      )
      val destroyMethod = Method(true, false, false, false, 0, 0, 0, destroyInstrs)
      StatefulContract(
        0,
        AVector(loadImmFieldMethod, loadMutFieldMethod, storeFieldMethod, destroyMethod)
      )
    }

    val invalidCallerId = createCompiledContract(invalidCallerContract)._1
    def createCallScript(callerContractId: ContractId, methodIndex: Int) = {
      val callInstrs = AVector[Instr[StatefulContext]](
        ConstInstr.u256(Val.U256(U256.Zero)),
        ConstInstr.u256(Val.U256(U256.Zero)),
        BytesConst(Val.ByteVec(callerContractId.bytes)),
        CallExternal(methodIndex.toByte)
      )
      StatefulScript.unsafe(AVector(Method(true, true, false, false, 0, 0, 0, callInstrs)))
    }

    failCallTxScript(createCallScript(invalidCallerId, 0), AssertionFailed) // load `Bar.b`
    failCallTxScript(createCallScript(invalidCallerId, 1), AssertionFailed) // load `Bar.a`
    failCallTxScript(createCallScript(invalidCallerId, 2), AssertionFailed) // update `Bar.a`
    failCallTxScript(createCallScript(invalidCallerId, 3), AssertionFailed) // destroy map entry

    checkSubContractState(mapKey, AVector(Val.U256(U256.Zero)), AVector(Val.U256(U256.Zero)))
    callCompiledTxScript(createCallScript(mapContractId, 0))
    callCompiledTxScript(createCallScript(mapContractId, 1))
    callCompiledTxScript(createCallScript(mapContractId, 2))
    checkSubContractState(mapKey, AVector(Val.U256(U256.Zero)), AVector(Val.U256(U256.One)))
    callCompiledTxScript(createCallScript(mapContractId, 3))
    subContractNotExist(mapKey)
  }

  it should "test create contract with map entry" in new ContractFixture {
    val baz =
      s"""
         |struct Foo { mut x: U256, y: U256 }
         |Contract Baz(mut foo: Foo) {
         |  pub fn getFoo() -> Foo { return foo }
         |}
         |""".stripMargin
    val bazContractCode = serialize(Compiler.compileContractFull(baz).rightValue.code)

    val bar =
      s"""
         |Contract Bar() {
         |  mapping[U256, Foo] map
         |
         |  @using(preapprovedAssets = true)
         |  pub fn createBaz() -> () {
         |    map.insert!(@$genesisAddress, 0, Foo { x: 0, y: 1 })
         |    let (encodedImmFields, encodedMutFields) = Baz.encodeFields!(map[0])
         |    let bazId = createContract!{@$genesisAddress -> ALPH: $minimalAlphInContract}(
         |      #${Hex.toHexString(bazContractCode)},
         |      encodedImmFields,
         |      encodedMutFields
         |    )
         |    let baz = Baz(bazId)
         |    let Foo { x, y } = baz.getFoo()
         |    assert!(x == 0, 0)
         |    assert!(y == 1, 0)
         |  }
         |}
         |$baz
         |""".stripMargin

    val barId = createContract(bar)._1.toHexString

    val script =
      s"""
         |TxScript Main {
         |  let bar = Bar(#$barId)
         |  bar.createBaz{@$genesisAddress -> ALPH: ${minimalAlphInContract * 2}}()
         |}
         |$bar
         |""".stripMargin

    callTxScript(script)
  }

  it should "test maximum field length for map value" in new ContractFixture {
    val maxFieldSize = 0xff
    def code(mutable: Boolean) = {
      // there is a immutable parent contract id field
      val fieldSize = if (mutable) maxFieldSize else maxFieldSize - 1
      val prefix    = if (mutable) "mut " else ""
      s"""
         |// use `Bool` to avoid the `FieldsSizeTooLarge` error
         |struct Foo { $prefix value: [Bool; $fieldSize] }
         |Contract Bar() {
         |  mapping[U256, Foo] map
         |
         |  @using(preapprovedAssets = true)
         |  pub fn test() -> () {
         |    map.insert!(
         |      @$genesisAddress,
         |      0,
         |      Foo { value: [true; ${fieldSize}] }
         |    )
         |    for (let mut i = 0; i < ${fieldSize}; i = i + 1) {
         |      assert!(map[0].value[i], 0)
         |    }
         |  }
         |}
         |""".stripMargin
    }

    def test(mutable: Boolean) = {
      val contractCode = code(mutable)
      val contractId   = createContract(contractCode)._1
      val script =
        s"""
           |TxScript Main {
           |  let bar = Bar(#${contractId.toHexString})
           |  bar.test{@$genesisAddress -> ALPH: mapEntryDeposit!()}()
           |}
           |$contractCode
           |""".stripMargin
      callTxScript(script)
    }

    test(true)
    test(false)
  }

  it should "insert/remove map entries using contract assets" in new ContractFixture {
    val foo =
      s"""
         |Contract Foo() {
         |  mapping[U256, U256] map
         |  @using(assetsInContract = true, checkExternalCaller = false)
         |  pub fn insert(key: U256, value: U256) -> () {
         |    map.insert!(selfAddress!(), key, value)
         |  }
         |
         |  @using(assetsInContract = true, checkExternalCaller = false)
         |  pub fn remove(key: U256) -> () {
         |    map.remove!(selfAddress!(), key)
         |  }
         |}
         |""".stripMargin
    val entrySize     = 4
    val initialAmount = minimalAlphInContract * entrySize
    val fooId         = createContract(foo, initialAttoAlphAmount = initialAmount)._1

    def insert(idx: Int) = {
      val script =
        s"""
           |TxScript Main {
           |  let foo = Foo(#${fooId.toHexString})
           |  foo.insert($idx, $idx)
           |}
           |$foo
           |""".stripMargin
      callTxScript(script)
    }

    def remove(key: Int) = {
      val script =
        s"""
           |TxScript Main {
           |  let foo = Foo(#${fooId.toHexString})
           |  foo.remove($key)
           |}
           |$foo
           |""".stripMargin
      callTxScript(script)
    }

    (0 until entrySize - 1).foreach { idx =>
      insert(idx)
      getContractAsset(fooId).amount is (initialAmount - minimalAlphInContract * (idx + 1))
    }
    intercept[AssertionError](insert(entrySize - 1)).getMessage is
      s"Right(TxScriptExeFailed($EmptyContractAsset))"

    (0 until entrySize - 1).foreach { idx =>
      remove(idx)
      getContractAsset(fooId).amount is minimalAlphInContract * (idx + 2)
    }
    getContractAsset(fooId).amount is initialAmount
  }

  behavior of "Reentrancy protection"

  trait ReentrancyFixture extends ContractFixture {
    def useMethodSelector: Boolean = true
    lazy val foo =
      s"""
         |Contract Foo() implements IFoo {
         |  @using(assetsInContract = true)
         |  pub fn withdraw0(target: Address) -> () {
         |    transferTokenFromSelf!(target, ALPH, 1 alph)
         |  }
         |  @using(assetsInContract = true)
         |  pub fn withdraw1(target: Address) -> () {
         |    transferTokenFromSelf!(target, ALPH, 1 alph)
         |  }
         |  @using(assetsInContract = true)
         |  pub fn withdraw2(target: Address) -> () {
         |    transferTokenFromSelf!(target, ALPH, 1 alph)
         |    withdraw1(target)
         |  }
         |}
         |@using(methodSelector = ${useMethodSelector})
         |Interface IFoo {
         |  @using(assetsInContract = true)
         |  pub fn withdraw0(target: Address) -> ()
         |  @using(assetsInContract = true)
         |  pub fn withdraw1(target: Address) -> ()
         |  @using(assetsInContract = true)
         |  pub fn withdraw2(target: Address) -> ()
         |}
         |""".stripMargin

    lazy val fooId = createContract(foo, initialAttoAlphAmount = ALPH.alph(10))._1

    def script(statements: String) =
      s"""
         |TxScript Main {
         |  let foo = Foo(#${fooId.toHexString})
         |  $statements
         |}
         |$foo
         |""".stripMargin
  }

  it should "call multiple asset functions in the same contract: Rhone" in new ReentrancyFixture {
    networkConfig.getHardFork(TimeStamp.now()) is HardFork.Rhone
    callTxScript(script(s"""
                           |  foo.withdraw0(callerAddress!())
                           |  foo.withdraw2(callerAddress!())
                           |""".stripMargin))
    getContractAsset(fooId).amount is ALPH.alph(10 - 3)

    failCallTxScript(
      script(s"""
                |  foo.withdraw0(callerAddress!())
                |  foo.withdraw0(callerAddress!())
                |""".stripMargin),
      FunctionReentrancy(fooId, 0)
    )

    failCallTxScript(
      script(s"""
                |  foo.withdraw2(callerAddress!())
                |  foo.withdraw2(callerAddress!())
                |""".stripMargin),
      FunctionReentrancy(fooId, 2)
    )
  }

  it should "not call multiple asset functions in the same contract: Leman" in new ReentrancyFixture {
    override def useMethodSelector: Boolean = false
    override val configValues =
      Map(("alephium.network.rhone-hard-fork-timestamp", TimeStamp.Max.millis))
    networkConfig.getHardFork(TimeStamp.now()) is HardFork.Leman
    failCallTxScript(
      script(s"""
                |  foo.withdraw0(callerAddress!())
                |  foo.withdraw2(callerAddress!())
                |""".stripMargin),
      ContractAssetAlreadyInUsing
    )

    failCallTxScript(
      script(s"""
                |  foo.withdraw0(callerAddress!())
                |  foo.withdraw0(callerAddress!())
                |""".stripMargin),
      ContractAssetAlreadyInUsing
    )

    failCallTxScript(
      script(s"""
                |  foo.withdraw2(callerAddress!())
                |  foo.withdraw2(callerAddress!())
                |""".stripMargin),
      ContractAssetAlreadyInUsing
    )
  }

  behavior of "Pay to contract only"

  trait PayToContractOnlyFixture extends ContractFixture {
    val foo =
      s"""
         |Contract Foo() {
         |  @using(preapprovedAssets = true, payToContractOnly = true)
         |  pub fn deposit(sender: Address) -> () {
         |    transferTokenToSelf!(sender, ALPH, 10 alph)
         |  }
         |  @using(preapprovedAssets = true, payToContractOnly = true)
         |  pub fn depositN(sender: Address, n: U256) -> () {
         |    transferTokenToSelf!(sender, ALPH, 10 alph)
         |    if (n > 0) {
         |      depositN{sender -> ALPH: 10 alph * n}(sender, n - 1)
         |    }
         |  }
         |  @using(preapprovedAssets = true, assetsInContract = true)
         |  pub fn both(sender: Address, target: Address) -> () {
         |    transferTokenFromSelf!(target, ALPH, 1 alph)
         |    depositN{sender -> ALPH: 10 alph * 6}(target, 5)
         |  }
         |}
         |""".stripMargin

    lazy val fooId = createContract(foo, initialAttoAlphAmount = ALPH.alph(100))._1

    lazy val script =
      s"""
         |TxScript Main {
         |  let foo = Foo(#${fooId.toHexString})
         |  let caller = callerAddress!()
         |  foo.deposit{caller -> ALPH: 10 alph}(caller)
         |  foo.deposit{caller -> ALPH: 10 alph}(caller)
         |  foo.both{caller -> ALPH: 10 alph * 6}(caller, caller)
         |}
         |$foo
         |""".stripMargin
  }

  it should "call the same deposit function multiple times in the same contract: Rhone" in new PayToContractOnlyFixture {
    networkConfig.getHardFork(TimeStamp.now()) is HardFork.Rhone

    getContractAsset(fooId).amount is ALPH.alph(100)
    callTxScript(script)
    getContractAsset(fooId).amount is ALPH.alph(100 + 20 + 10 * 6 - 1)
  }

  it should "not call the same deposit function multiple times in the same contract: Leman" in new PayToContractOnlyFixture {
    override val configValues =
      Map(("alephium.network.rhone-hard-fork-timestamp", TimeStamp.Max.millis))
    networkConfig.getHardFork(TimeStamp.now()) is HardFork.Leman

    intercept[AssertionError](callTxScript(script)).getMessage is
      s"Right(TxScriptExeFailed($InvalidMethodModifierBeforeRhone))"
  }

  it should "test multiple inheritance" in new ContractFixture {
    {
      info("use contract as interface (case 1)")
      val foo =
        s"""
           |Contract Foo() {
           |  pub fn f0() -> U256 { return 0 }
           |  pub fn f1() -> U256 { return 1 }
           |}
           |""".stripMargin

      val fooId = createContract(foo)._1.toHexString
      def script(useMethodSelector: String) =
        s"""
           |@using(preapprovedAssets = false)
           |TxScript Main {
           |  let foo = IFoo(#$fooId)
           |  assert!(foo.f0() == 0, 0)
           |  assert!(foo.f1() == 1, 0)
           |}
           |@using(methodSelector = $useMethodSelector)
           |Interface IFoo {
           |  pub fn f0() -> U256
           |  pub fn f1() -> U256
           |}
           |""".stripMargin

      testSimpleScript(script("false"))
      testSimpleScript(script("true"))
    }

    {
      info("use contract as interface (case 2)")
      val code =
        s"""
           |Contract Foo() {
           |  pub fn f0() -> U256 { return 0 }
           |  pub fn f1() -> U256 { return 1 }
           |  pub fn f2() -> U256 { return 2 }
           |}
           |""".stripMargin

      val contractId = createContract(code)._1.toHexString
      testSimpleScript(
        s"""
           |@using(preapprovedAssets = false)
           |TxScript Main {
           |  assert!(IFoo0(#$contractId).f1() == 1, 0)
           |  assert!(IFoo0(#$contractId).f2() == 2, 0)
           |  assert!(IFoo1(#$contractId).f1() == 1, 0)
           |  assert!(IFoo1(#$contractId).f2() == 2, 0)
           |}
           |@using(methodSelector = true)
           |Interface IFoo0 {
           |  pub fn f1() -> U256
           |  pub fn f2() -> U256
           |}
           |@using(methodSelector = true)
           |Interface IFoo1 {
           |  pub fn f2() -> U256
           |  pub fn f1() -> U256
           |}
           |""".stripMargin
      )
    }

    {
      info("inherit from both interfaces that use and not use method selector")
      val code: String =
        s"""
           |Contract Impl() implements Foo, Bar {
           |  pub fn bar() -> U256 { return 0 }
           |  pub fn foo() -> U256 { return 1 }
           |}
           |@using(methodSelector = false)
           |Interface Foo {
           |  pub fn foo() -> U256
           |}
           |@using(methodSelector = true)
           |Interface Bar {
           |  pub fn bar() -> U256
           |}
           |""".stripMargin

      val contractId = createContract(code)._1.toHexString
      testSimpleScript(
        s"""
           |@using(preapprovedAssets = false)
           |TxScript Main {
           |  let impl = Impl(#$contractId)
           |  assert!(impl.foo() == 1, 0)
           |  assert!(impl.bar() == 0, 0)
           |}
           |$code
           |""".stripMargin
      )

      testSimpleScript(
        s"""
           |@using(preapprovedAssets = false)
           |TxScript Main {
           |  assert!(Foo(#$contractId).foo() == 1, 0)
           |  assert!(Bar(#$contractId).bar() == 0, 0)
           |}
           |$code
           |""".stripMargin
      )
    }

    {
      info("inherit from multiple interfaces")
      val code: String =
        s"""
           |Contract Impl() implements Foo, Bar {
           |  pub fn baz() -> U256 { return 0 }
           |  pub fn foo() -> U256 { return 1 }
           |  pub fn bar() -> U256 { return 2 }
           |}
           |@using(methodSelector = true)
           |Interface Foo {
           |  pub fn foo() -> U256
           |}
           |@using(methodSelector = true)
           |Interface Bar {
           |  pub fn bar() -> U256
           |}
           |""".stripMargin

      val contractId = createContract(code)._1.toHexString
      testSimpleScript(
        s"""
           |@using(preapprovedAssets = false)
           |TxScript Main {
           |  let impl = Impl(#$contractId)
           |  assert!(impl.foo() == 1, 0)
           |  assert!(impl.bar() == 2, 0)
           |  assert!(impl.baz() == 0, 0)
           |}
           |$code
           |""".stripMargin
      )

      testSimpleScript(
        s"""
           |@using(preapprovedAssets = false)
           |TxScript Main {
           |  assert!(Foo(#$contractId).foo() == 1, 0)
           |  assert!(Bar(#$contractId).bar() == 2, 0)
           |  assert!(Impl(#$contractId).baz() == 0, 0)
           |}
           |$code
           |""".stripMargin
      )
    }

    {
      info("interface use method selector inherit from an interface not use method selector")
      val code: String =
        s"""
           |Contract Impl() implements Bar {
           |  pub fn func0() -> U256 { return 0 }
           |  pub fn func1() -> U256 { return 1 }
           |  pub fn func2() -> U256 { return 2 }
           |  pub fn func3() -> U256 { return 3 }
           |}
           |@using(methodSelector = false)
           |Interface Foo {
           |  pub fn func0() -> U256
           |  pub fn func1() -> U256
           |}
           |@using(methodSelector = true)
           |Interface Bar extends Foo {
           |  pub fn func2() -> U256
           |  pub fn func3() -> U256
           |}
           |""".stripMargin

      val contractId = createContract(code)._1.toHexString

      testSimpleScript(
        s"""
           |@using(preapprovedAssets = false)
           |TxScript Main {
           |  assert!(Foo(#$contractId).func0() == 0, 0)
           |  assert!(Foo(#$contractId).func1() == 1, 0)
           |  assert!(Bar(#$contractId).func0() == 0, 0)
           |  assert!(Bar(#$contractId).func1() == 1, 0)
           |  assert!(Bar(#$contractId).func2() == 2, 0)
           |  assert!(Bar(#$contractId).func3() == 3, 0)
           |}
           |$code
           |""".stripMargin
      )
    }

    {
      info("diamond shaped parent interfaces")
      val code: String =
        s"""
           |Contract Impl() extends FooBarContract() implements FooBaz {
           |  pub fn baz() -> U256 {
           |     return 2
           |  }
           |}
           |@using(methodSelector = true)
           |Interface Foo {
           |  pub fn foo() -> U256
           |}
           |@using(methodSelector = true)
           |Interface FooBar extends Foo {
           |  pub fn bar() -> U256
           |}
           |@using(methodSelector = true)
           |Interface FooBaz extends Foo {
           |  pub fn baz() -> U256
           |}
           |
           |Abstract Contract FooBarContract() implements FooBar {
           |   pub fn foo() -> U256 {
           |      return 0
           |   }
           |   pub fn bar() -> U256 {
           |      return 1
           |   }
           |}
           |""".stripMargin

      val contractId = createContract(code)._1.toHexString
      testSimpleScript(
        s"""
           |@using(preapprovedAssets = false)
           |TxScript Main {
           |  let impl = Impl(#$contractId)
           |  assert!(impl.foo() == 0, 0)
           |  assert!(impl.bar() == 1, 0)
           |  assert!(impl.baz() == 2, 0)
           |}
           |$code
           |""".stripMargin
      )

      testSimpleScript(
        s"""
           |@using(preapprovedAssets = false)
           |TxScript Main {
           |  assert!(Foo(#$contractId).foo() == 0, 0)
           |  assert!(FooBar(#$contractId).bar() == 1, 0)
           |  assert!(FooBaz(#$contractId).baz() == 2, 0)
           |}
           |$code
           |""".stripMargin
      )
    }
  }

  it should "use pre-output for transfer tx" in new ContractFixture {
    val (privateKey, publicKey) = chainIndex.from.generateKey
    val lockupScript            = LockupScript.p2pkh(publicKey)
    keyManager.addOne(lockupScript -> privateKey)

    val genesisKey = genesisKeys(chainIndex.from.value)._1
    val block0     = transfer(blockFlow, genesisKey, publicKey, ALPH.alph(10))
    addAndCheck(blockFlow, block0)

    def buildCreateContractTx(input: String, outputAmount: U256) = {
      val unlockScript = UnlockScript.p2pkh(publicKey)
      val contract     = Compiler.compileContract(input).rightValue
      val txScript =
        contractCreation(
          contract,
          AVector.empty,
          AVector.empty,
          lockupScript,
          minimalAlphInContract,
          None
        )
      val balances = blockFlow.getUsableUtxos(lockupScript, defaultUtxoLimit).rightValue
      val inputs   = balances.map(_.ref).map(TxInput(_, unlockScript))
      val outputs = AVector(
        AssetOutput(outputAmount, lockupScript, TimeStamp.zero, AVector.empty, ByteString.empty)
      )
      val unsignedTx = UnsignedTransaction(Some(txScript), inputs, outputs).copy(gasAmount = 200000)
      TransactionTemplate.from(unsignedTx, privateKey)
    }

    val foo =
      s"""
         |Contract Foo() {
         |  pub fn foo() -> () {}
         |}
         |""".stripMargin

    val tx0 = buildCreateContractTx(foo, ALPH.alph(5))
    val now = TimeStamp.now()
    blockFlow.grandPool.add(chainIndex, tx0, now)

    val tx1 = transferTx(blockFlow, chainIndex, lockupScript, ALPH.oneAlph, None).toTemplate
    tx1.unsigned.inputs.length is 1
    tx1.unsigned.inputs.head.outputRef is tx0.fixedOutputRefs.head
    blockFlow.grandPool.add(chainIndex, tx1, now.plusMillisUnsafe(1))

    val block1 = mineFromMemPool(blockFlow, chainIndex)
    block1.nonCoinbase.map(_.toTemplate) is AVector(tx0, tx1)
    addAndCheck(blockFlow, block1)

    val fooId         = ContractId.from(tx0.id, 1, chainIndex.from)
    val worldState    = blockFlow.getBestPersistedWorldState(chainIndex.from).rightValue
    val contractAsset = worldState.getContractAsset(fooId).rightValue
    contractAsset.amount is minimalAlphInContract

    val receiver = tx1.unsigned.fixedOutputs.head.lockupScript
    getAlphBalance(blockFlow, receiver) is ALPH.oneAlph.subUnsafe(nonCoinbaseMinGasFee)
  }

<<<<<<< HEAD
  trait SubContractIndexesFixture extends ContractFixture {
    def subcontractIndexEnabled: Boolean
    override val configValues = Map(
      "alephium.node.indexes.subcontract-index"   -> s"$subcontractIndexEnabled",
      "alephium.node.indexes.tx-output-ref-index" -> "false"
    )

    val subContractRaw: String =
      s"""
         |Contract SubContract() {
         |  pub fn call() -> () {}
         |}
         |""".stripMargin

    val subContractTemplateId = createContract(subContractRaw)._1.toHexString

    val parentContractRaw: String =
      s"""
         |Contract ParentContract() {
         |  @using(preapprovedAssets = true)
         |  pub fn createSingleSubContract(index: U256) -> () {
         |    copyCreateSubContract!{callerAddress!() -> ALPH: 1 alph}(toByteVec!(index), #$subContractTemplateId, #00, #00)
         |  }
         |  @using(preapprovedAssets = true)
         |  pub fn createMultipleSubContracts(index1: U256, index2: U256, index3: U256) -> () {
         |    copyCreateSubContract!{callerAddress!() -> ALPH: 1 alph}(toByteVec!(index1), #$subContractTemplateId, #00, #00)
         |    copyCreateSubContract!{callerAddress!() -> ALPH: 1 alph}(toByteVec!(index2), #$subContractTemplateId, #00, #00)
         |    copyCreateSubContract!{callerAddress!() -> ALPH: 1 alph}(toByteVec!(index3), #$subContractTemplateId, #00, #00)
         |  }
         |}
         |""".stripMargin

    val parentContractId = createContract(parentContractRaw)._1

    def getSubContractId(index: Int): ContractId = {
      parentContractId.subContractId(ByteString.fromInts(index), chainIndex.from)
    }

    def createSingleSubContract(index: Int): ContractId = {
      callTxScript(
        s"""
           |TxScript Main {
           |  ParentContract(#${parentContractId.toHexString}).createSingleSubContract{@$genesisAddress -> ALPH: 1 alph}($index)
           |}
           |$parentContractRaw
           |""".stripMargin
      )

      getSubContractId(index)
    }

    def createMultipleSubContracts(
        index1: Int,
        index2: Int,
        index3: Int
    ): ArrayBuffer[ContractId] = {
      callTxScript(
        s"""
           |TxScript Main {
           |  ParentContract(#${parentContractId.toHexString}).createMultipleSubContracts{@$genesisAddress -> ALPH: 3 alph}($index1, $index2, $index3)
           |}
           |$parentContractRaw
           |""".stripMargin
      )

      ArrayBuffer(getSubContractId(index1), getSubContractId(index2), getSubContractId(index3))
    }
  }

  it should "not create subcontract indexes when it is disabled" in new SubContractIndexesFixture {
    override def subcontractIndexEnabled: Boolean = false

    val subContractId = createSingleSubContract(1)
    blockFlow.getParentContractId(subContractId) isE None
    blockFlow.getSubContractsCurrentCount(parentContractId) isE None
    blockFlow.getSubContractIds(parentContractId, 0, 1) isE (0, AVector.empty)
  }

  it should "create subcontract indexes when it is enabled" in new SubContractIndexesFixture {
    override def subcontractIndexEnabled: Boolean = true

    val subContracts = ArrayBuffer.empty[ContractId]

    val subContractId1 = createSingleSubContract(1)
    subContracts += subContractId1
    blockFlow.getParentContractId(subContractId1) isE Some(parentContractId)
    blockFlow.getSubContractsCurrentCount(parentContractId) isE Some(1)
    blockFlow.getSubContractIds(parentContractId, 0, 1) isE (1, AVector.from(subContracts))

    val subContracts234 = createMultipleSubContracts(2, 3, 4)
    subContracts ++= subContracts234
    subContracts234.foreach { blockFlow.getParentContractId(_) isE Some(parentContractId) }
    blockFlow.getSubContractsCurrentCount(parentContractId) isE Some(2)
    blockFlow.getSubContractIds(parentContractId, 0, 2) isE (2, AVector.from(subContracts))

    val subContractId5 = createSingleSubContract(5)
    subContracts += subContractId5
    blockFlow.getParentContractId(subContractId5) isE Some(parentContractId)
    blockFlow.getSubContractsCurrentCount(parentContractId) isE Some(3)
    blockFlow.getSubContractIds(parentContractId, 0, 3) isE (3, AVector.from(subContracts))

    val subContracts678 = createMultipleSubContracts(6, 7, 8)
    subContracts ++= subContracts678
    subContracts678.foreach { blockFlow.getParentContractId(_) isE Some(parentContractId) }
    blockFlow.getSubContractsCurrentCount(parentContractId) isE Some(4)
    blockFlow.getSubContractIds(parentContractId, 0, 4) isE (4, AVector.from(subContracts))
=======
  it should "check inactive instrs when creating contract" in new ContractFixture {
    override val configValues =
      Map(("alephium.network.rhone-hard-fork-timestamp", TimeStamp.Max.millis))
    networkConfig.getHardFork(TimeStamp.now()) is HardFork.Leman

    val code =
      s"""
         |Contract Foo() implements IFoo {
         |  pub fn foo() -> () {
         |    let _ = groupOfAddress!(@$genesisAddress)
         |  }
         |}
         |@using(methodSelector = false)
         |Interface IFoo {
         |  pub fn foo() -> ()
         |}
         |""".stripMargin

    intercept[AssertionError](createContract(code)).getMessage is
      "Right(TxScriptExeFailed(InactiveInstr(GroupOfAddress)))"
>>>>>>> 3c416dae
  }

  private def getEvents(
      blockFlow: BlockFlow,
      contractId: ContractId,
      start: Int,
      end: Int = Int.MaxValue
  ): (Int, AVector[LogStates]) = {
    blockFlow.getEvents(contractId, start, end).rightValue
  }

  private def getCurrentCount(
      blockFlow: BlockFlow,
      groupIndex: GroupIndex,
      contractId: ContractId
  ): Option[Int] = {
    (for {
      worldState <- blockFlow.getBestPersistedWorldState(groupIndex)
      countOpt   <- worldState.logStorage.logCounterState.getOpt(contractId)
    } yield countOpt).rightValue
  }
}
// scalastyle:on file.size.limit no.equal regex<|MERGE_RESOLUTION|>--- conflicted
+++ resolved
@@ -6420,7 +6420,6 @@
     getAlphBalance(blockFlow, receiver) is ALPH.oneAlph.subUnsafe(nonCoinbaseMinGasFee)
   }
 
-<<<<<<< HEAD
   trait SubContractIndexesFixture extends ContractFixture {
     def subcontractIndexEnabled: Boolean
     override val configValues = Map(
@@ -6527,7 +6526,8 @@
     subContracts678.foreach { blockFlow.getParentContractId(_) isE Some(parentContractId) }
     blockFlow.getSubContractsCurrentCount(parentContractId) isE Some(4)
     blockFlow.getSubContractIds(parentContractId, 0, 4) isE (4, AVector.from(subContracts))
-=======
+  }
+
   it should "check inactive instrs when creating contract" in new ContractFixture {
     override val configValues =
       Map(("alephium.network.rhone-hard-fork-timestamp", TimeStamp.Max.millis))
@@ -6548,7 +6548,6 @@
 
     intercept[AssertionError](createContract(code)).getMessage is
       "Right(TxScriptExeFailed(InactiveInstr(GroupOfAddress)))"
->>>>>>> 3c416dae
   }
 
   private def getEvents(
