// Copyright 2018 The Alephium Authors
// This file is part of the alephium project.
//
// The library is free software: you can redistribute it and/or modify
// it under the terms of the GNU Lesser General Public License as published by
// the Free Software Foundation, either version 3 of the License, or
// (at your option) any later version.
//
// The library is distributed in the hope that it will be useful,
// but WITHOUT ANY WARRANTY; without even the implied warranty of
// MERCHANTABILITY or FITNESS FOR A PARTICULAR PURPOSE. See the
// GNU Lesser General Public License for more details.
//
// You should have received a copy of the GNU Lesser General Public License
// along with the library. If not, see <http://www.gnu.org/licenses/>.

package org.alephium.flow.core

import scala.util.Random

import akka.util.ByteString
import org.scalacheck.Gen
import org.scalatest.{Assertion, Succeeded}

import org.alephium.crypto.{BIP340Schnorr, SecP256K1, SecP256R1}
import org.alephium.flow.FlowFixture
import org.alephium.flow.core.FlowUtils.{
  AssetOutputInfo,
  MemPoolOutput,
  OutputType,
  PersistedOutput,
  UnpersistedBlockOutput
}
import org.alephium.flow.gasestimation._
import org.alephium.flow.mempool.MemPool
import org.alephium.flow.setting.AlephiumConfigFixture
import org.alephium.flow.validation.TxValidation
import org.alephium.protocol._
import org.alephium.protocol.mining.Emission
import org.alephium.protocol.model._
import org.alephium.protocol.model.UnsignedTransaction.TxOutputInfo
import org.alephium.protocol.vm._
import org.alephium.ralph.Compiler
import org.alephium.util.{AlephiumSpec, AVector, TimeStamp, U256}

// scalastyle:off file.size.limit
class TxUtilsSpec extends AlephiumSpec {
  it should "consider use minimal gas fee" in new FlowFixture {
    val chainIndex            = ChainIndex.unsafe(0, 0)
    val (genesisPriKey, _, _) = genesisKeys(0)
    val (toPriKey, _)         = chainIndex.from.generateKey
    val block0 = transfer(blockFlow, genesisPriKey, toPriKey.publicKey, amount = dustUtxoAmount * 2)
    addAndCheck(blockFlow, block0)
    val block1 = transfer(blockFlow, genesisPriKey, toPriKey.publicKey, amount = dustUtxoAmount)
    addAndCheck(blockFlow, block1)

    blockFlow
      .transfer(
        toPriKey.publicKey,
        getGenesisLockupScript(chainIndex),
        None,
        dustUtxoAmount,
        None,
        coinbaseGasPrice,
        defaultUtxoLimit
      )
      .rightValue
      .isRight is true
  }

  it should "use default gas price" in new FlowFixture {
    val chainIndex            = ChainIndex.unsafe(0, 1)
    val (genesisPriKey, _, _) = genesisKeys(0)
    val (toPriKey, _)         = chainIndex.from.generateKey
    val block = transfer(blockFlow, genesisPriKey, toPriKey.publicKey, amount = dustUtxoAmount)
    val tx    = block.nonCoinbase.head
    tx.gasFeeUnsafe is nonCoinbaseMinGasFee
    nonCoinbaseMinGasFee is ALPH.nanoAlph(20000 * 100)
  }

  trait UnsignedTxFixture extends FlowFixture {
    def testUnsignedTx(unsignedTx: UnsignedTransaction, genesisPriKey: PrivateKey) = {
      val tx         = TransactionTemplate.from(unsignedTx, genesisPriKey)
      val chainIndex = tx.chainIndex
      TxValidation.build.validateMempoolTxTemplate(tx, blockFlow) isE ()
      blockFlow
        .getGrandPool()
        .add(chainIndex, tx, TimeStamp.now()) is MemPool.AddedToMemPool
    }
  }

  it should "consider outputs for inter-group blocks" in new UnsignedTxFixture {
    val chainIndex            = ChainIndex.unsafe(0, 1)
    val (genesisPriKey, _, _) = genesisKeys(0)
    val (_, toPubKey)         = chainIndex.to.generateKey
    val block                 = transfer(blockFlow, genesisPriKey, toPubKey, ALPH.alph(1))
    addAndCheck(blockFlow, block)

    val unsignedTx = blockFlow
      .transfer(
        genesisPriKey.publicKey,
        LockupScript.p2pkh(toPubKey),
        None,
        ALPH.cent(50),
        None,
        nonCoinbaseMinGasPrice,
        defaultUtxoLimit
      )
      .rightValue
      .rightValue
    testUnsignedTx(unsignedTx, genesisPriKey)
  }

  trait PredefinedTxFixture extends UnsignedTxFixture {
    override val configValues: Map[String, Any] = Map(("alephium.broker.broker-num", 1))

    def chainIndex: ChainIndex

    lazy val (_, toPubKey) = chainIndex.to.generateKey
    lazy val toLockup      = LockupScript.p2pkh(toPubKey)
    lazy val output0       = TxOutputInfo(toLockup, ALPH.alph(1), AVector.empty, None)

    lazy val (genesisPriKey, genesisPubKey, _) = genesisKeys(chainIndex.from.value)
    lazy val genesisLockup                     = LockupScript.p2pkh(genesisPubKey)
    lazy val genesisChange = genesisBalance - ALPH.alph(1) - nonCoinbaseMinGasFee
    lazy val unsignedTx = blockFlow
      .transfer(
        genesisPriKey.publicKey,
        AVector(output0),
        Some(minimalGas),
        nonCoinbaseMinGasPrice,
        defaultUtxoLimit,
        ExtraUtxosInfo.empty
      )
      .rightValue
      .rightValue

    def test() = {
      unsignedTx.fixedOutputs.length is 2
      unsignedTx.fixedOutputs(0).amount is ALPH.oneAlph
      unsignedTx.fixedOutputs(1).amount is genesisChange
      blockFlow
        .getBalance(genesisLockup, defaultUtxoLimit, true)
        .rightValue
        ._1 is genesisBalance
      testUnsignedTx(unsignedTx, genesisPriKey)
    }
  }

  it should "transfer ALPH with predefined value for intra-group txs" in new PredefinedTxFixture {
    override def chainIndex: ChainIndex =
      Generators.chainIndexGen.retryUntil(_.isIntraGroup).sample.get
    chainIndex.isIntraGroup is true
    test()
  }

  it should "transfer ALPH with predefined value for inter-group txs" in new PredefinedTxFixture {
    override def chainIndex: ChainIndex =
      Generators.chainIndexGen.retryUntil(!_.isIntraGroup).sample.get
    chainIndex.isIntraGroup is false
    test()
  }

  it should "getPreContractOutput for txs in new blocks" in new ContractFixture {
    blockFlow
      .getMutableGroupView(GroupIndex.Zero)
      .rightValue
      .getPreContractOutput(contractOutputRef)
      .rightValue
      .get
      .lockupScript is contractOutputScript
  }

  it should "calculate getPreAssetOutputInfo for txs in new blocks" in new FlowFixture
    with Generators {
    override val configValues: Map[String, Any] = Map(("alephium.broker.broker-num", 1))

    forAll(groupIndexGen, groupIndexGen) { (fromGroup, toGroup) =>
      val chainIndex = ChainIndex(fromGroup, toGroup)

      val block = transfer(blockFlow, chainIndex)
      addAndCheck(blockFlow, block)

      val tx        = block.nonCoinbase.head
      val groupView = blockFlow.getMutableGroupView(chainIndex.from).rightValue
      // return None when output is spent
      groupView.getPreAssetOutputInfo(tx.unsigned.inputs.head.outputRef) isE None
      tx.fixedOutputRefs.foreachWithIndex { case (outputRef, index) =>
        val output = tx.unsigned.fixedOutputs(index)
        if (output.toGroup equals chainIndex.from) {
          if (chainIndex.isIntraGroup) {
            // the block is persisted and the lockTime of each output is updated as block timestamp
            groupView.getPreAssetOutputInfo(outputRef) isE Some(
              AssetOutputInfo(
                outputRef,
                output.copy(lockTime = block.timestamp),
                PersistedOutput
              )
            )
          } else {
            // the block is not persisted yet, so the lockTime of each output is still zero
            groupView.getPreAssetOutputInfo(outputRef) isE Some(
              AssetOutputInfo(outputRef, output, UnpersistedBlockOutput)
            )
          }
        } else {
          // return None for transaction output to different group
          groupView.getPreAssetOutputInfo(outputRef) isE None
        }
      }
    }
  }

  it should "calculate getPreAssetOutputInfo for txs in mempool" in new FlowFixture
    with Generators {
    override val configValues: Map[String, Any] = Map(("alephium.broker.broker-num", 1))

    forAll(groupIndexGen, groupIndexGen) { (fromGroup, toGroup) =>
      val chainIndex = ChainIndex(fromGroup, toGroup)

      val block = transfer(blockFlow, chainIndex)
      val tx    = block.nonCoinbase.head
      blockFlow.getGrandPool().add(chainIndex, tx.toTemplate, TimeStamp.now())

      {
        val groupView = blockFlow.getMutableGroupView(fromGroup).rightValue
        tx.fixedOutputRefs.foreach { outputRef =>
          groupView.getPreAssetOutputInfo(outputRef) isE None
        }
      }

      {
        val groupView = blockFlow.getMutableGroupViewIncludePool(fromGroup).rightValue
        // return None when output is spent
        groupView.getPreAssetOutputInfo(tx.unsigned.inputs.head.outputRef) isE None
        tx.fixedOutputRefs.foreachWithIndex { case (outputRef, index) =>
          val output = tx.unsigned.fixedOutputs(index)
          if (output.toGroup equals chainIndex.from) {
            groupView.getPreAssetOutputInfo(outputRef) isE Some(
              AssetOutputInfo(outputRef, output, MemPoolOutput)
            )
          } else {
            // MemPool.isSpent throws when asking for output to different group
            assertThrows[AssertionError](groupView.getPreAssetOutputInfo(outputRef))
          }
        }
      }
    }
  }

  it should "calculate getPreContractOutput" in new FlowFixture {
    val fromGroup = GroupIndex.unsafe(0)
    val toGroup   = GroupIndex.unsafe(0)
    val contractCode =
      s"""
         |Contract Foo() {
         |  fn foo() -> () {
         |    return
         |  }
         |}
         |""".stripMargin

    val chainIndex    = ChainIndex(fromGroup, toGroup)
    val contract      = Compiler.compileContract(contractCode).rightValue
    val genesisLockup = getGenesisLockupScript(chainIndex)
    val txScript =
      contractCreation(
        contract,
        AVector.empty,
        AVector.empty,
        genesisLockup,
        minimalAlphInContract
      )
    val block = payableCall(blockFlow, chainIndex, txScript)
    val contractOutputRef =
      TxOutputRef.unsafe(block.transactions.head, 0).asInstanceOf[ContractOutputRef]
    val contractId           = ContractId.from(block.transactions.head.id, 0, chainIndex.from)
    val contractOutputScript = LockupScript.p2c(contractId)

    {
      // it should be absent in mempool
      val tx = block.nonCoinbase.head
      blockFlow.getGrandPool().add(chainIndex, tx.toTemplate, TimeStamp.now())
      blockFlow
        .getMutableGroupViewIncludePool(fromGroup)
        .rightValue
        .getPreContractOutput(contractOutputRef)
        .rightValue
        .isEmpty is true
    }

    {
      // it should be present in Persisted state
      addAndCheck(blockFlow, block)
      blockFlow.getMutableGroupView(chainIndex.from).rightValue
      blockFlow
        .getMutableGroupView(fromGroup)
        .rightValue
        .getPreContractOutput(contractOutputRef)
        .rightValue
        .get
        .lockupScript is contractOutputScript
    }
  }

  trait UnsignedTransactionFixture extends FlowFixture {
    val chainIndex      = ChainIndex.unsafe(0, 0)
    val (_, fromPubKey) = chainIndex.to.generateKey
    val (_, toPubKey)   = chainIndex.to.generateKey

    val fromLockupScript = LockupScript.p2pkh(fromPubKey)
    val fromUnlockScript = UnlockScript.p2pkh(fromPubKey)
  }

  trait MultiInputTransactionFixture extends UnsignedTransactionFixture {
    val (genesisPriKey, genesisPubKey, _) = genesisKeys(0)
    val (_, pub1)                         = chainIndex.from.generateKey
    val (_, pub2)                         = chainIndex.from.generateKey
    val (_, pub3)                         = chainIndex.from.generateKey
    val (_, pub4)                         = chainIndex.from.generateKey

    val amount = 10L

    val inputData = TxUtils.InputData(
      fromLockupScript,
      fromUnlockScript,
      ALPH.alph(1),
      None,
      None,
      None
    )

    def buildInputsWithGas(
        nb: Int,
        gas: GasBox,
        outputType: OutputType = MemPoolOutput
    ): TxUtils.AssetOutputInfoWithGas =
      TxUtils.AssetOutputInfoWithGas(
        AVector.fill(nb) {
          val (ref, output) = input("input1", ALPH.alph(amount), fromLockupScript)
          AssetOutputInfo(ref, output, outputType)
        },
        gas
      )

    def buildInputData(
        pubKey: PublicKey,
        alph: Long,
        gas: Option[GasBox] = None,
        utxos: Option[AVector[AssetOutputRef]] = None,
        tokens: Option[AVector[(TokenId, U256)]] = None
    ) =
      TxUtils.InputData(
        LockupScript.p2pkh(pubKey),
        UnlockScript.p2pkh(pubKey),
        ALPH.alph(alph),
        tokens,
        gas,
        utxos
      )

    def genKeys(nb: Int): (AVector[PublicKey], AVector[PrivateKey]) = {
      val keys        = AVector.fill(nb)(chainIndex.from.generateKey)
      val publicKeys  = keys.map(_._2)
      val privateKeys = keys.map(_._1)
      (publicKeys, privateKeys)
    }

    def computeAmountPerOutput(totalAmount: Long, nbOfOutputs: Int): (Long, Long) = {
      val amountPerOutput = totalAmount / nbOfOutputs
      val rest            = totalAmount % nbOfOutputs
      (amountPerOutput, rest)
    }

    def buildBlock(
        pubKey: PublicKey,
        transferAmount: Long,
        tokensOpt: Option[AVector[(TokenId, U256)]] = None
    ) = {
      tokensOpt match {
        case None =>
          transfer(blockFlow, genesisPriKey, pubKey, amount = ALPH.alph(transferAmount))
        case Some(tokens) =>
          val lockupScript = Address.p2pkh(pubKey).lockupScript
          transfer(
            blockFlow,
            genesisPriKey,
            lockupScript,
            tokens = tokens,
            amount = ALPH.alph(transferAmount)
          )
      }
    }

    def validateSubmit(utx: UnsignedTransaction, privateKeys: AVector[PrivateKey]) = {

      val signatures = privateKeys.map { privateKey =>
        Bytes64.from(SignatureSchema.sign(utx.id.bytes, privateKey))
      }

      val template = TransactionTemplate(
        utx,
        signatures,
        scriptSignatures = AVector.empty
      )

      val txValidation = TxValidation.build

      txValidation.validateMempoolTxTemplate(template, blockFlow) is Right(())
    }

    def buildOutputs(nbOfOutputs: Int, totalAmount: Long) = {
      val (amountPerOutput, rest) = computeAmountPerOutput(totalAmount, nbOfOutputs)
      AVector.fill(nbOfOutputs)(chainIndex.from.generateKey._2).mapWithIndex { (pubKey, i) =>
        val amount = if (i == 0) amountPerOutput + rest else amountPerOutput
        TxOutputInfo(LockupScript.p2pkh(pubKey), ALPH.alph(amount), AVector.empty, None)
      }
    }

    // scalastyle:off method.length
    def checkMultiInputTx(nbOfInputs: Int, nbOfOutputs: Int) = {

      val (publicKeys, privateKeys) = genKeys(nbOfInputs)

      publicKeys.foreach { pubKey =>
        val block = buildBlock(pubKey, 100)
        addAndCheck(blockFlow, block)
      }

      val inputs = publicKeys.map { pubKey =>
        buildInputData(pubKey, amount)
      }

      val totalAmount             = amount * nbOfInputs
      val (amountPerOutput, rest) = computeAmountPerOutput(totalAmount, nbOfOutputs)

      val outputs = buildOutputs(nbOfOutputs, totalAmount)

      val utx = blockFlow
        .transferMultiInputs(
          inputs,
          outputs,
          nonCoinbaseMinGasPrice,
          Int.MaxValue,
          None
        )
        .rightValue
        .rightValue

      utx.inputs.length is nbOfInputs
      utx.fixedOutputs.length is (nbOfInputs + nbOfOutputs)

      val fixedOutputs = utx.fixedOutputs.take(nbOfOutputs)
      fixedOutputs.head.amount is ALPH.alph(amountPerOutput + rest)
      fixedOutputs.tail.foreach(_.amount is ALPH.alph(amountPerOutput))

      val gasEstimation = estimateWithDifferentP2PKHInputs(nbOfInputs, nbOfOutputs + nbOfInputs)

      utx.gasAmount <= gasEstimation is true

      val changeOutputs = utx.fixedOutputs.drop(nbOfOutputs).map(_.amount)

      // As they all had 1 utxo, they all had to pay same gas, so same change output
      // Maybe first input will pay the rest of base fee, so it could be 2
      changeOutputs.toSeq.distinct.length <= 2 is true

      validateSubmit(utx, privateKeys)
    }

    def estimateWithDifferentP2PKHInputs(numInputs: Int, numOutputs: Int): GasBox = {
      val inputGas =
        GasSchedule.txInputBaseGas.addUnsafe(GasSchedule.p2pkUnlockGas).mulUnsafe(numInputs)
      GasEstimation.estimate(inputGas, numOutputs)
    }
  }

  "UnsignedTransaction.buildTransferTx" should "build transaction successfully" in new UnsignedTransactionFixture {
    val inputs = {
      val input1 = input("input1", ALPH.oneAlph, fromLockupScript)
      val input2 = input("input2", ALPH.cent(50), fromLockupScript)

      AVector(input1, input2)
    }

    val outputs = {
      val output1 = output(LockupScript.p2pkh(toPubKey), ALPH.oneAlph)
      AVector(output1)
    }

    val unsignedTx = UnsignedTransaction
      .buildTransferTx(
        fromLockupScript,
        fromUnlockScript,
        inputs,
        outputs,
        minimalGas,
        nonCoinbaseMinGasPrice
      )
      .rightValue
    unsignedTx.inputs.head.unlockScript is fromUnlockScript
    unsignedTx.inputs.tail.foreach(_.unlockScript is UnlockScript.SameAsPrevious)
  }

  it should "fail without enough ALPH" in new UnsignedTransactionFixture {
    val inputs = {
      val input1 = input("input1", ALPH.oneAlph, fromLockupScript)
      val input2 = input("input2", ALPH.cent(50), fromLockupScript)

      AVector(input1, input2)
    }

    val outputs = {
      val output1 = output(LockupScript.p2pkh(toPubKey), ALPH.alph(2))
      AVector(output1)
    }

    UnsignedTransaction
      .buildTransferTx(
        fromLockupScript,
        fromUnlockScript,
        inputs,
        outputs,
        minimalGas,
        nonCoinbaseMinGasPrice
      )
      .leftValue is "Not enough balance"
  }

  it should "fail without enough Gas" in new UnsignedTransactionFixture {
    val inputs = {
      val input1 = input("input1", ALPH.oneAlph, fromLockupScript)
      AVector(input1)
    }

    val outputs = {
      val output1 = output(LockupScript.p2pkh(toPubKey), ALPH.oneAlph)
      AVector(output1)
    }

    UnsignedTransaction
      .buildTransferTx(
        fromLockupScript,
        fromUnlockScript,
        inputs,
        outputs,
        minimalGas,
        nonCoinbaseMinGasPrice
      )
      .leftValue is "Not enough balance for gas fee"
  }

  it should "build transaction successfully with tokens" in new UnsignedTransactionFixture {
    val tokenId1 = TokenId.hash("tokenId1")
    val tokenId2 = TokenId.hash("tokenId2")

    val inputs = {
      val input1 = input("input1", ALPH.oneAlph, fromLockupScript, (tokenId2, U256.unsafe(10)))
      val input2 = input("input2", ALPH.alph(3), fromLockupScript, (tokenId1, U256.unsafe(50)))
      AVector(input1, input2)
    }

    val outputs = {
      val output1 = output(LockupScript.p2pkh(toPubKey), ALPH.oneAlph, (tokenId1, U256.unsafe(10)))
      val output2 = output(
        LockupScript.p2pkh(toPubKey),
        ALPH.alph(2),
        (tokenId2, U256.unsafe(9)),
        (tokenId1, U256.unsafe(39))
      )
      AVector(output1, output2)
    }

    val unsignedTx = UnsignedTransaction
      .buildTransferTx(
        fromLockupScript,
        fromUnlockScript,
        inputs,
        outputs,
        minimalGas,
        nonCoinbaseMinGasPrice
      )
      .rightValue

    unsignedTx.fixedOutputs.length is 8
    unsignedTx.inputs.head.unlockScript is fromUnlockScript
    unsignedTx.inputs.tail.foreach(_.unlockScript is UnlockScript.SameAsPrevious)

    info("verify change output")
    unsignedTx.fixedOutputs(5).amount is dustUtxoAmount
    unsignedTx.fixedOutputs(5).tokens is AVector(tokenId2 -> U256.One)
    unsignedTx.fixedOutputs(6).amount is dustUtxoAmount
    unsignedTx.fixedOutputs(6).tokens is AVector(tokenId1 -> U256.One)
    unsignedTx
      .fixedOutputs(7)
      .amount is ALPH.oneAlph.subUnsafe(nonCoinbaseMinGasFee).subUnsafe(dustUtxoAmount * 2)
    unsignedTx.fixedOutputs(7).tokens.isEmpty is true
  }

  it should "fail when output has token that doesn't exist in input" in new UnsignedTransactionFixture {
    val tokenId1 = TokenId.hash("tokenId1")
    val tokenId2 = TokenId.hash("tokenId2")

    val inputs = {
      val input1 = input("input1", ALPH.oneAlph, fromLockupScript, (tokenId2, U256.unsafe(10)))
      val input2 = input("input2", ALPH.cent(50), fromLockupScript)
      AVector(input1, input2)
    }

    val outputs = {
      val output1 = output(LockupScript.p2pkh(toPubKey), ALPH.oneAlph, (tokenId1, U256.unsafe(10)))
      AVector(output1)
    }

    UnsignedTransaction
      .buildTransferTx(
        fromLockupScript,
        fromUnlockScript,
        inputs,
        outputs,
        minimalGas,
        nonCoinbaseMinGasPrice
      )
      .leftValue is s"New tokens found in outputs: ${Set(tokenId1)}"
  }

  it should "fail without enough tokens" in new UnsignedTransactionFixture {
    val tokenId1 = TokenId.hash("tokenId1")
    val tokenId2 = TokenId.hash("tokenId2")

    val inputs = {
      val input1 = input("input1", ALPH.oneAlph, fromLockupScript, (tokenId2, U256.unsafe(10)))
      val input2 = input("input2", ALPH.alph(3), fromLockupScript, (tokenId1, U256.unsafe(50)))
      AVector(input1, input2)
    }

    val outputs = {
      val output1 = output(LockupScript.p2pkh(toPubKey), ALPH.oneAlph, (tokenId2, U256.unsafe(11)))
      AVector(output1)
    }

    UnsignedTransaction
      .buildTransferTx(
        fromLockupScript,
        fromUnlockScript,
        inputs,
        outputs,
        minimalGas,
        nonCoinbaseMinGasPrice
      )
      .leftValue is s"Not enough balance for token $tokenId2"
  }

  it should "fail when outputs have too small amount of Alph" in new UnsignedTransactionFixture {
    {
      info("with tokens")
      val tokenId1 = TokenId.hash("tokenId1")
      val tokenId2 = TokenId.hash("tokenId2")

      val inputs = {
        val input1 = input("input1", ALPH.oneAlph, fromLockupScript, (tokenId2, U256.unsafe(10)))
        val input2 = input("input2", ALPH.alph(3), fromLockupScript, (tokenId1, U256.unsafe(50)))
        AVector(input1, input2)
      }

      val outputs = {
        val output1 =
          output(LockupScript.p2pkh(toPubKey), ALPH.nanoAlph(900), (tokenId2, U256.unsafe(11)))
        AVector(output1)
      }

      UnsignedTransaction
        .buildTransferTx(
          fromLockupScript,
          fromUnlockScript,
          inputs,
          outputs,
          minimalGas,
          nonCoinbaseMinGasPrice
        )
        .leftValue is "Tx output value is too small, avoid spreading dust"
    }

    {
      info("without tokens")
      val inputs = {
        val input1 = input("input1", ALPH.oneAlph, fromLockupScript)
        val input2 = input("input2", ALPH.alph(3), fromLockupScript)
        AVector(input1, input2)
      }

      val outputs = {
        val output1 = output(LockupScript.p2pkh(toPubKey), ALPH.nanoAlph(900))
        AVector(output1)
      }

      UnsignedTransaction
        .buildTransferTx(
          fromLockupScript,
          fromUnlockScript,
          inputs,
          outputs,
          minimalGas,
          nonCoinbaseMinGasPrice
        )
        .leftValue is "Tx output value is too small, avoid spreading dust"
    }
  }

  it should "fail when change output doesn't have minimal amount of Alph" in new UnsignedTransactionFixture {
    {
      info("with tokens")
      val tokenId1 = TokenId.hash("tokenId1")
      val tokenId2 = TokenId.hash("tokenId2")

      val inputs = {
        val input1Amount =
          nonCoinbaseMinGasFee.addUnsafe(dustUtxoAmount).subUnsafe(1)
        val input1 = input("input1", input1Amount, fromLockupScript, (tokenId2, U256.unsafe(10)))
        val input2 = input("input2", ALPH.alph(3), fromLockupScript, (tokenId1, U256.unsafe(50)))
        AVector(input1, input2)
      }

      val outputs = {
        val output1 =
          output(LockupScript.p2pkh(toPubKey), ALPH.oneAlph, (tokenId1, U256.unsafe(10)))
        val output2 = output(
          LockupScript.p2pkh(toPubKey),
          ALPH.alph(2),
          (tokenId2, U256.unsafe(9))
        )
        AVector(output1, output2)
      }

      UnsignedTransaction
        .buildTransferTx(
          fromLockupScript,
          fromUnlockScript,
          inputs,
          outputs,
          minimalGas,
          nonCoinbaseMinGasPrice
        )
        .leftValue is "Not enough ALPH for token change output, expected 2000000000000000, got 999999999999999"
    }

    {
      info("without tokens")
      val inputs = {
        val input1Amount =
          nonCoinbaseMinGasFee.addUnsafe(dustUtxoAmount).subUnsafe(1)
        val input1 = input("input1", input1Amount, fromLockupScript)
        val input2 = input("input2", ALPH.alph(3), fromLockupScript)
        AVector(input1, input2)
      }

      val outputs = {
        val output1 = output(LockupScript.p2pkh(toPubKey), ALPH.oneAlph)
        val output2 = output(LockupScript.p2pkh(toPubKey), ALPH.alph(2))
        AVector(output1, output2)
      }

      UnsignedTransaction
        .buildTransferTx(
          fromLockupScript,
          fromUnlockScript,
          inputs,
          outputs,
          minimalGas,
          nonCoinbaseMinGasPrice
        )
        .leftValue is "Not enough ALPH for ALPH change output, expected 1000000000000000, got 999999999999999"
    }
  }

  it should "fail when inputs are not unique" in new UnsignedTransactionFixture {
    val inputs = {
      val input1 = input("input1", ALPH.alph(4), fromLockupScript)
      val input2 = input("input1", ALPH.alph(3), fromLockupScript)
      AVector(input1, input2)
    }

    val outputs = AVector(output(LockupScript.p2pkh(toPubKey), ALPH.oneAlph))

    UnsignedTransaction
      .buildTransferTx(
        fromLockupScript,
        fromUnlockScript,
        inputs,
        outputs,
        minimalGas,
        nonCoinbaseMinGasPrice
      )
      .leftValue is "Inputs not unique"
  }

  it should "fail when there are tokens with zero value in the transaction output" in new UnsignedTransactionFixture {
    val tokenId1 = TokenId.hash("tokenId1")
    val tokenId2 = TokenId.hash("tokenId2")
    val inputs = AVector(
      input("input", ALPH.alph(3), fromLockupScript, (tokenId1, U256.Zero), (tokenId2, U256.Two))
    )
    val outputs = {
      val output1 = output(
        LockupScript.p2pkh(toPubKey),
        ALPH.alph(1),
        (tokenId1, U256.Zero),
        (tokenId2, U256.Two)
      )
      val output2 = output(LockupScript.p2pkh(toPubKey), ALPH.alph(2), (tokenId1, U256.One))
      AVector(output1, output2)
    }

    UnsignedTransaction
      .buildTransferTx(
        fromLockupScript,
        fromUnlockScript,
        inputs,
        outputs,
        minimalGas,
        nonCoinbaseMinGasPrice
      )
      .leftValue is "Value is Zero for one or many tokens in the transaction output"
  }

  it should "estimate gas for sweep all tx" in new FlowFixture {
    val txValidation = TxValidation.build
    def test(inputNum: Int, numOfTxs: Int) = {
      val blockflow = isolatedBlockFlow()
      val block     = transfer(blockflow, ChainIndex.unsafe(0, 0))
      val tx        = block.nonCoinbase.head
      val output    = tx.unsigned.fixedOutputs.head
      val outputs   = AVector.fill(inputNum)(output.copy(amount = ALPH.oneAlph))
      val newTx     = Transaction.from(tx.unsigned.inputs, outputs, tx.inputSignatures)
      val newBlock  = block.copy(transactions = AVector(newTx))
      addAndUpdateView(blockflow, newBlock)

      val unsignedTxs = blockflow
        .sweepAddress(
          None,
          keyManager(output.lockupScript).publicKey,
          output.lockupScript,
          None,
          None,
          nonCoinbaseMinGasPrice,
          None,
          defaultUtxoLimit
        )
        .rightValue
        .rightValue
      unsignedTxs.length is numOfTxs
      unsignedTxs.foreach { unsignedTx =>
        unsignedTx.fixedOutputs.length is 1
        unsignedTx.gasAmount is GasEstimation.sweepAddress(inputNum, 1)
        val sweepTx = Transaction.from(unsignedTx, keyManager(output.lockupScript))
        txValidation.validateTxOnlyForTest(sweepTx, blockflow, None) isE ()
      }
    }

    test(1, 0)
    (2 to 10).foreach(test(_, 1))
  }

  trait SweepAlphFixture extends FlowFixture {
    lazy val isConsolidation         = Random.nextBoolean()
    lazy val chainIndex              = ChainIndex.unsafe(0, 0)
    lazy val (privateKey, publicKey) = chainIndex.from.generateKey
    lazy val fromLockupScript        = LockupScript.p2pkh(publicKey)
    lazy val fromUnlockScript        = UnlockScript.p2pkh(publicKey)
    lazy val toLockupScript = {
      if (isConsolidation) {
        fromLockupScript
      } else {
        LockupScript.p2pkh(chainIndex.to.generateKey._2)
      }
    }
    lazy val txValidation = TxValidation.build

    private def transferFromGenesisAddress(numOfOutputs: Int, amountPerUtxo: => U256) = {
      val (genesisPrivKey, genesisPubKey, _) = genesisKeys(chainIndex.from.value)
      val outputInfos = AVector.fill(numOfOutputs)(
        TxOutputInfo(fromLockupScript, amountPerUtxo, AVector.empty, None)
      )
      val unsignedTx = blockFlow
        .transfer(
          genesisPubKey,
          outputInfos,
          None,
          nonCoinbaseMinGasPrice,
          Int.MaxValue,
          ExtraUtxosInfo.empty
        )
        .rightValue
        .rightValue
      val transaction = Transaction.from(unsignedTx, genesisPrivKey)
      val block       = mineWithTxs(blockFlow, chainIndex, AVector(transaction))
      addAndCheck(blockFlow, block)
    }

    def getAlphOutputs(amounts: AVector[U256]): AVector[AssetOutputInfo] = {
      var index = 0
      val genAmount = () => {
        val amount = amounts(index)
        index += 1
        amount
      }
      getAlphOutputs(amounts.length, genAmount()).sortBy(_.output.amount)
    }

    def getAlphOutputs(
        numOfUtxos: Int,
        amountPerUtxo: => U256 = ALPH.oneAlph
    ): AVector[AssetOutputInfo] = {
      val prevAllUtxos  = blockFlow.getUsableUtxos(fromLockupScript, Int.MaxValue).rightValue
      val prevAlphUtxos = prevAllUtxos.filter(_.output.tokens.isEmpty)
      val txNum         = numOfUtxos / 200
      val remainder     = numOfUtxos % 200
      (0 until txNum).foreach(_ => transferFromGenesisAddress(200, amountPerUtxo))
      if (remainder != 0) transferFromGenesisAddress(remainder, amountPerUtxo)
      val allUtxos  = blockFlow.getUsableUtxos(fromLockupScript, Int.MaxValue).rightValue
      val alphUtxos = allUtxos.filter(_.output.tokens.isEmpty)
      val utxos     = alphUtxos.filter(utxo => !prevAlphUtxos.exists(_.ref == utxo.ref))
      utxos.length is numOfUtxos
      utxos
    }

    def checkAndSignTx(unsignedTx: UnsignedTransaction): Transaction = {
      unsignedTx.fixedOutputs.foreach(_.lockupScript is toLockupScript)
      unsignedTx.gasAmount is GasEstimation
        .estimateWithInputScript(
          fromUnlockScript,
          unsignedTx.inputs.length,
          unsignedTx.fixedOutputs.length,
          AssetScriptGasEstimator.NotImplemented
        )
        .rightValue
      val sweepTx = Transaction.from(unsignedTx, privateKey)
      txValidation.validateTxOnlyForTest(sweepTx, blockFlow, None) isE ()
      sweepTx
    }

    def testSweepALPH(
        utxos: AVector[AssetOutputInfo],
        gasOpt: Option[GasBox] = None,
        lockTimeOpt: Option[TimeStamp] = None
    ) = {
      val (unsignedTxs, _) = blockFlow.buildSweepAlphTxs(
        fromLockupScript,
        fromUnlockScript,
        toLockupScript,
        lockTimeOpt,
        utxos,
        gasOpt,
        nonCoinbaseMinGasPrice
      )
      unsignedTxs.map { unsignedTx =>
        unsignedTx.fixedOutputs.length is 1
        checkAndSignTx(unsignedTx)
      }
    }

    def getBalances(lockupScript: LockupScript.Asset): (U256, AVector[(TokenId, U256)]) = {
      val (alph, lockedAlph, tokens, lockedTokens, _) =
        blockFlow.getBalance(lockupScript, Int.MaxValue, true).rightValue
      lockedAlph is U256.Zero
      lockedTokens.isEmpty is true
      (alph, tokens)
    }

    def submitSweepTxs(txs: AVector[Transaction]) = {
      txs.fold(U256.Zero) { case (acc, tx) =>
        blockFlow.grandPool.add(chainIndex, tx.toTemplate, TimeStamp.now())
        val block = mineFromMemPool(blockFlow, chainIndex)
        block.nonCoinbase is AVector(tx)
        addAndCheck(blockFlow, block)
        acc.addUnsafe(tx.gasFeeUnsafe)
      }
    }

    def submitSweepTxsAndCheckBalances(txs: AVector[Transaction]) = {
      val (alph0, tokens0) = getBalances(fromLockupScript)
      val totalGasFee      = submitSweepTxs(txs)
      val (alph1, tokens1) = getBalances(toLockupScript)
      alph0.subUnsafe(totalGasFee) is alph1
      tokens0.sortBy(_._1) is tokens1.sortBy(_._1)
      if (!isConsolidation) {
        blockFlow.getUsableUtxos(fromLockupScript, Int.MaxValue).rightValue.isEmpty is true
      }
    }

    def sweep() = {
      blockFlow
        .sweepAddress(
          None,
          publicKey,
          toLockupScript,
          None,
          None,
          nonCoinbaseMinGasPrice,
          None,
          Int.MaxValue
        )
        .rightValue
    }
  }

  it should "sweep ALPH" in new SweepAlphFixture {
    override lazy val isConsolidation = false
    val numOfUtxos                    = Random.between(1, 1000)
    val utxos                         = getAlphOutputs(numOfUtxos)
    utxos.length is numOfUtxos
    val txs = testSweepALPH(utxos)
    txs.length is (utxos.length - 1) / ALPH.MaxTxInputNum + 1
    submitSweepTxsAndCheckBalances(txs)
  }

  it should "consolidate ALPH" in new SweepAlphFixture {
    override lazy val isConsolidation = true
    val numOfUtxos                    = Random.between(1, 1000)
    val utxos                         = getAlphOutputs(numOfUtxos)
    utxos.length is numOfUtxos
    val txs = testSweepALPH(utxos)
    val numOfTxs =
      numOfUtxos / ALPH.MaxTxInputNum + (if (numOfUtxos % ALPH.MaxTxInputNum > 1) 1 else 0)
    txs.length is numOfTxs
    submitSweepTxsAndCheckBalances(txs)
  }

  it should "sweep ALPH by ascending order" in new SweepAlphFixture {
    val numOfUtxos  = 300
    val alphAmounts = AVector.from(1 to numOfUtxos).map(dustUtxoAmount.mulUnsafe(_))
    val utxos       = getAlphOutputs(alphAmounts)
    utxos.length is numOfUtxos

    utxos.foreachWithIndex { case (utxo, index) =>
      utxo.output.amount is dustUtxoAmount.mulUnsafe(index + 1)
    }
    val txs = testSweepALPH(utxos)
    txs.length is 2
    (0 until ALPH.MaxTxInputNum).foreach { index =>
      utxos(index).ref is txs.head.unsigned.inputs(index).outputRef
    }
    (ALPH.MaxTxInputNum until numOfUtxos).foreach { index =>
      utxos(index).ref is txs.last.unsigned.inputs(index - ALPH.MaxTxInputNum).outputRef
    }
    submitSweepTxsAndCheckBalances(txs)
  }

  it should "not create txs if there is only one utxo left when consolidating" in new SweepAlphFixture {
    override lazy val isConsolidation = true

    val utxos0   = getAlphOutputs(1)
    val lockTime = Some(TimeStamp.zero)
    utxos0.length is 1
    testSweepALPH(utxos0).length is 0
    testSweepALPH(utxos0, None, lockTime).length is 1

    val utxos1 = getAlphOutputs(ALPH.MaxTxInputNum - 1) ++ utxos0
    utxos1.length is ALPH.MaxTxInputNum
    testSweepALPH(utxos1).length is 1
    testSweepALPH(utxos1, None, lockTime).length is 1

    val utxos2 = getAlphOutputs(1) ++ utxos1
    utxos2.length is ALPH.MaxTxInputNum + 1
    testSweepALPH(utxos2).length is 1
    testSweepALPH(utxos2, None, lockTime).length is 2

    val utxos3 = getAlphOutputs(1) ++ utxos2
    utxos3.length is ALPH.MaxTxInputNum + 2
    val txs = testSweepALPH(utxos3, None, lockTime)
    txs.length is 2
    submitSweepTxsAndCheckBalances(txs)
  }

  it should "return an error if there is not enough ALPH for transaction output" in new SweepAlphFixture {
    val utxos = getAlphOutputs(2, dustUtxoAmount)
    blockFlow
      .tryBuildSweepAlphTx(
        fromLockupScript,
        fromUnlockScript,
        toLockupScript,
        None,
        utxos,
        None,
        GasPrice(nonCoinbaseMinGasPrice.value + 1)
      )
      .leftValue is "Not enough ALPH for transaction output in sweeping"
  }

  it should "return an error if the specified gas is not enough: sweep ALPH" in new SweepAlphFixture {
    val utxos = getAlphOutputs(7)
    blockFlow
      .tryBuildSweepAlphTx(
        fromLockupScript,
        fromUnlockScript,
        toLockupScript,
        None,
        utxos,
        Some(minimalGas),
        nonCoinbaseMinGasPrice
      )
      .leftValue
      .startsWith("The specified gas amount is not enough") is true
  }

  it should "return an error if the sweep of ALPH fails due to too small output amount" in new SweepAlphFixture {
    getAlphOutputs(2, dustUtxoAmount)
    sweep().leftValue is "Tx output value is too small, avoid spreading dust"
  }

  trait SweepTokenFixture extends SweepAlphFixture {
    def getTokenOutputs(
        numOfTokens: Int,
        numOfUtxosPerToken: Int,
        amountPerUtxo: U256 = U256.One
    ): AVector[AssetOutputInfo] = {
      val prevAllUtxos   = blockFlow.getUsableUtxos(fromLockupScript, Int.MaxValue).rightValue
      val prevTokenUtxos = prevAllUtxos.filter(_.output.tokens.nonEmpty)
      val tokenOutputs = AVector.from(0 until numOfTokens).flatMap { _ =>
        val tokenId = TokenId.random
        AVector.from(0 until numOfUtxosPerToken).map { _ =>
          AssetOutput(
            dustUtxoAmount,
            fromLockupScript,
            TimeStamp.zero,
            AVector((tokenId, amountPerUtxo)),
            ByteString.empty
          )
        }
      }
      val tx = Transaction.from(AVector.empty[TxInput], tokenOutputs, AVector.empty[Bytes64])
      val worldState = blockFlow.getBestCachedWorldState(chainIndex.from).rightValue
      val block      = emptyBlock(blockFlow, chainIndex)
      blockFlow.addAndUpdateView(
        block.copy(transactions = tx +: block.transactions),
        Some(worldState)
      ) isE ()
      val allUtxos   = blockFlow.getUsableUtxos(fromLockupScript, Int.MaxValue).rightValue
      val tokenUtxos = allUtxos.filter(_.output.tokens.nonEmpty)
      val utxos      = tokenUtxos.filter(utxo => !prevTokenUtxos.exists(_.ref == utxo.ref))
      utxos.map(_.output).toSet is tokenOutputs.map(_.copy(lockTime = block.timestamp)).toSet
      utxos.length is numOfTokens * numOfUtxosPerToken
      utxos
    }

    def testSweepToken(
        tokenUtxos: AVector[AssetOutputInfo],
        alphUtxos: AVector[AssetOutputInfo],
        numOfTxs: Int,
        gasOpt: Option[GasBox] = None,
        lockTimeOpt: Option[TimeStamp] = None,
        checker: AVector[AssetOutputInfo] => Assertion = _ => Succeeded
    ) = {
      val (sweepTokenTxs, restAlphUtxos, _) = blockFlow.buildSweepTokenTxs(
        fromLockupScript,
        fromUnlockScript,
        toLockupScript,
        lockTimeOpt,
        tokenUtxos,
        alphUtxos,
        gasOpt,
        nonCoinbaseMinGasPrice
      )
      checker(restAlphUtxos)
      sweepTokenTxs.length is numOfTxs
      val sweepAlphTxs = if (restAlphUtxos.nonEmpty) {
        testSweepALPH(restAlphUtxos, gasOpt, lockTimeOpt)
      } else {
        AVector.empty
      }
      sweepTokenTxs.map(checkAndSignTx) ++ sweepAlphTxs
    }
  }

  it should "sweep one token with multiple outputs into one tx" in new SweepTokenFixture {
    val tokenOutputs = getTokenOutputs(1, 100)
    val txs          = testSweepToken(tokenOutputs, AVector.empty, 1)
    submitSweepTxsAndCheckBalances(txs)
  }

  it should "sweep one token with multiple outputs into multiple txs" in new SweepTokenFixture {
    val tokenOutputs = getTokenOutputs(1, 300)
    val txs          = testSweepToken(tokenOutputs, AVector.empty, 3)
    submitSweepTxsAndCheckBalances(txs)
  }

  it should "sweep utxos with the same token into one transaction as much as possible" in new SweepTokenFixture {
    val tokenOutputs = getTokenOutputs(2, 200)
    val txs          = testSweepToken(tokenOutputs.shuffle(), AVector.empty, 4)
    val outputRefs   = tokenOutputs.map(utxo => (utxo.ref, utxo.output.tokens.head._1)).toSeq.toMap
    txs.take(3).foreach(_.unsigned.inputs.length is ALPH.MaxTxInputNum / 2)
    txs.last.unsigned.inputs.length is 16
    txs(0).unsigned.inputs.map(input => outputRefs(input.outputRef)).toSet.size is 1
    txs(1).unsigned.inputs.map(input => outputRefs(input.outputRef)).toSet.size is 2
    txs(2).unsigned.inputs.map(input => outputRefs(input.outputRef)).toSet.size is 1
    txs(3).unsigned.inputs.map(input => outputRefs(input.outputRef)).toSet.size is 1
    submitSweepTxsAndCheckBalances(txs)
  }

  it should "sweep multiple tokens into one tx" in new SweepTokenFixture {
    val tokenOutputs = getTokenOutputs(5, 20)
    val txs          = testSweepToken(tokenOutputs, AVector.empty, 1)
    submitSweepTxsAndCheckBalances(txs)
  }

  it should "sweep multiple tokens into multiple txs" in new SweepTokenFixture {
    val tokenOutputs = getTokenOutputs(15, 20)
    val txs          = testSweepToken(tokenOutputs, AVector.empty, 3)
    submitSweepTxsAndCheckBalances(txs)
  }

  it should "not consolidate tokens that have only one utxo" in new SweepTokenFixture {
    override lazy val isConsolidation = true

    val lockTime        = Some(TimeStamp.zero)
    val tokenOutputs0   = getTokenOutputs(100, 1, U256.One)
    val tokenOutputs1   = getTokenOutputs(50, 2, U256.One)
    val allTokenOutputs = tokenOutputs0 ++ tokenOutputs1
    val txs0            = testSweepToken(allTokenOutputs, AVector.empty, 1)
    tokenOutputs0.foreach { output =>
      txs0.exists(_.unsigned.inputs.exists(_.outputRef == output.ref)) is false
    }
    tokenOutputs1.foreach { output =>
      txs0.exists(_.unsigned.inputs.exists(_.outputRef == output.ref)) is true
    }

    val alphOutputs = getAlphOutputs(2)
    val txs1        = testSweepToken(allTokenOutputs, alphOutputs, 2, None, lockTime)
    tokenOutputs0.foreach { output =>
      txs1.exists(_.unsigned.inputs.exists(_.outputRef == output.ref)) is true
    }
    tokenOutputs1.foreach { output =>
      txs1.exists(_.unsigned.inputs.exists(_.outputRef == output.ref)) is true
    }
    submitSweepTxsAndCheckBalances(txs1)
  }

  it should "return empty txs if all tokens have only one utxo when consolidating" in new SweepTokenFixture {
    override lazy val isConsolidation = true
    val tokenOutputs                  = getTokenOutputs(100, 1, U256.One)
    val alphOutputs                   = getAlphOutputs(1)
    testSweepToken(tokenOutputs, alphOutputs, 0)
  }

  it should "not use ALPH utxos if token utxos can cover the gas fee" in new SweepTokenFixture {
    val tokenOutputs = getTokenOutputs(3, 40)
    val alphOutputs  = getAlphOutputs(2)
    val txs          = testSweepToken(tokenOutputs, alphOutputs, 1, None, None, _ is alphOutputs)
    submitSweepTxsAndCheckBalances(txs)
  }

  it should "use ALPH utxos if token utxos cannot cover the gas fee" in new SweepTokenFixture {
    override lazy val isConsolidation = false
    val tokenOutputs                  = getTokenOutputs(500, 1)
    val alphOutputs                   = getAlphOutputs(4)
    val txs = testSweepToken(tokenOutputs, alphOutputs, 4, None, None, _.isEmpty is true)
    submitSweepTxsAndCheckBalances(txs)
  }

  it should "return an error if there is not enough ALPH for gas fee" in new SweepTokenFixture {
    val tokenOutputs = getTokenOutputs(2, 2)
    blockFlow
      .tryBuildSweepTokenTx(
        fromLockupScript,
        fromUnlockScript,
        toLockupScript,
        None,
        tokenOutputs,
        AVector.empty,
        None,
        nonCoinbaseMinGasPrice
      )
      .leftValue is "Not enough ALPH for gas fee in sweeping"
  }

  it should "return an error if the specified gas is not enough: sweep tokens" in new SweepTokenFixture {
    val tokenOutputs = getTokenOutputs(3, 2)
    val alphOutputs  = getAlphOutputs(1)
    blockFlow
      .tryBuildSweepTokenTx(
        fromLockupScript,
        fromUnlockScript,
        toLockupScript,
        None,
        tokenOutputs,
        alphOutputs,
        Some(minimalGas),
        nonCoinbaseMinGasPrice
      )
      .leftValue
      .startsWith("The specified gas amount is not enough") is true
  }

  it should "fall back to the descending order when ascending order doesn't work" in new SweepTokenFixture {
    val tokenOutputs = getTokenOutputs(3, 2)
    val alphAmounts  = AVector(dustUtxoAmount, dustUtxoAmount, dustUtxoAmount, ALPH.oneAlph)
    val alphOutputs  = getAlphOutputs(alphAmounts)
    alphOutputs.map(_.output.amount) is alphAmounts

    val gas = GasEstimation.estimateWithSameP2PKHInputs(7, 4)
    gas is GasBox.unsafe(35060)
    blockFlow
      .tryBuildSweepTokenTx(
        fromLockupScript,
        fromUnlockScript,
        toLockupScript,
        None,
        tokenOutputs,
        alphOutputs,
        Some(gas),
        nonCoinbaseMinGasPrice
      )
      .isLeft is true

    val txs = testSweepToken(
      tokenOutputs,
      alphOutputs,
      1,
      Some(gas),
      None,
      _.map(_.output.amount) is alphAmounts.take(3)
    )
    submitSweepTxsAndCheckBalances(txs)
  }

  it should "test the extreme case" in new SweepTokenFixture {
    override lazy val isConsolidation = false
    ALPH.MaxTxInputNum / 2 is 128
    val tokenOutputs = getTokenOutputs(128, 1)
    val alphOutputs  = getAlphOutputs(128, dustUtxoAmount)
    val txs          = testSweepToken(tokenOutputs, alphOutputs, 1)
    submitSweepTxsAndCheckBalances(txs)
  }

  it should "complete the sweep in multiple rounds" in new SweepTokenFixture {
    override lazy val isConsolidation = true
    getTokenOutputs(2, 200)
    getAlphOutputs(ALPH.MaxTxInputNum + 1, dustUtxoAmount)
    val (alph0, tokens0) = getBalances(fromLockupScript)

    val txs0 = sweep().rightValue
    txs0.length is 5
    val gasFee0 = submitSweepTxs(txs0.map(checkAndSignTx))
    val txs1    = sweep().rightValue
    txs1.length is 2
    val gasFee1     = submitSweepTxs(txs1.map(checkAndSignTx))
    val totalGasFee = gasFee0.addUnsafe(gasFee1)

    val (alph1, tokens1) = getBalances(toLockupScript)
    alph0.subUnsafe(totalGasFee) is alph1
    tokens0.sortBy(_._1) is tokens1.sortBy(_._1)
  }

  it should "return an error if the sweep of token fails" in new SweepTokenFixture {
    getTokenOutputs(1, 2)
    getAlphOutputs(2, dustUtxoAmount)
    sweep().leftValue is "Not enough ALPH for gas fee in sweeping"
  }

  trait TransferFromOneToManyGroupsFixture extends FlowFixture with UnsignedTxFixture {
    override val configValues: Map[String, Any] = Map(("alephium.broker.broker-num", 1))

    val (genesisPrivateKey_0, genesisPublicKey_0, _) = genesisKeys(0)
    val (genesisPrivateKey_1, genesisPublicKey_1, _) = genesisKeys(1)
    val (genesisPrivateKey_2, genesisPublicKey_2, _) = genesisKeys(2)

    val validation = TxValidation.build

    def issueToken(code: String, to: LockupScript.Asset): (TokenId, U256) = {
      val (contractId, _, _) = createContract(
        code,
        AVector.empty,
        AVector.empty,
        tokenIssuanceInfo = Some(TokenIssuance.Info(Val.U256(1), Some(to)))
      )
      (TokenId.from(contractId), U256.One)
    }

    def outputOfAmount(lockupScript: LockupScript.Asset, amount: U256): TxOutputInfo =
      TxOutputInfo(
        lockupScript,
        amount,
        AVector.empty,
        None
      )

    def buildOutputs(
        targetGroups: AVector[GroupIndex],
        amount: U256 = ALPH.oneAlph,
        tokens: AVector[(TokenId, U256)] = AVector.empty
    ): AVector[TxOutputInfo] = {
      targetGroups
        .map { group =>
          TxOutputInfo(
            Address.p2pkh(group.generateKey._2).lockupScript,
            amount,
            tokens,
            None
          )
        }
    }

    // scalastyle:off parameter.number
    def testTransferFromOneToManyGroups(
        fromPrivateKey: PrivateKey,
        fromPublicKey: PublicKey,
        initialInputsCount: Option[Int],
        outputs: AVector[TxOutputInfo],
        gasPrice: GasPrice = nonCoinbaseMinGasPrice
    )(
        expectedSenderUtxosCount: Int,
        expectedDestUtxosCount: Int,
        expectedDestBalance: U256,
        expectedTxsCount: Int
    ): Either[String, Assertion] = {
      val (inputs, initialSenderBalance) =
        prepareUtxos(fromPrivateKey, fromPublicKey, initialInputsCount)
      blockFlow
        .buildTransferFromOneToManyGroups(
          LockupScript.p2pkh(fromPublicKey),
          UnlockScript.p2pkh(fromPublicKey),
          targetBlockHash = None,
          inputs.map(_.ref),
          outputs,
          gasPrice,
          Int.MaxValue
        )
        .map { unsignedTxs =>
          val confirmedBlocks =
            unsignedTxs.map { unsignedTx =>
              testUnsignedTx(unsignedTx, fromPrivateKey)
              val tx = Transaction.from(unsignedTx, fromPrivateKey)
              validation.validateTxOnlyForTest(tx, blockFlow, None).isRight is true
              val minerScript = Address.p2pkh(tx.toGroup.generateKey._2).lockupScript
              val block       = mine(blockFlow, tx.chainIndex, AVector(tx), minerScript, None)
              addAndCheck(blockFlow, block)
              if (!tx.chainIndex.isIntraGroup) {
                addAndCheck(
                  blockFlow,
                  emptyBlock(blockFlow, ChainIndex(tx.fromGroup, tx.fromGroup))
                )
              }
              block
            }

          val txs = confirmedBlocks.flatMap(_.nonCoinbase)
          txs.length is expectedTxsCount

          val (actualUtxoCount, actualBalance) = getTotalUtxoCountsAndBalance(blockFlow, outputs)
          actualUtxoCount is expectedDestUtxosCount
          actualBalance is expectedDestBalance

          val txsFee         = U256.from(txs.map(_.gasFeeUnsafe.v).sum).get
          val senderHasSpent = U256.from(outputs.map(_.attoAlphAmount.v).sum).get + txsFee
          val expectedSenderBalanceWithGas = initialSenderBalance - senderHasSpent

          val sendersBalance =
            blockFlow.getBalance(LockupScript.p2pkh(fromPublicKey), Int.MaxValue, false).rightValue
          sendersBalance._1 is expectedSenderBalanceWithGas
          sendersBalance._5 is expectedSenderUtxosCount
        }
    }
    // scalastyle:on parameter.number
  }

  trait LargeUtxos extends FlowFixture {
    val chainIndex = ChainIndex.unsafe(0, 0)
    val block      = transfer(blockFlow, chainIndex)
    val tx         = block.nonCoinbase.head
    val output     = tx.unsigned.fixedOutputs.head

    val n = 3 * ALPH.MaxTxInputNum

    val outputs  = AVector.fill(n)(output.copy(amount = ALPH.oneAlph))
    val newTx    = Transaction.from(tx.unsigned.inputs, outputs, tx.inputSignatures)
    val newBlock = block.copy(transactions = AVector(newTx))
    addAndUpdateView(blockFlow, newBlock)

    val (balance, lockedBalance, _, _, numOfUtxos) =
      blockFlow.getBalance(output.lockupScript, Int.MaxValue, true).rightValue
    balance is U256.unsafe(outputs.sumBy(_.amount.toBigInt))
    lockedBalance is 0
    numOfUtxos is n
  }

  it should "get all available utxos" in new LargeUtxos {
    val fetchedUtxos = blockFlow.getUsableUtxos(this.output.lockupScript, n).rightValue
    fetchedUtxos.length is n
  }

  it should "transfer with large amount of UTXOs with provided gas" in new LargeUtxos {
    val txValidation = TxValidation.build
    val unsignedTx0 = blockFlow
      .transfer(
        keyManager(this.output.lockupScript).publicKey,
        this.output.lockupScript,
        None,
        ALPH.alph((ALPH.MaxTxInputNum - 1).toLong),
        Some(GasBox.unsafe(600000)),
        nonCoinbaseMinGasPrice,
        defaultUtxoLimit
      )
      .rightValue
      .rightValue
    val tx0 = Transaction.from(unsignedTx0, keyManager(this.output.lockupScript))
    tx0.unsigned.inputs.length is ALPH.MaxTxInputNum
    tx0.inputSignatures.length is 1
    txValidation.validateTxOnlyForTest(tx0, blockFlow, None) isE ()

    blockFlow
      .transfer(
        keyManager(this.output.lockupScript).publicKey,
        this.output.lockupScript,
        None,
        ALPH.alph(ALPH.MaxTxInputNum.toLong),
        Some(GasBox.unsafe(600000)),
        nonCoinbaseMinGasPrice,
        defaultUtxoLimit
      )
      .rightValue
      .leftValue is "Too many inputs for the transfer, consider to reduce the amount to send, or use the `sweep-address` endpoint to consolidate the inputs first"
  }

  it should "transfer with large amount of UTXOs with estimated gas" in new LargeUtxos {
    val maxP2PKHInputsAllowedByGas = 256

    info("With provided Utxos")

    val availableUtxos = blockFlow
      .getUTXOs(this.output.lockupScript, Int.MaxValue, true)
      .rightValue
      .asUnsafe[AssetOutputInfo]
    val availableInputs = availableUtxos.map(_.ref)
    val outputInfos = AVector.fill(255)(
      TxOutputInfo(
        this.output.lockupScript,
        ALPH.alph(1),
        AVector.empty,
        None
      )
    )

    val tx0 = blockFlow
      .transfer(
        keyManager(this.output.lockupScript).publicKey,
        availableInputs.take(maxP2PKHInputsAllowedByGas),
        outputInfos,
        None,
        nonCoinbaseMinGasPrice
      )
      .rightValue
      .rightValue
    tx0.gasAmount is GasBox.unsafe(1667060)
    tx0.inputs.length is maxP2PKHInputsAllowedByGas
    tx0.fixedOutputs.length is 256

    info("Without provided Utxos")

    val tx1 = blockFlow
      .transfer(
        keyManager(this.output.lockupScript).publicKey,
        outputInfos,
        None,
        nonCoinbaseMinGasPrice,
        defaultUtxoLimit,
        ExtraUtxosInfo.empty
      )
      .rightValue
      .rightValue
    tx1.gasAmount is GasBox.unsafe(1667060)
    tx1.inputs.length is maxP2PKHInputsAllowedByGas
    tx1.fixedOutputs.length is 256
  }

  it should "sweep as much as we can" in new LargeUtxos {
    val txValidation = TxValidation.build

    {
      info("Sweep all UTXOs")
      val unsignedTxs = blockFlow
        .sweepAddress(
          None,
          keyManager(this.output.lockupScript).publicKey,
          this.output.lockupScript,
          None,
          None,
          nonCoinbaseMinGasPrice,
          None,
          Int.MaxValue
        )
        .rightValue
        .rightValue

      unsignedTxs.length is 3

      unsignedTxs.foreach { unsignedTx =>
        val sweepTx = Transaction.from(unsignedTx, keyManager(this.output.lockupScript))
        txValidation.validateTxOnlyForTest(sweepTx, blockFlow, None) isE ()
      }
    }

    {
      info("Sweep all UTXOs with less than 1 ALPH")
      val unsignedTxs = blockFlow
        .sweepAddress(
          None,
          keyManager(this.output.lockupScript).publicKey,
          this.output.lockupScript,
          None,
          None,
          nonCoinbaseMinGasPrice,
          Some(ALPH.oneAlph),
          Int.MaxValue
        )
        .rightValue
        .rightValue
      unsignedTxs.length is 0
    }
  }

  "getAssetRemainders" should "return alph and token remainder" in new TransferFromOneToManyGroupsFixture {
    val contract =
      s"""
         |Contract Foo() {
         |  fn foo() -> () {
         |    return
         |  }
         |}
         |""".stripMargin

    createContract(
      contract,
      AVector.empty,
      AVector.empty,
      tokenIssuanceInfo =
        Some(TokenIssuance.Info(Val.U256(2), Some(LockupScript.p2pkh(genesisPublicKey_0))))
    )

    val (genesisUtxos, _)   = prepareUtxos(genesisPrivateKey_0, genesisPublicKey_0, None)
    val genesisUnlockScript = UnlockScript.p2pkh(genesisPublicKey_0)
    val genesisLockupScript = LockupScript.p2pkh(genesisPublicKey_0)

    val inputUtxoWithTokens = genesisUtxos.find(_.output.tokens.nonEmpty).get
    val halfOfInputAmount   = inputUtxoWithTokens.output.amount / 2
    val halfOfInputTokens =
      inputUtxoWithTokens.output.tokens.map { case (tokenId, amount) => (tokenId, amount / 2) }

    val outputUtxoWithTokens =
      TxOutputInfo(
        genesisLockupScript,
        halfOfInputAmount,
        halfOfInputTokens,
        None
      )

    val (alphRemainder, tokenRemainder) =
      blockFlow
        .getAssetRemainders(
          genesisUnlockScript,
          AVector(inputUtxoWithTokens),
          AVector(outputUtxoWithTokens),
          GasPrice(ALPH.nanoAlph(10))
        )
        .rightValue

    alphRemainder is halfOfInputAmount - GasPrice(ALPH.nanoAlph(10)) * minimalGas
    tokenRemainder is halfOfInputTokens
  }

  "getAssetRemainders" should "fail unless conditions are met" in new TransferFromOneToManyGroupsFixture {
    val (genesisUtxos, _)   = prepareUtxos(genesisPrivateKey_0, genesisPublicKey_0, None)
    val genesisUnlockScript = UnlockScript.p2pkh(genesisPublicKey_0)
    val genesisLockupScript = LockupScript.p2pkh(genesisPublicKey_0)

    blockFlow
      .getAssetRemainders(
        genesisUnlockScript,
        AVector(genesisUtxos.head),
        AVector(outputOfAmount(genesisLockupScript, genesisBalance)),
        nonCoinbaseMinGasPrice
      )
      .isLeft is true

    blockFlow
      .getAssetRemainders(
        genesisUnlockScript,
        AVector.empty,
        AVector(outputOfAmount(genesisLockupScript, genesisBalance)),
        nonCoinbaseMinGasPrice
      )
      .isLeft is true

    blockFlow
      .getAssetRemainders(
        genesisUnlockScript,
        AVector.empty,
        AVector.empty,
        nonCoinbaseMinGasPrice
      )
      .isLeft is true

    blockFlow
      .getAssetRemainders(
        genesisUnlockScript,
        AVector(genesisUtxos.head),
        AVector.empty,
        nonCoinbaseMinGasPrice
      )
      .isLeft is true

    val overflowValueOutputs =
      AVector.fill(2)(outputOfAmount(genesisLockupScript, U256.MaxValue))
    blockFlow
      .getAssetRemainders(
        genesisUnlockScript,
        AVector(genesisUtxos.head),
        overflowValueOutputs,
        nonCoinbaseMinGasPrice
      )
      .isLeft is true

    val overflowValueInputs =
      AVector.fill(2) {
        AssetOutputInfo(
          AssetOutputRef.unsafe(
            Hint.unsafe(0),
            TxOutputRef.unsafeKey(Hash.generate)
          ),
          org.alephium.protocol.model.AssetOutput(
            U256.MaxValue,
            genesisLockupScript,
            TimeStamp.now(),
            AVector.empty,
            ByteString.empty
          ),
          FlowUtils.PersistedOutput
        )
      }
    blockFlow
      .getAssetRemainders(
        genesisUnlockScript,
        overflowValueInputs,
        AVector(outputOfAmount(genesisLockupScript, genesisBalance / 4)),
        nonCoinbaseMinGasPrice
      )
      .isLeft is true

    blockFlow
      .getAssetRemainders(
        genesisUnlockScript,
        overflowValueInputs,
        overflowValueOutputs,
        nonCoinbaseMinGasPrice
      )
      .isLeft is true
  }

  "weightLimitedGroupBy" should "group elements correctly for valid indices and apply weight limits" in {
    val elems = AVector((0, "A", 2), (1, "B", 5), (2, "C", 3), (0, "D", 4), (1, "E", 2))
    TxUtils.weightLimitedGroupBy(elems, 3, 6)(_._1, _._3).rightValue is AVector(
      AVector((0, "A", 2), (0, "D", 4)),
      AVector((1, "B", 5)),
      AVector((1, "E", 2)),
      AVector((2, "C", 3))
    )
  }

  "weightLimitedGroupBy" should "return an empty list for empty input" in {
    val elems = AVector.empty[(Int, String, Int)]
    TxUtils.weightLimitedGroupBy(elems, 3, 10)(_._1, _._3).rightValue is AVector
      .empty[AVector[(Int, String, Int)]]
  }

  "weightLimitedGroupBy" should "fail for group indices exceeding groupCount" in {
    val elems = AVector((0, "A", 2), (3, "B", 4), (1, "C", 3))
    TxUtils
      .weightLimitedGroupBy(elems, 3, 10)(_._1, _._3)
      .leftValue is "Unexpected group index 3 for element (3,B,4)"
  }

  "weightLimitedGroupBy" should "fail for negative group indices" in {
    val elems = AVector((-1, "A", 2), (0, "B", 3))
    TxUtils
      .weightLimitedGroupBy(elems, 3, 10)(_._1, _._3)
      .leftValue is "Unexpected group index -1 for element (-1,A,2)"
  }

  "weightLimitedGroupBy" should "fail for negative element weight" in {
    val elems = AVector((1, "A", 2), (0, "B", -1))
    TxUtils
      .weightLimitedGroupBy(elems, 3, 10)(_._1, _._3)
      .leftValue is s"Element weight -1 was not positive for element (0,B,-1)"
  }

  "weightLimitedGroupBy" should "allow all elements in separate groups when weight limit is minimal" in {
    val elems = AVector((1, "A", 2), (2, "B", 3), (3, "C", 3))
    TxUtils.weightLimitedGroupBy(elems, 4, 1)(_._1, _._3).rightValue is AVector(
      AVector((1, "A", 2)),
      AVector((2, "B", 3)),
      AVector((3, "C", 3))
    )
  }

  "weightLimitedGroupBy" should "handle unbalanced group distribution" in {
    val elems = AVector((0, "A", 3), (2, "B", 5))
    TxUtils.weightLimitedGroupBy(elems, 3, 10)(_._1, _._3).rightValue is AVector(
      AVector((0, "A", 3)),
      AVector((2, "B", 5))
    )
  }

  "weightLimitedGroupBy" should "return a single group if weight limit is large enough for all elements" in {
    val elems = AVector((0, "A", 3), (0, "B", 2), (0, "C", 4))
    TxUtils.weightLimitedGroupBy(elems, 1, 20)(_._1, _._3).rightValue is AVector(
      AVector((0, "A", 3), (0, "B", 2), (0, "C", 4))
    )
  }

  "TxUtils.countResultingTxOutputs" should "count outputs including tokens and change utxo" in new AlephiumConfigFixture {
    def tokensOfSameId(n: Int): AVector[(TokenId, U256)] =
      AVector.fill(n)(TokenId.hash("tokenId") -> U256.unsafe(10))

    def tokensOfUniqueId(n: Int): AVector[(TokenId, U256)] =
      AVector.tabulate(n)(n => TokenId.hash(s"tokenId_$n") -> U256.unsafe(10))

    def outputs(outputsCount: Int, tokens: AVector[(TokenId, U256)]): AVector[TxOutputInfo] =
      AVector.fill(outputsCount) {
        TxOutputInfo(
          Address.p2pkh(genesisKeys(0)._2).lockupScript,
          ALPH.oneAlph,
          tokens,
          None
        )
      }
    // accounts for Change output and tokens which turn into dedicated outputs regardless of ID
    TxUtils.countResultingTxOutputs(AVector.empty) is 0
    TxUtils.countResultingTxOutputs(outputs(2, tokensOfSameId(2))) is 7
    TxUtils.countResultingTxOutputs(outputs(2, tokensOfUniqueId(2))) is 7
    TxUtils.countResultingTxOutputs(outputs(1, tokensOfSameId(1))) is 3
    TxUtils.countResultingTxOutputs(outputs(1, tokensOfUniqueId(1))) is 3
    TxUtils.countResultingTxOutputs(outputs(1, AVector.empty)) is 2
  }

  "transfer-from-one-to-many-groups" should "build txs from single genesis utxo" in new TransferFromOneToManyGroupsFixture {
    val outputs = buildOutputs(AVector(GroupIndex.unsafe(1), GroupIndex.unsafe(2)))
    testTransferFromOneToManyGroups(genesisPrivateKey_0, genesisPublicKey_0, Some(1), outputs)(
      expectedSenderUtxosCount = 1,
      expectedDestUtxosCount = 2,
      expectedDestBalance = ALPH.oneAlph * 2,
      expectedTxsCount = 2
    ) isE Succeeded
  }

  "transfer-from-one-to-many-groups" should "fail with no inputs or outputs" in new TransferFromOneToManyGroupsFixture {
    blockFlow
      .buildTransferFromOneToManyGroups(
        LockupScript.p2pkh(genesisPublicKey_0),
        UnlockScript.p2pkh(genesisPublicKey_0),
        AVector.empty,
        AVector(buildOutputs(AVector(GroupIndex.unsafe(1), GroupIndex.unsafe(2)))),
        nonCoinbaseMinGasPrice,
        AVector.empty
      )
      .leftValue is "Not enough inputs to build transfer-from-one-to-many-groups"
    blockFlow
      .buildTransferFromOneToManyGroups(
        LockupScript.p2pkh(genesisPublicKey_0),
        UnlockScript.p2pkh(genesisPublicKey_0),
        AVector.empty,
        AVector.empty,
        nonCoinbaseMinGasPrice,
        AVector.empty
      )
      .leftValue is "Outputs cannot be empty"
  }

  "transfer-from-one-to-many-groups" should "build txs from multiple utxos" in new TransferFromOneToManyGroupsFixture {
    val outputs = buildOutputs(AVector(GroupIndex.unsafe(1), GroupIndex.unsafe(2)))
    testTransferFromOneToManyGroups(genesisPrivateKey_0, genesisPublicKey_0, Some(2), outputs)(
      expectedSenderUtxosCount = 2,
      expectedDestUtxosCount = 2,
      expectedDestBalance = ALPH.oneAlph * 2,
      expectedTxsCount = 2
    ) isE Succeeded
  }

  "transfer-from-one-to-many-groups" should "build more txs for a group" in new TransferFromOneToManyGroupsFixture {
    val outputsToGroup1 = buildOutputs(AVector.fill(257)(GroupIndex.unsafe(1)))
    testTransferFromOneToManyGroups(
      genesisPrivateKey_0,
      genesisPublicKey_0,
      Some(2),
      outputsToGroup1
    )(
      expectedSenderUtxosCount = 2,
      expectedDestUtxosCount = 257,
      expectedDestBalance = ALPH.oneAlph * 257,
      expectedTxsCount = 2
    ) isE Succeeded
  }

  "transfer-from-one-to-many-groups" should "fail with too many outputs in a single group" in new TransferFromOneToManyGroupsFixture {
    val outputs = buildOutputs(AVector.fill(257)(GroupIndex.unsafe(1)))
    blockFlow
      .buildTransferFromOneToManyGroups(
        LockupScript.p2pkh(genesisPublicKey_0),
        UnlockScript.p2pkh(genesisPublicKey_0),
        prepareUtxos(genesisPrivateKey_0, genesisPublicKey_0, None)._1,
        AVector(outputs),
        nonCoinbaseMinGasPrice,
        AVector.empty
      )
      .leftValue is "Too many transaction outputs, maximal value: 256"
  }

  "transfer-from-one-to-many-groups" should "build txs with tokens" in new TransferFromOneToManyGroupsFixture {
    val contract =
      s"""
         |Contract Foo() {
         |  fn foo() -> () {
         |    return
         |  }
         |}
         |""".stripMargin
    val tokens = AVector.fill(10)(issueToken(contract, LockupScript.p2pkh(genesisPublicKey_0)))
    val outputsWithTokens = buildOutputs(AVector(GroupIndex.unsafe(0)), ALPH.oneAlph, tokens)
    testTransferFromOneToManyGroups(
      genesisPrivateKey_0,
      genesisPublicKey_0,
      None,
      outputsWithTokens
    )(
      expectedSenderUtxosCount = 1,
      expectedDestUtxosCount = 11,
      expectedDestBalance = ALPH.oneAlph,
      expectedTxsCount = 1
    ) isE Succeeded
  }

  "transfer-from-one-to-many-groups" should "build txs with max inputs/outputs and high gasPrice" in new TransferFromOneToManyGroupsFixture {
    val outputs = buildOutputs(AVector.fill(255)(GroupIndex.unsafe(1)))
    testTransferFromOneToManyGroups(
      genesisPrivateKey_0,
      genesisPublicKey_0,
      Some(255),
      outputs,
      gasPrice = GasPrice(ALPH.cent(60))
    )(
      expectedSenderUtxosCount = 1, // change
      expectedDestUtxosCount = 255,
      expectedDestBalance = ALPH.oneAlph * 255,
      expectedTxsCount = 1
    ) isE Succeeded
  }

  "transfer-from-one-to-many-groups" should "build txs across all groups" in new TransferFromOneToManyGroupsFixture {
    val outputs =
      AVector(0, 1, 2).map { groupIndex =>
        TxOutputInfo(
          Address.p2pkh(GroupIndex.unsafe(groupIndex).generateKey._2).lockupScript,
          ALPH.oneAlph,
          AVector.empty,
          Option.empty
        )
      }

    testTransferFromOneToManyGroups(
      genesisPrivateKey_0,
      genesisPublicKey_0,
      Some(1),
      outputs
    )(
      expectedSenderUtxosCount = 1,
      expectedDestUtxosCount = 3,
      expectedDestBalance = ALPH.oneAlph * 3,
      expectedTxsCount = 3
    ) isE Succeeded

    testTransferFromOneToManyGroups(
      genesisPrivateKey_1,
      genesisPublicKey_1,
      Some(1),
      outputs
    )(
      expectedSenderUtxosCount = 1,
      expectedDestUtxosCount = 6,
      expectedDestBalance = ALPH.oneAlph * 6,
      expectedTxsCount = 3
    ) isE Succeeded

    testTransferFromOneToManyGroups(
      genesisPrivateKey_2,
      genesisPublicKey_2,
      Some(1),
      outputs
    )(
      expectedSenderUtxosCount = 1,
      expectedDestUtxosCount = 9,
      expectedDestBalance = ALPH.oneAlph * 9,
      expectedTxsCount = 3
    ) isE Succeeded

  }

  it should "get utxo selection if non-empty or arbitrary utxos" in new TransferFromOneToManyGroupsFixture {
    val utxos = prepareUtxos(genesisPrivateKey_0, genesisPublicKey_0)._1
    blockFlow.getSelectedUtxoOrArbitrary(
      None,
      LockupScript.p2pkh(genesisPublicKey_0),
      utxos.map(_.ref),
      100
    ) isE utxos

    blockFlow.getSelectedUtxoOrArbitrary(
      None,
      LockupScript.p2pkh(genesisPublicKey_0),
      AVector.empty,
      100
    ) isE utxos
  }

  it should "fail if any of the input utxos does not exist" in new TransferFromOneToManyGroupsFixture {
    val nonExistingHash = Hash.hash("0")
    val nonExistingUtxo =
      AssetOutputRef.from(new ScriptHint(2), TxOutputRef.unsafeKey(nonExistingHash))

    blockFlow
      .getSelectedUtxoOrArbitrary(
        None,
        LockupScript.p2pkh(genesisPublicKey_0),
        AVector(nonExistingUtxo),
        100
      )
      .leftValue is s"Selected input UTXOs are not available: ${nonExistingHash.toHexString}"

    blockFlow
      .getSelectedUtxoOrArbitrary(
        None,
        LockupScript.p2pkh(genesisPublicKey_0),
        AVector(nonExistingUtxo) ++ prepareUtxos(
          genesisPrivateKey_0,
          genesisPublicKey_0
        )._1
          .map(_.ref),
        100
      )
      .leftValue is s"Selected input UTXOs are not available: ${nonExistingHash.toHexString}"
  }

  it should "calculate balances correctly" in new TxGenerators with AlephiumConfigFixture {
    val now          = TimeStamp.now()
    val timestampGen = Gen.oneOf(Seq(TimeStamp.zero, now.plusHoursUnsafe(1)))
    val assetOutputsGen = Gen
      .listOf(
        assetOutputGen(GroupIndex.unsafe(0))(
          timestampGen = timestampGen
        )
      )
      .map(AVector.from)

    def getTokenBalances(assetOutputs: AVector[AssetOutput]): AVector[(TokenId, U256)] = {
      AVector.from(
        assetOutputs
          .flatMap(_.tokens)
          .groupBy(_._1)
          .map { case (tokenId, tokensPerId) =>
            (tokenId, U256.unsafe(tokensPerId.sumBy(_._2.v)))
          }
      )
    }

    forAll(assetOutputsGen) { assetOutputs =>
      val (attoAlphBalance, attoAlphLockedBalance, tokenBalances, lockedTokenBalances) =
        TxUtils.getBalance(assetOutputs.as[TxOutput])

      attoAlphBalance is U256.unsafe(assetOutputs.sumBy(_.amount.v))
      attoAlphLockedBalance is U256.unsafe(assetOutputs.filter(_.lockTime > now).sumBy(_.amount.v))

      val expectedTokenBalances       = getTokenBalances(assetOutputs)
      val expectedLockedTokenBalances = getTokenBalances(assetOutputs.filter(_.lockTime > now))
      tokenBalances.sorted is expectedTokenBalances.sorted
      lockedTokenBalances.sorted is expectedLockedTokenBalances.sorted
    }
  }

  it should "get utxos for asset address" in new FlowFixture {
    val chainIndex   = ChainIndex.unsafe(0, 0)
    val block        = transfer(blockFlow, chainIndex)
    val transferTx   = block.nonCoinbase.head.toTemplate
    val grandPool    = blockFlow.getGrandPool()
    val mempool      = blockFlow.getMemPool(chainIndex)
    val lockupScript = getGenesisLockupScript(chainIndex)

    grandPool.add(chainIndex, transferTx, TimeStamp.now())
    mempool.contains(transferTx) is true

    blockFlow
      .getUTXOs(lockupScript, Int.MaxValue, true)
      .rightValue
      .map(_.output.asInstanceOf[AssetOutput]) is transferTx.unsigned.fixedOutputs.tail
    blockFlow
      .getUTXOs(lockupScript, Int.MaxValue, false)
      .rightValue
      .map(_.ref.asInstanceOf[AssetOutputRef]) is transferTx.unsigned.inputs.map(_.outputRef)

    addAndCheck(blockFlow, block)
    val utxos = transferTx.unsigned.fixedOutputs.tail.map(_.copy(lockTime = block.timestamp))
    blockFlow
      .getUTXOs(lockupScript, Int.MaxValue, true)
      .rightValue
      .map(_.output.asInstanceOf[AssetOutput]) is utxos
    blockFlow
      .getUTXOs(lockupScript, Int.MaxValue, false)
      .rightValue
      .map(_.output.asInstanceOf[AssetOutput]) is utxos
  }

  trait ContractFixture extends FlowFixture {
    val contractCode =
      s"""
         |Contract Foo() {
         |  fn foo() -> () {
         |    return
         |  }
         |}
         |""".stripMargin
    val (contractId, contractOutputRef, block) =
      createContract(
        contractCode,
        AVector.empty,
        AVector.empty,
        tokenIssuanceInfo = Some(TokenIssuance.Info(1))
      )
    val contractOutputScript = LockupScript.p2c(contractId)
  }

  it should "get balance for contract address" in new ContractFixture {
    val (attoAlphBalance, attoAlphLockedBalance, tokenBalances, tokenLockedBalances, utxosNum) =
      blockFlow.getBalance(contractOutputScript, Int.MaxValue, true).rightValue
    attoAlphBalance is minimalAlphInContract
    attoAlphLockedBalance is U256.Zero
    tokenBalances is AVector(TokenId.from(contractId) -> U256.unsafe(1))
    tokenLockedBalances.length is 0
    utxosNum is 1
  }

  it should "get UTXOs for contract address" in new ContractFixture {
    val utxos = blockFlow.getUTXOs(contractOutputScript, Int.MaxValue, true).rightValue
    val utxo  = utxos.head.asInstanceOf[FlowUtils.ContractOutputInfo]
    utxos.length is 1
    utxo.ref is contractOutputRef
    utxo.output.lockupScript is contractOutputScript
    utxo.output.amount is minimalAlphInContract
    utxo.output.tokens is AVector(TokenId.from(contractId) -> U256.unsafe(1))
  }

  it should "transfer to Schnorr addrss" in new FlowFixture {
    override val configValues: Map[String, Any] = Map(("alephium.broker.broker-num", 1))

    val chainIndex                        = ChainIndex.unsafe(0, 0)
    val (genesisPriKey, genesisPubKey, _) = genesisKeys(0)

    val (priKey, pubKey) = BIP340Schnorr.generatePriPub()
    val schnorrAddress   = SchnorrAddress(pubKey)

    val block0 = transfer(
      blockFlow,
      genesisPriKey,
      schnorrAddress.lockupScript,
      AVector.empty[(TokenId, U256)],
      ALPH.alph(2)
    )
    addAndCheck(blockFlow, block0)

    // In case, the first transfer is a cross-group transaction
    val confirmBlock = emptyBlock(blockFlow, chainIndex)
    addAndCheck(blockFlow, confirmBlock)

    val (balance, _, _, _, utxoNum) =
      blockFlow.getBalance(schnorrAddress.lockupScript, Int.MaxValue, true).rightValue
    balance is ALPH.alph(2)
    utxoNum is 1

    val unsignedTx = blockFlow
      .transfer(
        None,
        schnorrAddress.lockupScript,
        schnorrAddress.unlockScript,
        AVector(TxOutputInfo(LockupScript.p2pkh(genesisPubKey), ALPH.oneAlph, AVector.empty, None)),
        None,
        nonCoinbaseMinGasPrice,
        Int.MaxValue,
        ExtraUtxosInfo.empty
      )
      .rightValue
      .rightValue

    val signature = BIP340Schnorr.sign(unsignedTx.id.bytes, priKey)
    val tx = TransactionTemplate(
      unsignedTx,
      AVector(Bytes64.from(signature.bytes).value),
      scriptSignatures = AVector.empty
    )
    TxValidation.build.validateMempoolTxTemplate(tx, blockFlow) isE ()
    blockFlow
      .getGrandPool()
      .add(chainIndex, tx, TimeStamp.now()) is MemPool.AddedToMemPool
  }

  "TxUtils.transferMultiInputs" should "transfer multi inputs" in new MultiInputTransactionFixture {
    checkMultiInputTx(1, 1)
    checkMultiInputTx(2, 1)
    checkMultiInputTx(3, 1)
    checkMultiInputTx(5, 1)
    checkMultiInputTx(5, 4)
    checkMultiInputTx(5, 30)
    checkMultiInputTx(30, 1)
    checkMultiInputTx(10, 10)
    checkMultiInputTx(20, 30)
  }

  it should "transfer multi inputs with different nb of utxos per input" in new MultiInputTransactionFixture {
    val nbOfInputs                = 4
    val nbOfOutputs               = 4
    val (publicKeys, privateKeys) = genKeys(nbOfInputs)

    publicKeys.zipWithIndex.foreach { case (pubKey, i) =>
      def block = buildBlock(pubKey, amount + 1)
      // each address will get different number of utxos
      (0 to i).foreach { _ =>
        addAndCheck(blockFlow, block)
      }
    }

    // each input will use different number of utxos
    val inputs = publicKeys.mapWithIndex { case (pubKey, i) =>
      val amnt = (i + 1) * amount
      buildInputData(pubKey, amnt)
    }

    val totalAmount = (1 to nbOfInputs).map { i =>
      i * amount
    }.sum

    val outputs = buildOutputs(nbOfOutputs, totalAmount)

    val utx = blockFlow
      .transferMultiInputs(
        inputs,
        outputs,
        nonCoinbaseMinGasPrice,
        Int.MaxValue,
        None
      )
      .rightValue
      .rightValue
    utx.inputs.length is 10
    var inputIndex = 0
    publicKeys.foreachWithIndex { case (pubKey, index) =>
      val inputSize     = index + 1
      val inputsFromKey = utx.inputs.slice(inputIndex, inputIndex + inputSize)
      inputsFromKey.head.unlockScript is UnlockScript.p2pkh(pubKey)
      inputsFromKey.tail.foreach(_.unlockScript is UnlockScript.SameAsPrevious)
      inputIndex += inputSize
    }

    (utx.gasAmount > GasEstimation.estimateWithSameP2PKHInputs(
      nbOfInputs,
      nbOfOutputs + nbOfInputs
    )) is true
    (utx.gasAmount > GasEstimation.estimateWithSameP2PKHInputs(
      (1 to nbOfInputs).sum - 1,
      nbOfOutputs + nbOfInputs
    )) is true

    (utx.gasAmount <= estimateWithDifferentP2PKHInputs(
      (1 to nbOfInputs).sum,
      nbOfOutputs + nbOfInputs
    )) is true

    val changeOutputs = utx.fixedOutputs.drop(nbOfOutputs).map(_.amount)

    // Each input will pay different fee, so each change output is different
    changeOutputs.toSeq.distinct.length is changeOutputs.length

    validateSubmit(utx, privateKeys)
  }

  it should "transfer multi inputs with gas defined" in new MultiInputTransactionFixture {
    val nbOfInputs                = 4
    val nbOfOutputs               = 1
    val (publicKeys, privateKeys) = genKeys(nbOfInputs)
    val amountPerBlock            = 100L

    publicKeys.foreach { pubKey =>
      val block = buildBlock(pubKey, amountPerBlock)
      addAndCheck(blockFlow, block)
    }

    // We show that we can even define less than the minimal gas, as the overall gas will be enough
    val gas = GasBox.unsafe(minimalGas.value - (minimalGas.value / 4))

    val inputs = publicKeys.mapWithIndex { case (pubKey, i) =>
      buildInputData(pubKey, amount, Some(gas.mulUnsafe(i)))
    }

    val totalAmount = amount * nbOfInputs

    val outputs = buildOutputs(nbOfOutputs, totalAmount)

    val utx = blockFlow
      .transferMultiInputs(
        inputs,
        outputs,
        nonCoinbaseMinGasPrice,
        Int.MaxValue,
        None
      )
      .rightValue
      .rightValue

    val changeOutputs = utx.fixedOutputs.drop(nbOfOutputs).map(_.amount)

    changeOutputs.zipWithIndex.foreach { case (change, i) =>
      val expected =
        ALPH.alph(amountPerBlock - amount) - nonCoinbaseMinGasPrice * gas.mulUnsafe(i)
      change is expected
    }

    validateSubmit(utx, privateKeys)
  }

  it should "transfer multi inputs with explicit utxos" in new MultiInputTransactionFixture {
    val nbOfInputs                = 4
    val nbOfOutputs               = 1
    val (publicKeys, privateKeys) = genKeys(nbOfInputs)
    val amountPerBlock            = 100L

    publicKeys.foreach { pubKey =>
      def block = buildBlock(pubKey, amountPerBlock)
      // Force 2 utxos
      addAndCheck(blockFlow, block)
      addAndCheck(blockFlow, block)
    }

    val inputs = publicKeys.mapWithIndex { case (pubKey, i) =>
      if (i == 0) {
        // First input pass all it's utxos, it should be merged
        val availableUtxos = blockFlow
          .getUTXOs(Address.p2pkh(pubKey).lockupScript, Int.MaxValue, true)
          .rightValue
          .asUnsafe[AssetOutputInfo]

        // First pubKey will use both utxos
        buildInputData(pubKey, amountPerBlock + amount, utxos = Some(availableUtxos.map(_.ref)))
      } else {
        buildInputData(pubKey, amount)
      }
    }

    val totalAmount = amountPerBlock + (amount * nbOfInputs)

    val outputs = buildOutputs(nbOfOutputs, totalAmount)

    val utx = blockFlow
      .transferMultiInputs(
        inputs,
        outputs,
        nonCoinbaseMinGasPrice,
        Int.MaxValue,
        None
      )
      .rightValue
      .rightValue

    val gasEstimation = estimateWithDifferentP2PKHInputs(utx.inputs.length, utx.fixedOutputs.length)
    utx.gasAmount <= gasEstimation is true

    utx.inputs.length is nbOfInputs + 1 // for the extra utxos of first pub key

    validateSubmit(utx, privateKeys)
  }

  it should "transfer multi inputs with tokens" in new MultiInputTransactionFixture
    with ContractFixture {

    def test(nbOfInputs: Int, nbOfOutputs: Int, nbOfTokens: Int, nbOfTokenHolders: Int) = {
      val (publicKeys, privateKeys) = genKeys(nbOfInputs)
      val amountPerBlock            = 100L
      val tokenAmount               = 2 * nbOfInputs

      val tokens = AVector.fill(nbOfTokens) {
        val (cId, _, _) = createContract(
          contractCode,
          AVector.empty,
          AVector.empty,
          tokenIssuanceInfo = Some(
            TokenIssuance.Info(
              Val.U256(U256.unsafe(tokenAmount)),
              Some(Address.p2pkh(genesisPubKey).lockupScript)
            )
          )
        )

        (TokenId.from(cId), U256.Two)
      }

      publicKeys.foreach { pubKey =>
        val block = buildBlock(pubKey, amountPerBlock, Some(tokens))
        addAndCheck(blockFlow, block)
      }

      val inputs = publicKeys.mapWithIndex { case (pubKey, i) =>
        // Holders will send only half of each of their tokens
        if (i < nbOfTokenHolders) {
          buildInputData(
            pubKey,
            amount,
            tokens = Some(tokens.map { case (tokenId, _) => (tokenId, U256.One) })
          )
        } else {
          buildInputData(pubKey, amount, tokens = Some(tokens))
        }
      }

      val totalAmount = amount * nbOfInputs

      val outputTokens =
        tokens.map { case (tokenId, _) =>
          (tokenId, U256.unsafe(tokenAmount - nbOfTokenHolders))
        }

      val outputsWithoutTokens = buildOutputs(nbOfOutputs, totalAmount)
      // We send the tokens to the first output
      val outputs =
        outputsWithoutTokens.replace(0, outputsWithoutTokens.head.copy(tokens = outputTokens))

      val utx = blockFlow
        .transferMultiInputs(
          inputs,
          outputs,
          nonCoinbaseMinGasPrice,
          Int.MaxValue,
          None
        )
        .rightValue
        .rightValue

      utx.inputs.length is nbOfInputs + (nbOfInputs * nbOfTokens)

      utx.fixedOutputs.length is tokens.length + nbOfOutputs + (nbOfTokenHolders * tokens.length) + nbOfInputs

      utx.fixedOutputs.take(nbOfTokens).map(_.tokens) is
        tokens.map { case (tokenId, _) =>
          AVector((tokenId, U256.unsafe(tokenAmount - nbOfTokenHolders)))
        }

      utx.fixedOutputs
        .drop(nbOfTokens)
        .take(nbOfOutputs)
        .foreach(_.tokens is AVector.empty[(TokenId, U256)])

      val gasEstimation =
        estimateWithDifferentP2PKHInputs(utx.inputs.length, utx.fixedOutputs.length)

      utx.gasAmount <= gasEstimation is true

      val changeOutputs = utx.fixedOutputs.drop(nbOfTokens + nbOfOutputs)

      val tokensChange =
        tokens.map { case (tokenId, _) =>
          AVector((tokenId, U256.One))
        } :+ AVector.empty[(TokenId, U256)]

      (0 to nbOfTokenHolders - 1).foreach { i =>
        changeOutputs
          .drop(i * tokensChange.length)
          .take(tokensChange.length)
          .map(_.tokens) is tokensChange
      }

      changeOutputs
        .drop(nbOfTokenHolders * tokensChange.length)
        .foreach(_.tokens is AVector.empty[(TokenId, U256)])

      validateSubmit(utx, privateKeys)
    }

    test(nbOfInputs = 1, nbOfOutputs = 1, nbOfTokens = 1, nbOfTokenHolders = 0)
    test(nbOfInputs = 1, nbOfOutputs = 1, nbOfTokens = 1, nbOfTokenHolders = 1)
    test(nbOfInputs = 1, nbOfOutputs = 1, nbOfTokens = 2, nbOfTokenHolders = 0)
    test(nbOfInputs = 1, nbOfOutputs = 1, nbOfTokens = 2, nbOfTokenHolders = 1)
    test(nbOfInputs = 2, nbOfOutputs = 1, nbOfTokens = 3, nbOfTokenHolders = 0)
    test(nbOfInputs = 2, nbOfOutputs = 1, nbOfTokens = 3, nbOfTokenHolders = 2)
    test(nbOfInputs = 10, nbOfOutputs = 5, nbOfTokens = 5, nbOfTokenHolders = 3)
  }

  it should "fail to transfer multi inputs" in new MultiInputTransactionFixture {
    val block0 = transfer(blockFlow, genesisPriKey, pub1, amount = ALPH.alph(100))
    addAndCheck(blockFlow, block0)
    val block1 = transfer(blockFlow, genesisPriKey, pub2, amount = ALPH.alph(100))
    addAndCheck(blockFlow, block1)

    val input1 = buildInputData(pub1, amount)

    val outputInfos =
      AVector(TxOutputInfo(LockupScript.p2pkh(pub1), ALPH.alph(2 * amount), AVector.empty, None))

    {
      info("same inputs")

      val inputs = AVector(input1, input1)
      blockFlow
        .transferMultiInputs(
          inputs,
          outputInfos,
          nonCoinbaseMinGasPrice,
          Int.MaxValue,
          None
        )
        .rightValue
        .leftValue is "Inputs not unique"
    }

    {
      info("Inputs not equal outputs")

      val inputs = AVector(input1)
      blockFlow
        .transferMultiInputs(
          inputs,
          outputInfos,
          nonCoinbaseMinGasPrice,
          Int.MaxValue,
          None
        )
        .rightValue
        .leftValue is "Total input amount doesn't match total output amount"
    }
    {
      info("Utxos not in same group as lockup script")
      val utxos = Some(
        AVector(AssetOutputRef.from(new ScriptHint(1), TxOutputRef.unsafeKey(Hash.hash("input1"))))
      )

      val inputs = AVector(input1.copy(utxos = utxos))
      blockFlow
        .transferMultiInputs(
          inputs,
          outputInfos,
          nonCoinbaseMinGasPrice,
          Int.MaxValue,
          None
        )
        .rightValue
        .leftValue is "Selected UTXOs different from lockup script group"
    }

    {
      info("Not all gasAmount are defined")
      val i1     = buildInputData(pub1, amount, gas = Some(GasBox.zero))
      val i2     = buildInputData(pub1, amount, gas = None)
      val inputs = AVector(i1, i2)
      blockFlow
        .transferMultiInputs(
          inputs,
          outputInfos,
          nonCoinbaseMinGasPrice,
          Int.MaxValue,
          None
        )
        .rightValue
        .leftValue is "Missing `gasAmount` in some inputs"
    }
  }

  "TxUtils.updateSelectedGas" should "Update selected gas" in new MultiInputTransactionFixture {
    {
      info("empty list")
      blockFlow.updateSelectedGas(AVector.empty, 0) is AVector
        .empty[(TxUtils.InputData, TxUtils.AssetOutputInfoWithGas)]
    }

    {
      info("one address with one input")
      val gas = minimalGas

      val selectedWithGas = buildInputsWithGas(1, gas)

      val entries = AVector((inputData, selectedWithGas))
      val updated = blockFlow.updateSelectedGas(entries, 2)

      updated.length is entries.length

      // Nothing to update
      updated.head._2.gas is gas
    }

    {
      info("one address with many inputs")
      val gas = minimalGas.mulUnsafe(10)

      val selectedWithGas = buildInputsWithGas(10, gas)

      val entries = AVector((inputData, selectedWithGas))
      val updated = blockFlow.updateSelectedGas(entries, 2)

      updated.length is entries.length

      updated.head._2.gas < gas is true
    }

    {
      info("multiple addresses with one input")
      val gas = minimalGas.mulUnsafe(100)

      val selectedWithGas = buildInputsWithGas(1, gas)

      val entries = AVector(
        (inputData, selectedWithGas),
        (inputData, selectedWithGas),
        (inputData, selectedWithGas)
      )

      val updated = blockFlow.updateSelectedGas(entries, 2)

      updated.length is entries.length
      // TODO do we want to test how much was reduced?
      updated.head._2.gas < gas is true
    }
  }

  trait BuildScriptTxFixture extends UnsignedTransactionFixture {
    val script        = StatefulScript.unsafe(AVector.empty)
    val defaultGasFee = nonCoinbaseMinGasPrice * minimalGas
    val tokenId       = TokenId.generate

    protected def buildScriptTx(
        inputs: AVector[(AssetOutputRef, AssetOutput)],
        approvedAlph: U256,
        approvedTokens: (TokenId, U256)*
    ) = {
      val result = UnsignedTransaction
        .buildScriptTx(
          script,
          fromLockupScript,
          fromUnlockScript,
          inputs,
          approvedAlph,
          AVector.from(approvedTokens),
          minimalGas,
          nonCoinbaseMinGasPrice
        )
      result.foreach { tx =>
        tx.inputs.length is inputs.length
        tx.inputs.head.unlockScript is fromUnlockScript
        tx.inputs.tail.foreach(_.unlockScript is UnlockScript.SameAsPrevious)
      }
      result
    }
  }

  "UnsignedTransaction.buildScriptTx" should "fail because of not enough assets" in new BuildScriptTxFixture {
    {
      info("not enough ALPH")
      val inputs = AVector(input("input1", ALPH.oneAlph, fromLockupScript))
      buildScriptTx(inputs, ALPH.oneAlph.subUnsafe(defaultGasFee)).isRight is true
      buildScriptTx(inputs, ALPH.oneAlph.addOneUnsafe()).leftValue is "Not enough balance"
    }

    {
      info("not enough token")
      val inputs = AVector(
        input("input1", ALPH.oneAlph, fromLockupScript),
        input("input2", dustUtxoAmount, fromLockupScript, (tokenId, ALPH.oneAlph))
      )

      buildScriptTx(inputs, ALPH.cent(10), (tokenId, ALPH.oneAlph)).isRight is true
      buildScriptTx(
        inputs,
        ALPH.cent(10),
        (tokenId, ALPH.oneAlph.addOneUnsafe())
      ).leftValue is s"Not enough balance for token $tokenId"
    }

    {
      info("not enough gas fee")
      val inputs = AVector(
        input("input1", ALPH.oneAlph.addUnsafe(defaultGasFee).subOneUnsafe(), fromLockupScript)
      )

      buildScriptTx(inputs, ALPH.oneAlph.subOneUnsafe()).isRight is true
      buildScriptTx(inputs, ALPH.oneAlph).leftValue is "Not enough balance for gas fee"
    }
  }

  "UnsignedTransaction.buildScriptTx" should "fail because of not enough ALPH for change output" in new BuildScriptTxFixture {
    {
      info("not enough ALPH for ALPH change output")
      val inputs       = AVector(input("input1", ALPH.oneAlph, fromLockupScript))
      val approvedAlph = ALPH.oneAlph.subUnsafe(defaultGasFee)

      buildScriptTx(inputs, approvedAlph).isRight is true
      buildScriptTx(inputs, approvedAlph.subUnsafe(dustUtxoAmount)).isRight is true
      buildScriptTx(
        inputs,
        approvedAlph.subOneUnsafe()
      ).leftValue is "Not enough ALPH for ALPH change output, expected 1000000000000000, got 1"
    }

    {
      info("not enough ALPH for token change output")
      val inputs = AVector(
        input("input1", ALPH.oneAlph, fromLockupScript),
        input("input2", dustUtxoAmount, fromLockupScript, (tokenId, ALPH.oneAlph))
      )
      val availableAlph = ALPH.oneAlph.subUnsafe(defaultGasFee)

      buildScriptTx(inputs, availableAlph, (tokenId, ALPH.oneAlph)).isRight is true
      buildScriptTx(
        inputs,
        availableAlph.subUnsafe(dustUtxoAmount),
        (tokenId, ALPH.oneAlph.subOneUnsafe())
      ).isRight is true
      buildScriptTx(
        inputs,
        availableAlph.subOneUnsafe(),
        (tokenId, ALPH.oneAlph.subOneUnsafe())
      ).leftValue is "Not enough ALPH for ALPH and token change output, expected 2000000000000000, got 1000000000000001"
    }
  }

  "UnsignedTransaction.buildScriptTx" should "fail because of inputs not unique" in new BuildScriptTxFixture {
    val inputs = AVector(
      input("input1", ALPH.alph(1), fromLockupScript),
      input("input1", ALPH.alph(2), fromLockupScript)
    )

    buildScriptTx(inputs, ALPH.oneAlph).leftValue is "Inputs not unique"
  }

  "UnsignedTransaction.buildScriptTx" should "fail because of the number of inputs exceeds MaxTxInputNum" in new BuildScriptTxFixture {
    val inputs0 = AVector
      .from(0 until ALPH.MaxTxInputNum)
      .map(idx => input(s"input${idx}", ALPH.alph(1), fromLockupScript))
    val inputs1 = AVector
      .from(0 to ALPH.MaxTxInputNum)
      .map(idx => input(s"input${idx}", ALPH.alph(1), fromLockupScript))

    buildScriptTx(inputs0, ALPH.oneAlph).isRight is true
    buildScriptTx(
      inputs1,
      ALPH.oneAlph
    ).leftValue is "Too many inputs for the transfer, consider to reduce the amount to send, or use the `sweep-address` endpoint to consolidate the inputs first"
  }

  it should "check gas amount: pre-rhone" in new FlowFixture {
    setHardForkBefore(HardFork.Rhone)
    blockFlow.checkProvidedGasAmount(None) isE ()
    blockFlow.checkProvidedGasAmount(Some(minimalGas)) isE ()
    blockFlow.checkProvidedGasAmount(Some(minimalGas.subUnsafe(GasBox.unsafe(1)))).leftValue is
      "Provided gas GasBox(19999) too small, minimal GasBox(20000)"
    blockFlow.checkProvidedGasAmount(Some(maximalGasPerTxPreRhone)) isE ()
    blockFlow
      .checkProvidedGasAmount(Some(maximalGasPerTxPreRhone.addUnsafe(GasBox.unsafe(1))))
      .leftValue is
      "Provided gas GasBox(625001) too large, maximal GasBox(625000)"

    blockFlow.checkEstimatedGasAmount(maximalGasPerTxPreRhone) isE ()
    blockFlow
      .checkEstimatedGasAmount(maximalGasPerTxPreRhone.addUnsafe(GasBox.unsafe(1)))
      .isLeft is true
  }

  it should "check gas amount: since-rhone" in new FlowFixture {
    setHardForkSince(HardFork.Rhone)

    blockFlow.checkProvidedGasAmount(None) isE ()
    blockFlow.checkProvidedGasAmount(Some(minimalGas)) isE ()
    blockFlow.checkProvidedGasAmount(Some(minimalGas.subUnsafe(GasBox.unsafe(1)))).leftValue is
      "Provided gas GasBox(19999) too small, minimal GasBox(20000)"
    blockFlow.checkProvidedGasAmount(Some(maximalGasPerTx)) isE ()
    blockFlow.checkProvidedGasAmount(Some(maximalGasPerTx.addUnsafe(GasBox.unsafe(1)))).leftValue is
      "Provided gas GasBox(5000001) too large, maximal GasBox(5000000)"

    blockFlow.checkEstimatedGasAmount(maximalGasPerTx) isE ()
    blockFlow.checkEstimatedGasAmount(maximalGasPerTx.addUnsafe(GasBox.unsafe(1))).isLeft is true
  }

  trait PoLWCoinbaseTxFixture extends FlowFixture with LockupScriptGenerators {
    lazy val chainIndex                 = chainIndexGenForBroker(brokerConfig).sample.get
    lazy val (privateKey, publicKey, _) = genesisKeys(chainIndex.from.value)

    val polwReward: Emission.PoLW = Emission.PoLW(ALPH.alph(1), ALPH.cent(10))

    def buildPoLWCoinbaseTx(uncleSize: Int, fromPublicKey: PublicKey = publicKey) = {
      val uncles = (0 until uncleSize).map { _ =>
        SelectedGhostUncle(model.BlockHash.random, assetLockupGen(chainIndex.to).sample.get, 1)
      }
      blockFlow
        .polwCoinbase(
          chainIndex,
          fromPublicKey,
          LockupScript.p2pkh(fromPublicKey),
          AVector.from(uncles),
          Emission.PoLW(ALPH.alph(1), ALPH.cent(10)),
          U256.Zero,
          TimeStamp.now(),
          ByteString.empty
        )
        .rightValue
        .rightValue
    }
  }

  it should "use minimal gas fee for PoLW coinbase tx" in new PoLWCoinbaseTxFixture {
    (0 until 2).foreach { uncleSize =>
      val tx = buildPoLWCoinbaseTx(uncleSize)
      tx.gasPrice is coinbaseGasPrice
      tx.gasAmount is minimalGas
    }
  }

  it should "not use minimal gas fee for PoLW coinbase tx" in new PoLWCoinbaseTxFixture {
    val fromPublicKey = chainIndex.from.generateKey._2
    (0 until 4).foreach { _ =>
      val block = transfer(blockFlow, privateKey, fromPublicKey, ALPH.cent(3))
      addAndCheck(blockFlow, block)
    }
    val tx = buildPoLWCoinbaseTx(2, fromPublicKey)
    tx.gasPrice is coinbaseGasPrice
    (tx.gasAmount > minimalGas) is true
  }

  it should "return error if there are tokens in PoLW coinbase input" in new PoLWCoinbaseTxFixture {
    val lockupScript = LockupScript.p2pkh(publicKey)
    val inputs = AVector(
      input("input-0", ALPH.cent(10), lockupScript),
      input("input-1", dustUtxoAmount, lockupScript, (TokenId.random, U256.One))
    )
    blockFlow
      .polwCoinbase(
        lockupScript,
        UnlockScript.polw(publicKey),
        AVector.empty,
        ALPH.cent(10),
        inputs.map(i => AssetOutputInfo(i._1, i._2, FlowUtils.PersistedOutput)),
        minimalGas
      )
      .leftValue is "Tokens are not allowed for PoLW input"
  }

  "PoLW change output amount" should "larger than dust amount" in new PoLWCoinbaseTxFixture {
    val fromPublicKey = chainIndex.from.generateKey._2
    val lockupScript  = LockupScript.p2pkh(fromPublicKey)
    val amount        = polwReward.burntAmount.addUnsafe(coinbaseGasFeeSubsidy)
    addAndCheck(blockFlow, transfer(blockFlow, privateKey, fromPublicKey, amount))
    addAndCheck(blockFlow, transfer(blockFlow, privateKey, fromPublicKey, dustUtxoAmount))
    val utxos = blockFlow.getUsableUtxos(None, lockupScript, Int.MaxValue).rightValue
    utxos.length is 2
    utxos.map(_.output.amount).toSet is Set(amount, dustUtxoAmount)

    val tx = buildPoLWCoinbaseTx(0, fromPublicKey)
    tx.inputs.length is 2
    tx.inputs.toSet is utxos
      .map(output => TxInput(output.ref, UnlockScript.polw(fromPublicKey)))
      .toSet

    tx.fixedOutputs.length is 2
    tx.gasAmount is minimalGas
    tx.fixedOutputs(0).amount is Coinbase
      .calcMainChainReward(polwReward.netRewardUnsafe())
      .addUnsafe(polwReward.burntAmount)
    tx.fixedOutputs(1).amount is dustUtxoAmount.addUnsafe(coinbaseGasFeeSubsidy)
  }

  trait P2PKLockupScriptFixture extends FlowFixture {
    override val configValues: Map[String, Any] = Map(("alephium.broker.broker-num", 1))
    networkConfig.getHardFork(TimeStamp.now()) is HardFork.Danube

<<<<<<< HEAD
    def publicKey: PublicKeyLike
    def sign(unsignedTx: UnsignedTransaction): Transaction

    def lockupScript(group: GroupIndex): LockupScript.P2PK =
      LockupScript.p2pk(publicKey, Some(group))
    def unlockScript: UnlockScript.P2PK = UnlockScript.P2PK(publicKey.keyType)
    def testTransfer() = {
      (0 until groupConfig.groups).foreach { group =>
        val genesisKey     = genesisKeys(group)._1
        val toLockupScript = lockupScript(GroupIndex.unsafe(group))
        val block = transfer(
          blockFlow,
          genesisKey,
          toLockupScript,
          AVector.empty[(TokenId, U256)],
          ALPH.alph(2)
=======
    val priKey = PrivateKey.generate
    val pubKey = PublicKeyType.SecP256K1(priKey.publicKey)
    (0 until groupConfig.groups).foreach { group =>
      val genesisKey     = genesisKeys(group)._1
      val toLockupScript = LockupScript.p2pk(pubKey, GroupIndex.unsafe(group))
      val block = transfer(
        blockFlow,
        genesisKey,
        toLockupScript,
        AVector.empty[(TokenId, U256)],
        ALPH.alph(2)
      )
      addAndCheck(blockFlow, block)
      blockFlow.getBalance(toLockupScript, Int.MaxValue, true).rightValue._1 is ALPH.alph(2)
    }

    (0 until groupConfig.groups).foreach { group =>
      val fromLockupScript = LockupScript.p2pk(pubKey, GroupIndex.unsafe(group))
      val fromUnlockScript = UnlockScript.P2PK
      val toLockupScript   = LockupScript.p2pkh(genesisKeys(group)._2)
      val outputInfos = AVector(TxOutputInfo(toLockupScript, ALPH.oneAlph, AVector.empty, None))
      val unsignedTx = blockFlow
        .transfer(
          None,
          fromLockupScript,
          fromUnlockScript,
          outputInfos,
          Some(minimalGas),
          nonCoinbaseMinGasPrice,
          Int.MaxValue,
          ExtraUtxosInfo.empty
>>>>>>> 09f7b353
        )
        addAndCheck(blockFlow, block)
        blockFlow.getBalance(toLockupScript, Int.MaxValue, true).rightValue._1 is ALPH.alph(2)
      }

      (0 until groupConfig.groups).foreach { group =>
        val fromLockupScript = lockupScript(GroupIndex.unsafe(group))
        val toLockupScript   = LockupScript.p2pkh(genesisKeys(group)._2)
        val outputInfos = AVector(TxOutputInfo(toLockupScript, ALPH.oneAlph, AVector.empty, None))
        val unsignedTx = blockFlow
          .transfer(
            None,
            fromLockupScript,
            unlockScript,
            outputInfos,
            Some(minimalGas),
            nonCoinbaseMinGasPrice,
            Int.MaxValue,
            ExtraUtxosInfo.empty
          )
          .rightValue
          .rightValue
        val tx    = sign(unsignedTx)
        val block = mineWithTxs(blockFlow, ChainIndex.unsafe(group, group))((_, _) => AVector(tx))
        addAndCheck(blockFlow, block)

        val balance = ALPH.alph(2).subUnsafe(ALPH.oneAlph).subUnsafe(tx.gasFeeUnsafe)
        blockFlow.getBalance(fromLockupScript, Int.MaxValue, true).rightValue._1 is balance
      }
    }
  }

  it should "test p2pk(secp256k1) lockup script" in new P2PKLockupScriptFixture {
    val (priKey, pubKey)         = SecP256K1.generatePriPub()
    val publicKey: PublicKeyLike = PublicKeyLike.SecP256K1(pubKey)

    def sign(unsignedTx: UnsignedTransaction): Transaction = Transaction.from(unsignedTx, priKey)

    testTransfer()
  }

  it should "test p2pk(passkey) lockup script" in new P2PKLockupScriptFixture {
    val (priKey, pubKey)         = SecP256R1.generatePriPub()
    val publicKey: PublicKeyLike = PublicKeyLike.Passkey(pubKey)

    def sign(unsignedTx: UnsignedTransaction): Transaction = signWithPasskey(unsignedTx, priKey)

    testTransfer()
  }

  private def input(
      name: String,
      amount: U256,
      lockupScript: LockupScript.Asset,
      tokens: (TokenId, U256)*
  ): (AssetOutputRef, AssetOutput) = {
    val ref =
      AssetOutputRef.from(new ScriptHint(0), TxOutputRef.unsafeKey(Hash.hash(name)))
    val output = AssetOutput(
      amount,
      lockupScript,
      lockTime = TimeStamp.zero,
      tokens = AVector.from(tokens),
      additionalData = ByteString.empty
    )

    (ref, output)
  }

  private def output(
      lockupScript: LockupScript.Asset,
      attoAlphAmount: U256,
      tokens: (TokenId, U256)*
  ): UnsignedTransaction.TxOutputInfo = {
    UnsignedTransaction.TxOutputInfo(
      lockupScript,
      attoAlphAmount,
      AVector.from(tokens),
      lockTime = None
    )
  }
}<|MERGE_RESOLUTION|>--- conflicted
+++ resolved
@@ -2877,13 +2877,11 @@
     override val configValues: Map[String, Any] = Map(("alephium.broker.broker-num", 1))
     networkConfig.getHardFork(TimeStamp.now()) is HardFork.Danube
 
-<<<<<<< HEAD
     def publicKey: PublicKeyLike
     def sign(unsignedTx: UnsignedTransaction): Transaction
 
-    def lockupScript(group: GroupIndex): LockupScript.P2PK =
-      LockupScript.p2pk(publicKey, Some(group))
-    def unlockScript: UnlockScript.P2PK = UnlockScript.P2PK(publicKey.keyType)
+    def lockupScript(group: GroupIndex): LockupScript.P2PK = LockupScript.p2pk(publicKey, group)
+    def unlockScript: UnlockScript.P2PK                    = UnlockScript.P2PK(publicKey.keyType)
     def testTransfer() = {
       (0 until groupConfig.groups).foreach { group =>
         val genesisKey     = genesisKeys(group)._1
@@ -2894,39 +2892,6 @@
           toLockupScript,
           AVector.empty[(TokenId, U256)],
           ALPH.alph(2)
-=======
-    val priKey = PrivateKey.generate
-    val pubKey = PublicKeyType.SecP256K1(priKey.publicKey)
-    (0 until groupConfig.groups).foreach { group =>
-      val genesisKey     = genesisKeys(group)._1
-      val toLockupScript = LockupScript.p2pk(pubKey, GroupIndex.unsafe(group))
-      val block = transfer(
-        blockFlow,
-        genesisKey,
-        toLockupScript,
-        AVector.empty[(TokenId, U256)],
-        ALPH.alph(2)
-      )
-      addAndCheck(blockFlow, block)
-      blockFlow.getBalance(toLockupScript, Int.MaxValue, true).rightValue._1 is ALPH.alph(2)
-    }
-
-    (0 until groupConfig.groups).foreach { group =>
-      val fromLockupScript = LockupScript.p2pk(pubKey, GroupIndex.unsafe(group))
-      val fromUnlockScript = UnlockScript.P2PK
-      val toLockupScript   = LockupScript.p2pkh(genesisKeys(group)._2)
-      val outputInfos = AVector(TxOutputInfo(toLockupScript, ALPH.oneAlph, AVector.empty, None))
-      val unsignedTx = blockFlow
-        .transfer(
-          None,
-          fromLockupScript,
-          fromUnlockScript,
-          outputInfos,
-          Some(minimalGas),
-          nonCoinbaseMinGasPrice,
-          Int.MaxValue,
-          ExtraUtxosInfo.empty
->>>>>>> 09f7b353
         )
         addAndCheck(blockFlow, block)
         blockFlow.getBalance(toLockupScript, Int.MaxValue, true).rightValue._1 is ALPH.alph(2)
