--- conflicted
+++ resolved
@@ -36,7 +36,6 @@
 import org.alephium.flow.setting.AlephiumConfigFixture
 import org.alephium.flow.validation.TxValidation
 import org.alephium.protocol._
-import org.alephium.protocol.config.NetworkConfigFixture
 import org.alephium.protocol.mining.Emission
 import org.alephium.protocol.model._
 import org.alephium.protocol.model.UnsignedTransaction.TxOutputInfo
@@ -2755,16 +2754,7 @@
   }
 
   it should "check gas amount: pre-rhone" in new FlowFixture {
-<<<<<<< HEAD
-    override val configValues: Map[String, Any] = Map(
-      ("alephium.network.rhone-hard-fork-timestamp", TimeStamp.Max.millis),
-      ("alephium.network.danube-hard-fork-timestamp", TimeStamp.Max.millis)
-    )
-    networkConfig.getHardFork(TimeStamp.now()) is HardFork.Leman
-
-=======
     setHardForkBefore(HardFork.Rhone)
->>>>>>> 4eb59dd7
     blockFlow.checkProvidedGasAmount(None) isE ()
     blockFlow.checkProvidedGasAmount(Some(minimalGas)) isE ()
     blockFlow.checkProvidedGasAmount(Some(minimalGas.subUnsafe(GasBox.unsafe(1)))).leftValue is
@@ -2782,23 +2772,7 @@
   }
 
   it should "check gas amount: since-rhone" in new FlowFixture {
-<<<<<<< HEAD
-    override val configValues: Map[String, Any] = Map(
-      (
-        "alephium.network.rhone-hard-fork-timestamp",
-        NetworkConfigFixture.SinceRhone.rhoneHardForkTimestamp.millis
-      ),
-      (
-        "alephium.network.danube-hard-fork-timestamp",
-        NetworkConfigFixture.SinceRhone.danubeHardForkTimestamp.millis
-      )
-    )
-    Seq(HardFork.Rhone, HardFork.Danube).contains(
-      networkConfig.getHardFork(TimeStamp.now())
-    ) is true
-=======
     setHardForkSince(HardFork.Rhone)
->>>>>>> 4eb59dd7
 
     blockFlow.checkProvidedGasAmount(None) isE ()
     blockFlow.checkProvidedGasAmount(Some(minimalGas)) isE ()
