--- conflicted
+++ resolved
@@ -162,10 +162,6 @@
     test()
   }
 
-<<<<<<< HEAD
-  it should "calculate preOutputs for txs in new blocks" in new FlowFixture with Generators {
-    override val configValues: Map[String, Any] = Map(("alephium.broker.broker-num", 1))
-=======
   it should "getPreContractOutput for txs in new blocks" in new ContractFixture {
     blockFlow
       .getMutableGroupView(GroupIndex.Zero)
@@ -178,8 +174,7 @@
 
   it should "calculate getPreAssetOutputInfo for txs in new blocks" in new FlowFixture
     with Generators {
-    override val configValues = Map(("alephium.broker.broker-num", 1))
->>>>>>> e9bea739
+    override val configValues: Map[String, Any] = Map(("alephium.broker.broker-num", 1))
 
     forAll(groupIndexGen, groupIndexGen) { (fromGroup, toGroup) =>
       val chainIndex = ChainIndex(fromGroup, toGroup)
@@ -217,14 +212,9 @@
     }
   }
 
-<<<<<<< HEAD
-  it should "calculate preOutputs for txs in mempool" in new FlowFixture with Generators {
-    override val configValues: Map[String, Any] = Map(("alephium.broker.broker-num", 1))
-=======
   it should "calculate getPreAssetOutputInfo for txs in mempool" in new FlowFixture
     with Generators {
-    override val configValues = Map(("alephium.broker.broker-num", 1))
->>>>>>> e9bea739
+    override val configValues: Map[String, Any] = Map(("alephium.broker.broker-num", 1))
 
     forAll(groupIndexGen, groupIndexGen) { (fromGroup, toGroup) =>
       val chainIndex = ChainIndex(fromGroup, toGroup)
