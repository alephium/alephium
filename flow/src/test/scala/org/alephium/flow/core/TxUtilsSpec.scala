--- conflicted
+++ resolved
@@ -27,12 +27,8 @@
 import org.alephium.flow.mempool.MemPool
 import org.alephium.flow.setting.AlephiumConfigFixture
 import org.alephium.flow.validation.TxValidation
-<<<<<<< HEAD
-import org.alephium.protocol.{ALPH, Generators, Hash, PrivateKey, PublicKey, Signature}
+import org.alephium.protocol._
 import org.alephium.protocol.mining.Emission
-=======
-import org.alephium.protocol._
->>>>>>> 2434909e
 import org.alephium.protocol.model._
 import org.alephium.protocol.model.UnsignedTransaction.TxOutputInfo
 import org.alephium.protocol.vm._
@@ -1755,7 +1751,7 @@
 
     def buildPoLWCoinbaseTx(uncleSize: Int, fromPublicKey: PublicKey = publicKey) = {
       val uncles = (0 until uncleSize).map { _ =>
-        SelectedUncle(BlockHash.random, assetLockupGen(chainIndex.to).sample.get, 1)
+        SelectedGhostUncle(model.BlockHash.random, assetLockupGen(chainIndex.to).sample.get, 1)
       }
       blockFlow
         .polwCoinbase(
