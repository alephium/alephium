// Copyright 2018 The Alephium Authors
// This file is part of the alephium project.
//
// The library is free software: you can redistribute it and/or modify
// it under the terms of the GNU Lesser General Public License as published by
// the Free Software Foundation, either version 3 of the License, or
// (at your option) any later version.
//
// The library is distributed in the hope that it will be useful,
// but WITHOUT ANY WARRANTY; without even the implied warranty of
// MERCHANTABILITY or FITNESS FOR A PARTICULAR PURPOSE. See the
// GNU Lesser General Public License for more details.
//
// You should have received a copy of the GNU Lesser General Public License
// along with the library. If not, see <http://www.gnu.org/licenses/>.

package org.alephium.wallet.web

import scala.concurrent.ExecutionContext

import org.scalatest.Inside
import sttp.client3._

import org.alephium.api.Endpoints
<<<<<<< HEAD
import org.alephium.api.model.{Amount, ApiKey, BuildTransaction, Destination}
=======
import org.alephium.api.model.{Amount, ApiKey, BuildTransferTx, Destination}
>>>>>>> 858d4149
import org.alephium.http.EndpointSender
import org.alephium.json.Json._
import org.alephium.protocol.config.GroupConfig
import org.alephium.protocol.model._
import org.alephium.util.{AlephiumSpec, AVector, Duration, U256}

class BlockFlowClientSpec() extends AlephiumSpec with Inside {
  it should "correclty create an sttp request" in new Fixture {
    val destinations = AVector(Destination(toAddress, value, None, None))
    val buildTransferTransactionIn =
      BuildTransferTx(publicKey.bytes, None, destinations, None, None)
    val request =
      endpointSender.createRequest(
        buildTransferTransaction,
        buildTransferTransactionIn,
        uri"http://127.0.0.1:1234"
      )
    request.uri is uri"http://127.0.0.1:1234/transactions/build"

    inside(request.body) { case body: StringBody =>
      read[BuildTransferTx](body.s) is buildTransferTransactionIn
    }
  }

  trait Fixture extends Endpoints with LockupScriptGenerators {
    implicit val executionContext: ExecutionContext =
      scala.concurrent.ExecutionContext.Implicits.global
    implicit val groupConfig: GroupConfig = new GroupConfig { val groups = 4 }
    val groupIndex                        = GroupIndex.unsafe(0)
    val (script, publicKey, _)            = addressGen(groupIndex).sample.get
    val toAddress                         = Address.Asset(script)
    val value                             = Amount(U256.unsafe(1000))
    val blockflowFetchMaxAge              = Duration.unsafe(1000)
<<<<<<< HEAD
    val maybeApiKey: Option[ApiKey]       = None
    val endpointSender                    = new EndpointSender(maybeApiKey)
=======
    val apiKeys                           = AVector.empty[ApiKey]
    val endpointSender                    = new EndpointSender(apiKeys.headOption)
>>>>>>> 858d4149
  }
}<|MERGE_RESOLUTION|>--- conflicted
+++ resolved
@@ -22,11 +22,7 @@
 import sttp.client3._
 
 import org.alephium.api.Endpoints
-<<<<<<< HEAD
-import org.alephium.api.model.{Amount, ApiKey, BuildTransaction, Destination}
-=======
 import org.alephium.api.model.{Amount, ApiKey, BuildTransferTx, Destination}
->>>>>>> 858d4149
 import org.alephium.http.EndpointSender
 import org.alephium.json.Json._
 import org.alephium.protocol.config.GroupConfig
@@ -60,12 +56,7 @@
     val toAddress                         = Address.Asset(script)
     val value                             = Amount(U256.unsafe(1000))
     val blockflowFetchMaxAge              = Duration.unsafe(1000)
-<<<<<<< HEAD
-    val maybeApiKey: Option[ApiKey]       = None
-    val endpointSender                    = new EndpointSender(maybeApiKey)
-=======
-    val apiKeys                           = AVector.empty[ApiKey]
+    val apiKeys: AVector[ApiKey]          = AVector.empty[ApiKey]
     val endpointSender                    = new EndpointSender(apiKeys.headOption)
->>>>>>> 858d4149
   }
 }