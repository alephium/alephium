--- conflicted
+++ resolved
@@ -139,14 +139,10 @@
       idx
   }
 
-<<<<<<< HEAD
   def indexSelector[Unknown: P]: P[Ast.FieldSelector] = P(Index ~~ "[" ~ expr ~ "]" ~~ Index).map {
     case (from, expr, to) =>
-      Ast.IndexSelector(expr.overwriteSourceIndex(from, to)).atSourceIndex(from, to)
-=======
-  def arrayIndex[Unknown: P]: P[Ast.Expr[Ctx]] = P(Index ~~ "[" ~ expr ~ "]" ~~ Index).map {
-    case (from, expr, to) => expr.overwriteSourceIndex(from, to, fileURI)
->>>>>>> 82ea6067
+      val indexExpr = expr.overwriteSourceIndex(from, to, fileURI)
+      Ast.IndexSelector(indexExpr).atSourceIndex(from, to, fileURI)
   }
 
   // Optimize chained comparisons
@@ -288,7 +284,7 @@
   def identSelector[Unknown: P]: P[Ast.FieldSelector] = P(
     "." ~ Index ~ Lexer.ident ~ Index
   ).map { case (from, ident, to) =>
-    Ast.IdentSelector(ident).atSourceIndex(from, to)
+    Ast.IdentSelector(ident).atSourceIndex(from, to, fileURI)
   }
   def fieldSelector[Unknown: P]: P[Ast.FieldSelector] = P(identSelector | indexSelector)
   @SuppressWarnings(Array("org.wartremover.warts.IterableOps"))
@@ -732,7 +728,7 @@
   def mapKeyType[Unknown: P]: P[Type] = {
     P(Index ~ parseType(Type.NamedType) ~ Index).map { case (from, tpe, to) =>
       if (!tpe.isPrimitive) {
-        val sourceIndex = Some(SourceIndex(from, to - from))
+        val sourceIndex = Some(SourceIndex(from, to - from, fileURI))
         throw Compiler.Error("The key type of map can only be primitive type", sourceIndex)
       }
       tpe
@@ -742,7 +738,7 @@
   def mapValueType[Unknown: P]: P[Type] = {
     P(Index ~ parseType(Type.NamedType) ~ Index).map { case (from, tpe, to) =>
       if (tpe.isMapType) {
-        val sourceIndex = Some(SourceIndex(from, to - from))
+        val sourceIndex = Some(SourceIndex(from, to - from, fileURI))
         throw Compiler.Error("The value type of map cannot be map", sourceIndex)
       }
       tpe
@@ -769,7 +765,7 @@
   def mapContains[Unknown: P]: P[Ast.Expr[StatefulContext]] =
     P(Index ~ (callExpr | variableIdOnly) ~ ".contains!" ~ "(" ~ expr ~ ")" ~~ Index).map {
       case (fromIndex, base, index, endIndex) =>
-        Ast.MapContains(base, index).atSourceIndex(fromIndex, endIndex)
+        Ast.MapContains(base, index).atSourceIndex(fromIndex, endIndex, fileURI)
     }
 
   @SuppressWarnings(Array("org.wartremover.warts.IterableOps"))
@@ -796,14 +792,14 @@
   def insertToMap[Unknown: P]: P[Ast.Statement[StatefulContext]] =
     P(Index ~ Lexer.ident ~ "." ~ "insert!" ~ approveAssets ~ "(" ~ expr.rep(0, ",") ~ ")" ~~ Index)
       .map { case (fromIndex, ident, approveAssets, exprs, endIndex) =>
-        val sourceIndex = Some(SourceIndex(fromIndex, endIndex - fromIndex))
+        val sourceIndex = Some(SourceIndex(fromIndex, endIndex - fromIndex, fileURI))
         Ast.InsertToMap(ident, approveAssets, exprs).atSourceIndex(sourceIndex)
       }
 
   def removeFromMap[Unknown: P]: P[Ast.Statement[StatefulContext]] =
     P(Index ~ Lexer.ident ~ "." ~ "remove!" ~ "(" ~ expr.rep(0, ",") ~ ")" ~~ Index).map {
       case (fromIndex, ident, exprs, endIndex) =>
-        val sourceIndex = Some(SourceIndex(fromIndex, endIndex - fromIndex))
+        val sourceIndex = Some(SourceIndex(fromIndex, endIndex - fromIndex, fileURI))
         Ast.RemoveFromMap(ident, exprs).atSourceIndex(sourceIndex)
     }
 
