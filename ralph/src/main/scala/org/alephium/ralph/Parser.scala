--- conflicted
+++ resolved
@@ -170,13 +170,8 @@
     P(chain(arithExpr0, Lexer.opMul | Lexer.opDiv | Lexer.opMod | Lexer.opModMul))
   def arithExpr0[Unknown: P]: P[Ast.Expr[Ctx]] = P(chain(unaryExpr, Lexer.opExp | Lexer.opModExp))
   def unaryExpr[Unknown: P]: P[Ast.Expr[Ctx]] =
-<<<<<<< HEAD
-    P(loadFieldBySelectors | PP((Lexer.opNot | Lexer.opNegate) ~ loadFieldBySelectors) {
-      case (op, expr) => Ast.UnaryOp.apply[Ctx](op, expr)
-=======
-    P(atom | PP(Lexer.opNot ~ atom) { case (op, expr) =>
+    P(atom | PP((Lexer.opNot | Lexer.opNegate) ~ atom) { case (op, expr) =>
       Ast.UnaryOp.apply[Ctx](op, expr)
->>>>>>> 7f2e8d03
     })
 
   def atom[Unknown: P]: P[Ast.Expr[Ctx]]
