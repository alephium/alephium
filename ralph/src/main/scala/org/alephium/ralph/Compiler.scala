// Copyright 2018 The Alephium Authors
// This file is part of the alephium project.
//
// The library is free software: you can redistribute it and/or modify
// it under the terms of the GNU Lesser General Public License as published by
// the Free Software Foundation, either version 3 of the License, or
// (at your option) any later version.
//
// The library is distributed in the hope that it will be useful,
// but WITHOUT ANY WARRANTY; without even the implied warranty of
// MERCHANTABILITY or FITNESS FOR A PARTICULAR PURPOSE. See the
// GNU Lesser General Public License for more details.
//
// You should have received a copy of the GNU Lesser General Public License
// along with the library. If not, see <http://www.gnu.org/licenses/>.

package org.alephium.ralph

import java.nio.charset.StandardCharsets

import scala.collection.{immutable, mutable}

import akka.util.ByteString
import fastparse.Parsed

import org.alephium.protocol.vm._
import org.alephium.ralph.Ast.MultiContract
import org.alephium.ralph.error.CompilerError
import org.alephium.ralph.error.CompilerError.FastParseError
import org.alephium.util.{AVector, U256}

//TODO add SourceIndex to warnings
final case class CompiledContract(
    code: StatefulContract,
    ast: Ast.Contract,
    warnings: AVector[String],
    debugCode: StatefulContract
)
final case class CompiledScript(
    code: StatefulScript,
    ast: Ast.TxScript,
    warnings: AVector[String],
    debugCode: StatefulScript
)

// scalastyle:off number.of.methods
// scalastyle:off file.size.limit
@SuppressWarnings(Array("org.wartremover.warts.DefaultArguments"))
object Compiler {

  def compileAssetScript(
      input: String,
      compilerOptions: CompilerOptions = CompilerOptions.Default
  ): Either[Error, (StatelessScript, AVector[String])] =
    try {
      fastparse.parse(input, new StatelessParser(None).assetScript(_)) match {
        case Parsed.Success(script, _) =>
          val state = State.buildFor(script)(compilerOptions)
          Right((script.genCodeFull(state), state.getWarnings))
        case failure: Parsed.Failure =>
          Left(Error.parse(failure))
      }
    } catch {
      case e: Error => Left(e)
    }

  def compileTxScript(
      input: String,
      index: Int = 0,
      compilerOptions: CompilerOptions = CompilerOptions.Default
  ): Either[Error, StatefulScript] =
    compileTxScriptFull(input, index, compilerOptions).map(_.debugCode)

  def compileTxScriptFull(
      input: String,
      index: Int = 0,
      compilerOptions: CompilerOptions = CompilerOptions.Default
  ): Either[Error, CompiledScript] =
    compileStateful(input, _.genStatefulScript(index)(compilerOptions))

  def compileContract(
      input: String,
      index: Int = 0,
      compilerOptions: CompilerOptions = CompilerOptions.Default
  ): Either[Error, StatefulContract] =
    compileContractFull(input, index, compilerOptions).map(_.debugCode)

  def compileContractFull(
      input: String,
      index: Int = 0,
      compilerOptions: CompilerOptions = CompilerOptions.Default
  ): Either[Error, CompiledContract] =
    compileStateful(input, _.genStatefulContract(index)(compilerOptions))

  private def compileStateful[T](input: String, genCode: MultiContract => T): Either[Error, T] = {
    try {
      compileMultiContract(input).map(genCode)
    } catch {
      case e: Error => Left(e)
    }
  }

  def compileProject(
      input: String,
      compilerOptions: CompilerOptions = CompilerOptions.Default
  ): Either[Error, (AVector[CompiledContract], AVector[CompiledScript], AVector[Ast.Struct])] = {
    try {
      compileMultiContract(input).map { multiContract =>
        val statefulContracts =
          multiContract.genStatefulContracts()(compilerOptions).map(c => c._1)
        val statefulScripts = multiContract.genStatefulScripts()(compilerOptions)
        (statefulContracts, statefulScripts, AVector.from(multiContract.structs))
      }
    } catch {
      case e: Error => Left(e)
    }
  }

  def compileMultiContract(input: String): Either[Error, MultiContract] = {
    try {
      fastparse.parse(input, new StatefulParser(None).multiContract(_)) match {
        case Parsed.Success(multiContract, _) =>
          Right(multiContract.extendedContracts())
        case failure: Parsed.Failure => Left(Error.parse(failure))
      }
    } catch {
      case e: Error => Left(e)
    }
  }

  def compileState(stateRaw: String): Either[Error, AVector[Val]] = {
    try {
      fastparse.parse(stateRaw, new StatefulParser(None).state(_)) match {
        case Parsed.Success(state, _) => Right(AVector.from(state.map(_.v)))
        case failure: Parsed.Failure  => Left(Error.parse(failure))
      }
    } catch {
      case e: Error => Left(e)
    }
  }

  trait FuncInfo[-Ctx <: StatelessContext] {
    def name: String
    def isPublic: Boolean
    def isVariadic: Boolean = false
    def usePreapprovedAssets: Boolean
    def useAssetsInContract: Ast.ContractAssetsAnnotation
    def useUpdateFields: Boolean
    def getReturnType[C <: Ctx](inputType: Seq[Type], state: Compiler.State[C]): Seq[Type]
    def genCodeForArgs[C <: Ctx](args: Seq[Ast.Expr[C]], state: State[C]): Seq[Instr[C]] =
      args.flatMap(_.genCode(state))
    def genCode(inputType: Seq[Type]): Seq[Instr[Ctx]]
  }

  type Error = CompilerError.FormattableError

  object Error {
    // scalastyle:off null
    def apply(message: String, sourceIndex: Option[SourceIndex]): Error =
      new CompilerError.Default(message, sourceIndex, null)
    // scalastyle:on null
    def apply(message: String, sourceIndex: Option[SourceIndex], cause: Throwable): Error =
      new CompilerError.Default(message, sourceIndex, cause)

    def parse(failure: Parsed.Failure): Error = FastParseError(failure)
  }

  def expectOneType(ident: Ast.Ident, tpe: Seq[Type]): Type = {
    if (tpe.length == 1) {
      tpe(0)
    } else {
      throw Error(s"Try to set types $tpe for variable $ident", ident.sourceIndex)
    }
  }

  type VarInfoBuilder = (Type, Boolean, Boolean, Byte, Boolean) => VarInfo
  sealed trait VarInfo {
    def tpe: Type
    def isMutable: Boolean
    def isUnused: Boolean
    def isGenerated: Boolean
    def isLocal: Boolean
  }
  object VarInfo {
    final case class Local(
        tpe: Type,
        isMutable: Boolean,
        isUnused: Boolean,
        index: Byte,
        isGenerated: Boolean
    ) extends VarInfo {
      def isLocal: Boolean = true
    }
    final case class Field(
        tpe: Type,
        isMutable: Boolean,
        isUnused: Boolean,
        index: Byte,
        isGenerated: Boolean
    ) extends VarInfo {
      def isLocal: Boolean = false
    }
    final case class MapVar(tpe: Type.Map, index: Int) extends VarInfo {
      def isMutable: Boolean   = true
      def isUnused: Boolean    = false
      def isGenerated: Boolean = false
      def isLocal: Boolean     = false
    }
    final case class Template(tpe: Type, index: Int, isGenerated: Boolean) extends VarInfo {
      def isMutable: Boolean = false
      def isUnused: Boolean  = false
      def isLocal: Boolean   = false
    }
    final case class MultipleVar[Ctx <: StatelessContext](
        isMutable: Boolean,
        isUnused: Boolean,
        isGenerated: Boolean,
        ref: VariablesRef[Ctx]
    ) extends VarInfo {
      def tpe: Type        = ref.tpe
      def isLocal: Boolean = ref.isLocal
    }
    final case class Constant[Ctx <: StatelessContext](
        tpe: Type,
        value: Val,
        instrs: Seq[Instr[Ctx]]
    ) extends VarInfo {
      def isMutable: Boolean   = false
      def isUnused: Boolean    = false
      def isGenerated: Boolean = false
      def isLocal: Boolean     = true
    }
  }
  trait ContractFunc[Ctx <: StatelessContext] extends FuncInfo[Ctx] {
    def argsType: Seq[Type]
    def returnType: Seq[Type]
    def isStatic: Boolean = false
    def genExternalCallCode(
        state: Compiler.State[StatefulContext],
        objCodes: Seq[Instr[StatefulContext]],
        typeId: Ast.TypeId
    ): Seq[Instr[StatefulContext]] = ???
  }
  final case class SimpleFunc[Ctx <: StatelessContext](
      funcDef: Ast.FuncDef[Ctx],
      isPublic: Boolean,
      usePreapprovedAssets: Boolean,
      useAssetsInContract: Ast.ContractAssetsAnnotation,
      useUpdateFields: Boolean,
      argsType: Seq[Type],
      returnType: Seq[Type],
      index: Byte
  ) extends ContractFunc[Ctx] {
    def name: String = funcDef.name

    override def getReturnType[C <: Ctx](
        inputType: Seq[Type],
        state: Compiler.State[C]
    ): Seq[Type] = {
      if (inputType == state.resolveTypes(argsType)) {
        state.resolveTypes(returnType)
      } else {
        throw Error(
          s"Invalid args type ${quote(inputType)} for func $name, expected ${quote(argsType)}",
          None
        )
      }
    }

    override def genCode(inputType: Seq[Type]): Seq[Instr[StatelessContext]] = {
      Seq(CallLocal(index))
    }

    override def genExternalCallCode(
        state: Compiler.State[StatefulContext],
        objCodes: Seq[Instr[StatefulContext]],
        typeId: Ast.TypeId
    ): Seq[Instr[StatefulContext]] = {
      if (isPublic) {
        val contractInfo = state.getContractInfo(typeId)
        val callInstr: Instr[StatefulContext] =
          if (
            contractInfo.kind == ContractKind.Interface &&
            state.isUseMethodSelector(typeId, funcDef.id)
          ) {
            CallExternalBySelector(funcDef.getMethodSelector(state.globalState))
          } else {
            CallExternal(index)
          }
        val argLength = state.flattenTypeLength(argsType)
        val retLength = state.flattenTypeLength(returnType)
        Seq(
          ConstInstr.u256(Val.U256(U256.unsafe(argLength))),
          ConstInstr.u256(Val.U256(U256.unsafe(retLength)))
        ) ++ objCodes :+ callInstr
      } else {
        throw Error(s"Call external private function of ${typeId.name}", typeId.sourceIndex)
      }
    }
  }
  object SimpleFunc {
    private def from[Ctx <: StatelessContext](
        func: Ast.FuncDef[Ctx],
        index: Byte
    ): SimpleFunc[Ctx] = {
      new SimpleFunc[Ctx](
        func,
        func.isPublic,
        func.usePreapprovedAssets,
        func.useAssetsInContract,
        func.useUpdateFields,
        func.args.map(_.tpe),
        func.rtypes,
        index
      )
    }

    @scala.annotation.tailrec
    private def getNextIndex(fromIndex: Int, preDefinedIndexes: Seq[Int]): Int = {
      if (preDefinedIndexes.contains(fromIndex)) {
        getNextIndex(fromIndex + 1, preDefinedIndexes)
      } else {
        fromIndex
      }
    }

    def from[Ctx <: StatelessContext](
        funcs: Seq[Ast.FuncDef[Ctx]],
        isInterface: Boolean
    ): Seq[SimpleFunc[Ctx]] = {
      if (isInterface) {
        val preDefinedIndexes = funcs.view
          .map(_.useMethodIndex)
          .collect { case Some(index) => index }
          .toSeq
        var fromIndex: Int = 0
        funcs.map { func =>
          func.useMethodIndex match {
            case Some(index) => from(func, index.toByte)
            case None =>
              val funcIndex = getNextIndex(fromIndex, preDefinedIndexes)
              fromIndex = funcIndex + 1
              from(func, funcIndex.toByte)
          }
        }
      } else {
        funcs.view.zipWithIndex.map { case (func, index) => from(func, index.toByte) }.toSeq
      }
    }
  }

  final case class EventInfo(typeId: Ast.TypeId, fieldTypes: Seq[Type]) {
    def checkFieldTypes[Ctx <: StatelessContext](
        state: Compiler.State[Ctx],
        argTypes: Seq[Type],
        sourceIndex: Option[SourceIndex]
    ): Unit = {
      if (state.resolveTypes(fieldTypes) != argTypes) {
        val eventAbi = s"""${typeId.name}${fieldTypes.mkString("(", ", ", ")")}"""
        throw Error(s"Invalid args type $argTypes for event $eventAbi", sourceIndex)
      }
    }
  }

  object State {
    private[ralph] val maxVarIndex: Int = 0xff

    private[ralph] def throwConstantVarDefException[Ctx <: StatelessContext](
        expr: Ast.Expr[Ctx]
    ) = {
      val label = expr match {
        case _: Ast.CreateArrayExpr[_] => "arrays"
        case _: Ast.StructCtor[_]      => "structs"
        case _: Ast.ContractConv[_]    => "contract instances"
        case _: Ast.Positioned         => "other expressions"
      }
      val primitiveTypes = Type.primitives.map(_.signature).mkString("/")
      throw Error(
        s"Expected constant value with primitive types $primitiveTypes, $label are not supported",
        expr.sourceIndex
      )
    }

    @scala.annotation.tailrec
    def calcConstant[Ctx <: StatelessContext](
        state: Compiler.State[Ctx],
        expr: Ast.Expr[Ctx]
    ): Val = {
      expr match {
        case e: Ast.Const[Ctx @unchecked] => e.v
        case Ast.Variable(ident) =>
          state.getConstant(ident).value
        case Ast.ParenExpr(expr) => calcConstant(state, expr)
        case expr: Ast.Binop[Ctx @unchecked] =>
          calcBinOp(state, expr)
        case expr: Ast.UnaryOp[Ctx @unchecked] =>
          calcUnaryOp(state, expr)
        case _ => throwConstantVarDefException(expr)
      }
    }

    private def calcBinOp[Ctx <: StatelessContext](
        state: Compiler.State[Ctx],
        expr: Ast.Binop[Ctx]
    ): Val = {
      val left  = calcConstant(state, expr.left)
      val right = calcConstant(state, expr.right)
      expr.op.calc(Seq(left, right)) match {
        case Right(value) => value
        case Left(error)  => throw Error(error, expr.sourceIndex)
      }
    }

    private def calcUnaryOp[Ctx <: StatelessContext](
        state: Compiler.State[Ctx],
        expr: Ast.UnaryOp[Ctx]
    ): Val = {
      val value = calcConstant(state, expr.expr)
      expr.op.calc(Seq(value)) match {
        case Right(value) => value
        case Left(error)  => throw Error(error, expr.sourceIndex)
      }
    }

    // scalastyle:off cyclomatic.complexity method.length
    @SuppressWarnings(Array("org.wartremover.warts.Recursion"))
    // we have checked the index type(U256)
    def getConstantIndex[Ctx <: StatelessContext](index: Ast.Expr[Ctx]): Ast.Expr[Ctx] = {
      index match {
        case e: Ast.Const[Ctx @unchecked] => e
        case Ast.Binop(op: ArithOperator, Ast.Const(left: Val.U256), Ast.Const(right: Val.U256)) =>
          op.calc(Seq(left, right)) match {
            case Right(value) => Ast.Const(value)
            case Left(_)      => throw Error(s"Invalid array index $index", index.sourceIndex)
          }
        case e @ Ast.Binop(op, left, right) =>
          val expr = Ast.Binop(op, getConstantIndex(left), getConstantIndex(right))
          if (expr == e) expr else getConstantIndex(expr)
        case _ => index
      }
    }
    // scalastyle:on cyclomatic.complexity

    def checkConstantIndex(index: Int, sourceIndex: Option[SourceIndex]): Unit = {
      if (index < 0 || index >= maxVarIndex) {
        throw Error(s"Invalid array index $index", sourceIndex)
      }
    }

    def getAndCheckConstantIndex[Ctx <: StatelessContext](index: Ast.Expr[Ctx]): Option[Int] = {
      getConstantIndex(index) match {
        case Ast.Const(Val.U256(v)) =>
          val idx =
            v.toInt.getOrElse(throw Compiler.Error(s"Invalid array index: $v", index.sourceIndex))
          checkConstantIndex(idx, index.sourceIndex)
          Some(idx)
        case _ => None
      }
    }

    def buildFor(script: Ast.AssetScript)(implicit
        compilerOptions: CompilerOptions
    ): State[StatelessContext] = {
      val globalState = Ast.GlobalState(script.structs)
      val funcTable   = script.funcTable(globalState)
      StateForScript(
        script.ident,
        mutable.HashMap.empty,
        0,
        funcTable,
        immutable.Map(script.ident -> ContractInfo(ContractKind.TxScript, funcTable)),
        globalState
      )
    }

    @SuppressWarnings(Array("org.wartremover.warts.IsInstanceOf"))
    def buildFor(
        multiContract: MultiContract,
        contractIndex: Int
    )(implicit compilerOptions: CompilerOptions): State[StatefulContext] = {
      val contract = multiContract.get(contractIndex)
      StateForContract(
        contract.ident,
        contract.isInstanceOf[Ast.TxScript],
        mutable.HashMap.empty,
        0,
        contract.funcTable(multiContract.globalState),
        contract.eventsInfo(),
        multiContract.methodSelectorTable.getOrElse(Map.empty),
        multiContract.contractsTable,
        multiContract.globalState
      )
    }
  }

  sealed trait ContractKind extends Serializable with Product {
    def instantiable: Boolean
    def inheritable: Boolean

    override def toString(): String = productPrefix
  }
  object ContractKind {
    case object TxScript extends ContractKind {
      def instantiable: Boolean = false
      def inheritable: Boolean  = false
    }
    case object Interface extends ContractKind {
      def instantiable: Boolean = true
      def inheritable: Boolean  = true
    }
    final case class Contract(isAbstract: Boolean) extends ContractKind {
      def instantiable: Boolean = !isAbstract
      def inheritable: Boolean  = isAbstract

      override def toString(): String = {
        if (isAbstract) "Abstract Contract" else "Contract"
      }
    }
  }

  final case class ContractInfo[Ctx <: StatelessContext](
      kind: ContractKind,
      funcs: immutable.Map[Ast.FuncId, ContractFunc[Ctx]]
  )

  trait CallGraph {
    def currentScope: Ast.FuncId

    // caller -> callees
    val internalCalls = mutable.HashMap.empty[Ast.FuncId, mutable.Set[Ast.FuncId]]
    def addInternalCall(callee: Ast.FuncId): Unit = {
      internalCalls.get(currentScope) match {
        case Some(callees) => callees += callee
        case None          => internalCalls.update(currentScope, mutable.Set(callee))
      }
    }
    // callee -> callers
    lazy val internalCallsReversed: mutable.Map[Ast.FuncId, mutable.ArrayBuffer[Ast.FuncId]] = {
      val reversed = mutable.Map.empty[Ast.FuncId, mutable.ArrayBuffer[Ast.FuncId]]
      internalCalls.foreach { case (caller, callees) =>
        callees.foreach { callee =>
          reversed.get(callee) match {
            case None          => reversed.update(callee, mutable.ArrayBuffer(caller))
            case Some(callers) => callers.addOne(caller)
          }
        }
      }
      reversed
    }

    val externalCalls = mutable.HashMap.empty[Ast.FuncId, mutable.Set[(Ast.TypeId, Ast.FuncId)]]
    def addExternalCall(contract: Ast.TypeId, func: Ast.FuncId): Unit = {
      val funcRef = contract -> func
      externalCalls.get(currentScope) match {
        case Some(callees) => callees += funcRef
        case None          => externalCalls.update(currentScope, mutable.Set(funcRef))
      }
    }
  }

  sealed trait AccessVariable
  final case class ReadVariable(name: String)  extends AccessVariable
  final case class WriteVariable(name: String) extends AccessVariable

  // scalastyle:off number.of.methods
  sealed trait State[Ctx <: StatelessContext]
      extends CallGraph
      with Warnings
      with Scope
      with PhaseLike {
    def typeId: Ast.TypeId
    def selfContractType: Type = Type.Contract(typeId)
    def varTable: mutable.HashMap[String, VarInfo]
    var allowDebug: Boolean = false

    val hasInterfaceFuncCallSet: mutable.Set[Ast.FuncId] = mutable.Set.empty
    def addInterfaceFuncCall(funcId: Ast.FuncId): Unit = {
      hasInterfaceFuncCallSet.addOne(funcId)
    }

    def methodSelectorTable: immutable.Map[(Ast.TypeId, Ast.FuncId), Boolean]
    @inline def isUseMethodSelector(typeId: Ast.TypeId, funcId: Ast.FuncId): Boolean =
      methodSelectorTable.getOrElse((typeId, funcId), true)

    def funcIdents: immutable.Map[Ast.FuncId, ContractFunc[Ctx]]
    def contractTable: immutable.Map[Ast.TypeId, ContractInfo[Ctx]]
    def globalState: Ast.GlobalState
    val accessedVars: mutable.Set[AccessVariable] = mutable.Set.empty[AccessVariable]
    def eventsInfo: Seq[EventInfo]

    @inline def getStruct(typeId: Ast.TypeId): Ast.Struct = globalState.getStruct(typeId)

    @SuppressWarnings(Array("org.wartremover.warts.Recursion"))
    def getOrCreateVariablesRef(expr: Ast.Expr[Ctx]): (VariablesRef[Ctx], Seq[Instr[Ctx]]) = {
      expr match {
        case Ast.LoadDataBySelectors(base, selectors) =>
          val (ref, codes) = getOrCreateVariablesRef(base)
          (ref.subRef(this, selectors), codes)
        case Ast.Variable(ident)  => (getVariablesRef(ident), Seq.empty)
        case Ast.ParenExpr(inner) => getOrCreateVariablesRef(inner)
        case _ =>
          val ref = VariablesRef.init(
            this,
            expr.getType(this)(0),
            freshName(),
            isMutable = false,
            isUnused = false,
            isLocal = true,
            isGenerated = true,
            isTemplate = false,
            VarInfo.Local
          )
          val codes = expr.genCode(this) ++ ref.genStoreCode(this).reverse.flatten
          (ref, codes)
      }
    }

    def getLocalArrayVarIndex(): Ast.Ident = {
      getLocalArrayVarIndex(
        addLocalVariable(_, Type.U256, isMutable = true, isUnused = false, isGenerated = true)
      )
    }

    def getImmFieldArrayVarIndex(): Ast.Ident = {
      getImmFieldArrayVarIndex(
        addLocalVariable(_, Type.U256, isMutable = true, isUnused = false, isGenerated = true)
      )
    }

    def getMutFieldArrayVarIndex(): Ast.Ident = {
      getMutFieldArrayVarIndex(
        addLocalVariable(_, Type.U256, isMutable = true, isUnused = false, isGenerated = true)
      )
    }

    def getSubContractIdVar(): Ast.Ident = {
      getSubContractIdVar(
        addLocalVariable(_, Type.ByteVec, isMutable = true, isUnused = false, isGenerated = true)
      )
    }

    def addVariablesRef(
        ident: Ast.Ident,
        isMutable: Boolean,
        isUnused: Boolean,
        isGenerated: Boolean,
        ref: VariablesRef[Ctx]
    ): Unit = {
      val sname   = checkNewVariable(ident)
      val varInfo = VarInfo.MultipleVar(isMutable, isUnused, isGenerated, ref)
      addVarInfo(sname, varInfo)
    }

    def getVariablesRef(ident: Ast.Ident): VariablesRef[Ctx] = {
      getVariable(ident) match {
        case v: VarInfo.MultipleVar[Ctx @unchecked] => v.ref
        case _ => throw Error(s"Struct ${ident.name} does not exist", ident.sourceIndex)
      }
    }

    protected def scopedName(name: String): String = {
      if (currentScope == Ast.FuncId.empty) name else scopedName(currentScope, name)
    }

    @inline private def scopedNamePrefix(scopeId: Ast.FuncId): String = s"${scopeId.name}."
    protected def scopedName(scopeId: Ast.FuncId, name: String): String = {
      s"${scopedNamePrefix(scopeId)}$name"
    }

    @inline private def addVarInfo(sname: String, varInfo: VarInfo): Unit = {
      varTable(sname) = varInfo
      trackGenCodePhaseNewVars(sname)
    }

    private[ralph] def addMapVar(ident: Ast.Ident, tpe: Type.Map, mapIndex: Int): Unit = {
      val sname = checkNewVariable(ident)
      addVarInfo(sname, VarInfo.MapVar(tpe, mapIndex))
    }

    def addTemplateVariable(ident: Ast.Ident, tpe: Type): Unit = {
      addVariable(
        ident,
        tpe,
        isMutable = false,
        isUnused = false,
        isLocal = false,
        isGenerated = false,
        isTemplate = true,
        (tpe, _, _, index, isGenerated) => VarInfo.Template(tpe, index.toInt, isGenerated)
      )
    }
    def addFieldVariable(
        ident: Ast.Ident,
        tpe: Type,
        isMutable: Boolean,
        isUnused: Boolean,
        isGenerated: Boolean
    ): Unit = {
      addVariable(
        ident,
        tpe,
        isMutable,
        isUnused,
        isLocal = false,
        isGenerated,
        isTemplate = false,
        VarInfo.Field
      )
    }
    def addLocalVariable(
        ident: Ast.Ident,
        tpe: Type,
        isMutable: Boolean,
        isUnused: Boolean,
        isGenerated: Boolean
    ): Unit = {
      addVariable(
        ident,
        tpe,
        isMutable,
        isUnused,
        isLocal = true,
        isGenerated,
        isTemplate = false,
        VarInfo.Local
      )
    }
    // scalastyle:off parameter.number
    // scalastyle:off method.length
    def addVariable(
        ident: Ast.Ident,
        tpe: Type,
        isMutable: Boolean,
        isUnused: Boolean,
        isLocal: Boolean,
        isGenerated: Boolean,
        isTemplate: Boolean,
        varInfoBuilder: Compiler.VarInfoBuilder
    ): Unit = {
      val sname = checkNewVariable(ident)
      tpe match {
        case tpe: Type.NamedType => // this should never happen
          throw Error(s"Unresolved named type $tpe", ident.sourceIndex)
        case _: Type.FixedSizeArray | _: Type.Struct =>
          VariablesRef.init(
            this,
            tpe,
            ident.name,
            isMutable,
            isUnused,
            isLocal,
            isGenerated,
            isTemplate,
            varInfoBuilder
          )
          ()
        case _ =>
          val varInfo = varInfoBuilder(
            tpe,
            isMutable,
            isUnused,
            getAndUpdateVarIndex(isTemplate, isLocal, isMutable).toByte,
            isGenerated
          )
          addVarInfo(sname, varInfo)
      }
    }
    // scalastyle:on parameter.number
    // scalastyle:off method.length
    def addConstantVariable(ident: Ast.Ident, value: Val): Unit = {
      val sname = checkNewVariable(ident)
      varTable(sname) = VarInfo.Constant(Type.fromVal(value.tpe), value, Seq(value.toConstInstr))
    }

    private def checkNewVariable(ident: Ast.Ident): String = {
      val name  = ident.name
      val sname = scopedName(name)
      if (varTable.contains(name)) {
        throw Error(
          s"Global variable has the same name as local variable: $name",
          ident.sourceIndex
        )
      } else if (varTable.contains(sname)) {
        throw Error(s"Local variables have the same name: $name", ident.sourceIndex)
      } else if (currentScopeState.varIndex >= State.maxVarIndex) {
        throw Error(s"Number of variables more than ${State.maxVarIndex}", ident.sourceIndex)
      }
      sname
    }

    def getConstant(ident: Ast.Ident): VarInfo.Constant[Ctx] = {
      getVariable(ident) match {
        case v: VarInfo.Constant[Ctx @unchecked] => v
        case _ =>
          throw Error(
            s"Constant variable ${ident.name} does not exist or is used before declaration",
            ident.sourceIndex
          )
      }
    }

    def getVariable(ident: Ast.Ident, isWrite: Boolean = false): VarInfo = {
      val name  = ident.name
      val sname = scopedName(ident.name)
      val (varName, varInfo) = varTable.get(sname) match {
        case Some(varInfo) => (sname, varInfo)
        case None =>
          varTable.get(name) match {
            case Some(varInfo) => (name, varInfo)
            case None =>
              throw Error(
                s"Variable $sname does not exist or is used before declaration",
                ident.sourceIndex
              )
          }
      }
      if (isWrite) {
        currentScopeAccessedVars.add(WriteVariable(varName))
      } else {
        currentScopeAccessedVars.add(ReadVariable(varName))
      }
      varInfo
    }

    def addAccessedVars(vars: Set[AccessVariable]): Unit = accessedVars.addAll(vars)

    def checkUnusedLocalVars(funcId: Ast.FuncId): Unit = {
      val prefix = scopedNamePrefix(funcId)
      val unusedVars = varTable.filter { case (name, varInfo) =>
        name.startsWith(prefix) &&
        !varInfo.isGenerated &&
        !varInfo.isUnused &&
        !accessedVars.contains(ReadVariable(name))
      }
      if (unusedVars.nonEmpty) {
        warnUnusedVariables(typeId, unusedVars)
      }
      accessedVars.filterInPlace {
        case ReadVariable(name) => !name.startsWith(prefix)
        case _                  => true
      }
    }

    def checkUnassignedLocalMutableVars(funcId: Ast.FuncId): Unit = {
      val prefix = scopedNamePrefix(funcId)
      val unassignedMutableVars = varTable.view
        .filter { case (name, varInfo) =>
          varInfo.isMutable &&
          name.startsWith(prefix) &&
          !varInfo.isGenerated &&
          !varInfo.isUnused &&
          !accessedVars.contains(WriteVariable(name))
        }
        .keys
        .toSeq
      if (unassignedMutableVars.nonEmpty) {
        throw Compiler.Error(
          s"There are unassigned mutable local vars in function ${typeId.name}.${funcId.name}: ${unassignedMutableVars
              .mkString(",")}",
          funcId.sourceIndex
        )
      }
      accessedVars.filterInPlace {
        case WriteVariable(name) => !name.startsWith(prefix)
        case _                   => true
      }
    }

    def checkUnusedMaps(): Unit = {
      val unusedMaps = varTable.filter { case (name, varInfo) =>
        varInfo.tpe.isMapType && !accessedVars.contains(ReadVariable(name)) && !accessedVars
          .contains(WriteVariable(name))
      }
      if (unusedMaps.nonEmpty) {
        warnUnusedMaps(typeId, unusedMaps.keys.toSeq)
      }
    }

    def checkUnusedFields(): Unit = {
      val unusedVars = varTable.filter { case (name, varInfo) =>
        !varInfo.isGenerated &&
        !varInfo.isUnused &&
        !accessedVars.contains(ReadVariable(name)) &&
        !varInfo.tpe.isMapType
      }
      val unusedConstants = mutable.ArrayBuffer.empty[String]
      val unusedFields    = mutable.ArrayBuffer.empty[String]
      unusedVars.foreach {
        case (name, _: VarInfo.Constant[_])      => unusedConstants.addOne(name)
        case (name, varInfo) if !varInfo.isLocal => unusedFields.addOne(name)
        case _                                   => ()
      }
      if (unusedConstants.nonEmpty) {
        warnUnusedConstants(typeId, unusedConstants)
      }
      if (unusedFields.nonEmpty) {
        warnUnusedFields(typeId, unusedFields)
      }
    }

    def checkUnassignedMutableFields(): Unit = {
      val unassignedMutableFields = varTable.view
        .filter { case (name, varInfo) =>
          !varInfo.isLocal &&
          !varInfo.tpe.isMapType &&
          varInfo.isMutable &&
          isTypeMutable(varInfo.tpe) &&
          !varInfo.isGenerated &&
          !varInfo.isUnused &&
          !accessedVars.contains(WriteVariable(name))
        }
        .keys
        .toSeq
      if (unassignedMutableFields.nonEmpty) {
        throw Compiler.Error(
          s"There are unassigned mutable fields in contract ${typeId.name}: ${unassignedMutableFields
              .mkString(",")}",
          typeId.sourceIndex
        )
      }
    }

    def getLocalVars(func: Ast.FuncId): Seq[VarInfo] = {
      varTable.view
        .filterKeys(_.startsWith(func.name))
        .values
        .filter(_.isInstanceOf[VarInfo.Local])
        .map(_.asInstanceOf[VarInfo.Local])
        .toSeq
        .sortBy(_.index)
    }

    def checkArrayIndexType(index: Ast.Expr[Ctx]): Unit = {
      index.getType(this) match {
        case Seq(Type.U256) =>
        case tpe =>
          val tpeStr = if (tpe.length == 1) quote(tpe(0)) else quote(tpe)
          throw Compiler.Error(
            s"Invalid array index type $tpeStr, expected ${quote("U256")}",
            index.sourceIndex
          )
      }
    }

    def checkMapKeyType(mapType: Type.Map, index: Ast.Expr[Ctx]): Unit = {
      index.getType(this) match {
        case Seq(tpe) if tpe == mapType.key =>
        case tpe =>
          val tpeStr = if (tpe.length == 1) quote(tpe(0)) else quote(tpe)
          throw Compiler.Error(
            s"Invalid map key type $tpeStr, expected ${quote(mapType.key)}",
            index.sourceIndex
          )
      }
    }

    def genLoadCode(ident: Ast.Ident): Seq[Instr[Ctx]]

    def genLoadCode(
        ident: Ast.Ident,
        isTemplate: Boolean,
        isLocal: Boolean,
        isMutable: Boolean,
        tpe: Type,
        offset: VarOffset[Ctx]
    ): Seq[Instr[Ctx]]

    @SuppressWarnings(Array("org.wartremover.warts.AsInstanceOf"))
    def genLoadTemplateRef(ident: Ast.Ident, tpe: Type, offset: VarOffset[Ctx]): Seq[Instr[Ctx]] = {
      val index = offset.asInstanceOf[ConstantVarOffset[Ctx]].value
      Seq(TemplateVariable(ident.name, resolveType(tpe).toVal, index))
    }

    def genStoreCode(ident: Ast.Ident): Seq[Seq[Instr[Ctx]]]

    def genStoreCode(offset: VarOffset[Ctx], isLocal: Boolean): Seq[Instr[Ctx]]

    def resolveType(ident: Ast.Ident): Type  = globalState.resolveType(getVariable(ident).tpe)
    @inline def resolveType(tpe: Type): Type = globalState.resolveType(tpe)
    @inline def resolveTypes(types: Seq[Type]): Seq[Type] = globalState.resolveTypes(types)
    @inline def flattenTypeLength(types: Seq[Type]): Int  = globalState.flattenTypeLength(types)

    @inline def flattenTypeMutability(tpe: Type, isMutable: Boolean): Seq[Boolean] =
      globalState.flattenTypeMutability(tpe, isMutable)

    @SuppressWarnings(Array("org.wartremover.warts.Recursion"))
    def isTypeMutable(tpe: Type): Boolean = {
      resolveType(tpe) match {
        case t: Type.Struct =>
          val struct = getStruct(t.id)
          struct.fields.forall(field => field.isMutable && isTypeMutable(field.tpe))
        case t: Type.FixedSizeArray => isTypeMutable(t.baseType)
        case _                      => true
      }
    }

<<<<<<< HEAD
    def genFieldsInitCodes(
        fieldsMutability: Seq[Boolean],
        exprs: Seq[Ast.Expr[Ctx]]
    ): (Seq[Instr[Ctx]], Seq[Instr[Ctx]]) = {
      if (fieldsMutability.forall(identity)) { // all fields are mutable
        (Seq.empty, exprs.flatMap(_.genCode(this)))
      } else if (fieldsMutability.forall(!_)) { // all fields are immutable
        (exprs.flatMap(_.genCode(this)), Seq.empty)
      } else {
        val (initCodes, argCodes) =
          exprs.foldLeft((Seq.empty[Instr[Ctx]], Seq.empty[Seq[Instr[Ctx]]])) {
            case ((initCodes, argCodes), expr) =>
              expr.getType(this) match {
                case Seq(_: Type.FixedSizeArray) | Seq(_: Type.Struct) =>
                  val (ref, codes) = getOrCreateVariablesRef(expr)
                  (initCodes ++ codes, argCodes ++ ref.genLoadFieldsCode(this))
                case _ => (initCodes, argCodes :+ expr.genCode(this))
              }
          }
        assume(argCodes.length == fieldsMutability.length)
        val (immFields, mutFields) = argCodes.view
          .zip(fieldsMutability)
          .foldLeft((Seq.empty[Instr[Ctx]], Seq.empty[Instr[Ctx]])) {
            case ((immFields, mutFields), (instrs, isMutable)) =>
              if (isMutable) {
                (immFields, mutFields ++ instrs)
              } else {
                (immFields ++ instrs, mutFields)
              }
=======
    def flattenArgs(exprs: Seq[Ast.Expr[Ctx]]): (Seq[Instr[Ctx]], Seq[Seq[Instr[Ctx]]]) = {
      exprs.foldLeft((Seq.empty[Instr[Ctx]], Seq.empty[Seq[Instr[Ctx]]])) {
        case ((initCodes, argCodes), expr) =>
          expr.getType(this) match {
            case Seq(_: Type.FixedSizeArray) | Seq(_: Type.Struct) =>
              val (ref, codes) = getOrCreateVariablesRef(expr)
              (initCodes ++ codes, argCodes ++ ref.genLoadFieldsCode(this))
            case _ => (initCodes, argCodes :+ expr.genCode(this))
>>>>>>> 59e8a22f
          }
        (initCodes ++ immFields, mutFields)
      }
    }

    def getFunc(call: Ast.FuncId): FuncInfo[Ctx] = {
      if (call.isBuiltIn) {
        getBuiltInFunc(call)
      } else {
        getNewFunc(call)
      }
    }

    def getContract(objId: Ast.Ident): Ast.TypeId = {
      getVariable(objId).tpe match {
        case c: Type.Contract => c.id
        case _ => throw Error(s"Invalid contract object id ${objId.name}", objId.sourceIndex)
      }
    }

    def getFunc(typeId: Ast.TypeId, callId: Ast.FuncId): ContractFunc[Ctx] = {
      getContractInfo(typeId).funcs
        .getOrElse(
          callId,
          throw Error(s"Function ${typeId}.${callId.name} does not exist", callId.sourceIndex)
        )
    }

    def getContractInfo(typeId: Ast.TypeId): ContractInfo[Ctx] = {
      contractTable.getOrElse(
        typeId,
        throw Error(s"Contract ${typeId.name} does not exist", typeId.sourceIndex)
      )
    }

    def getEvent(typeId: Ast.TypeId): EventInfo = {
      eventsInfo
        .find(_.typeId.name == typeId.name)
        .getOrElse(
          throw Error(s"Event ${typeId.name} does not exist", typeId.sourceIndex)
        )
    }

    def getBuiltInFunc(call: Ast.FuncId): BuiltIn.BuiltIn[Ctx]

    private def getNewFunc(call: Ast.FuncId): FuncInfo[Ctx] = {
      funcIdents.getOrElse(
        call,
        throw Error(s"Function ${call.name} does not exist", call.sourceIndex)
      )
    }

    def checkArguments(args: Seq[Ast.Argument]): Unit = {
      args.foreach(_.tpe match {
        case c: Type.NamedType =>
          resolveType(c) match {
            case c: Type.Contract => checkContractType(c.id)
            case _                =>
          }
        case _ =>
      })
    }

    def checkContractType(typeId: Ast.TypeId): Unit = {
      if (!contractTable.contains(typeId)) {
        throw Error(s"Contract ${typeId.name} does not exist", typeId.sourceIndex)
      }
    }

    def checkAssign(ident: Ast.Ident, tpe: Seq[Type]): Unit = {
      checkAssign(ident, expectOneType(ident, tpe))
    }

    def checkAssign(ident: Ast.Ident, tpe: Type): Unit = {
      val varInfo = getVariable(ident)
      if (varInfo.tpe != tpe) {
        throw Error(
          s"Assign $tpe value to $ident: ${resolveType(varInfo.tpe).toVal}",
          ident.sourceIndex
        )
      }
      if (!varInfo.isMutable) {
        throw Error(s"Assign value to immutable variable $ident", ident.sourceIndex)
      }
    }

    def checkReturn(returnType: Seq[Type], sourceIndex: Option[SourceIndex]): Unit = {
      val rtype = funcIdents(currentScope).returnType
      if (returnType != resolveTypes(rtype)) {
        throw Error(
          s"Invalid return types ${quote(returnType)} for func ${currentScope.name}, expected ${quote(rtype)}",
          sourceIndex
        )
      }
    }
  }
  // scalastyle:on number.of.methods

  type Contract[Ctx <: StatelessContext] = immutable.Map[Ast.FuncId, ContractFunc[Ctx]]
  final case class StateForScript(
      typeId: Ast.TypeId,
      varTable: mutable.HashMap[String, VarInfo],
      var varIndex: Int,
      funcIdents: immutable.Map[Ast.FuncId, ContractFunc[StatelessContext]],
      contractTable: immutable.Map[Ast.TypeId, ContractInfo[StatelessContext]],
      globalState: Ast.GlobalState
  )(implicit val compilerOptions: CompilerOptions)
      extends State[StatelessContext] {
    override def eventsInfo: Seq[EventInfo] = Seq.empty

    def methodSelectorTable: Map[(Ast.TypeId, Ast.FuncId), Boolean] = ???

    def getBuiltInFunc(call: Ast.FuncId): BuiltIn.BuiltIn[StatelessContext] = {
      BuiltIn.statelessFuncs
        .getOrElse(
          call.name,
          throw Error(s"Built-in function ${call.name} does not exist", call.sourceIndex)
        )
    }

    private def genVarIndexCode(
        offset: VarOffset[StatelessContext],
        isLocal: Boolean,
        constantIndex: Byte => Instr[StatelessContext],
        varIndex: Instr[StatelessContext]
    ): Seq[Instr[StatelessContext]] = {
      if (!isLocal) {
        throw Error(s"Script should not have fields", typeId.sourceIndex)
      }

      offset match {
        case ConstantVarOffset(value) =>
          State.checkConstantIndex(value, typeId.sourceIndex)
          Seq(constantIndex(value.toByte))
        case VariableVarOffset(instrs) =>
          instrs :+ varIndex
      }
    }

    def genLoadCode(
        ident: Ast.Ident,
        isTemplate: Boolean,
        isLocal: Boolean,
        isMutable: Boolean,
        tpe: Type,
        offset: VarOffset[StatelessContext]
    ): Seq[Instr[StatelessContext]] = {
      if (isTemplate) {
        genLoadTemplateRef(ident, tpe, offset)
      } else {
        genVarIndexCode(offset, isLocal, LoadLocal.apply, LoadLocalByIndex)
      }
    }

    def genStoreCode(
        offset: VarOffset[StatelessContext],
        isLocal: Boolean
    ): Seq[Instr[StatelessContext]] =
      genVarIndexCode(offset, isLocal, StoreLocal.apply, StoreLocalByIndex)

    @SuppressWarnings(Array("org.wartremover.warts.Recursion"))
    def genLoadCode(ident: Ast.Ident): Seq[Instr[StatelessContext]] = {
      getVariable(ident) match {
        case _: VarInfo.Field => throw Error("Script should not have fields", typeId.sourceIndex)
        case v: VarInfo.Local => Seq(LoadLocal(v.index))
        case v: VarInfo.Template =>
          Seq(TemplateVariable(ident.name, resolveType(v.tpe).toVal, v.index))
        case v: VarInfo.MultipleVar[StatelessContext @unchecked] => v.ref.genLoadCode(this)
        case v: VarInfo.Constant[StatelessContext @unchecked]    => v.instrs
        case _: VarInfo.MapVar =>
          throw Error("Script should not have map variables", typeId.sourceIndex)
      }
    }

    @SuppressWarnings(Array("org.wartremover.warts.Recursion"))
    def genStoreCode(ident: Ast.Ident): Seq[Seq[Instr[StatelessContext]]] = {
      getVariable(ident) match {
        case _: VarInfo.Field => throw Error("Script should not have fields", typeId.sourceIndex)
        case v: VarInfo.Local => Seq(Seq(StoreLocal(v.index)))
        case _: VarInfo.Template =>
          throw Error(s"Unexpected template variable: ${ident.name}", ident.sourceIndex)
        case v: VarInfo.MultipleVar[StatelessContext @unchecked] => v.ref.genStoreCode(this)
        case _: VarInfo.Constant[StatelessContext @unchecked] =>
          throw Error(s"Unexpected constant variable: ${ident.name}", ident.sourceIndex)
        case _: VarInfo.MapVar =>
          throw Error(s"Unexpected map variable: ${ident.name}", ident.sourceIndex)
      }
    }
  }

  final case class StateForContract(
      typeId: Ast.TypeId,
      isTxScript: Boolean,
      varTable: mutable.HashMap[String, VarInfo],
      var varIndex: Int,
      funcIdents: immutable.Map[Ast.FuncId, ContractFunc[StatefulContext]],
      eventsInfo: Seq[EventInfo],
      methodSelectorTable: immutable.Map[(Ast.TypeId, Ast.FuncId), Boolean],
      contractTable: immutable.Map[Ast.TypeId, ContractInfo[StatefulContext]],
      globalState: Ast.GlobalState
  )(implicit val compilerOptions: CompilerOptions)
      extends State[StatefulContext] {
    def getBuiltInFunc(call: Ast.FuncId): BuiltIn.BuiltIn[StatefulContext] = {
      BuiltIn.statefulFuncs
        .getOrElse(
          call.name,
          throw Error(s"Built-in function ${call.name} does not exist", call.sourceIndex)
        )
    }

    private def genVarIndexCode(
        offset: VarOffset[StatefulContext],
        isLocal: Boolean,
        localConstantIndex: Byte => Instr[StatefulContext],
        fieldConstantIndex: Byte => Instr[StatefulContext],
        localVarIndex: Instr[StatefulContext],
        fieldVarIndex: Instr[StatefulContext]
    ): Seq[Instr[StatefulContext]] = {
      offset match {
        case ConstantVarOffset(value) =>
          State.checkConstantIndex(value, typeId.sourceIndex)
          val index = value.toByte
          if (isLocal) Seq(localConstantIndex(index)) else Seq(fieldConstantIndex(index))
        case VariableVarOffset(instrs) =>
          val instr = if (isLocal) localVarIndex else fieldVarIndex
          instrs :+ instr
      }
    }

    def genLoadCode(
        ident: Ast.Ident,
        isTemplate: Boolean,
        isLocal: Boolean,
        isMutable: Boolean,
        tpe: Type,
        offset: VarOffset[StatefulContext]
    ): Seq[Instr[StatefulContext]] = {
      if (isTemplate) {
        genLoadTemplateRef(ident, tpe, offset)
      } else {
        genVarIndexCode(
          offset,
          isLocal,
          LoadLocal.apply,
          if (isMutable) LoadMutField.apply else LoadImmField.apply,
          LoadLocalByIndex,
          if (isMutable) LoadMutFieldByIndex else LoadImmFieldByIndex
        )
      }
    }

    def genStoreCode(
        offset: VarOffset[StatefulContext],
        isLocal: Boolean
    ): Seq[Instr[StatefulContext]] = {
      genVarIndexCode(
        offset,
        isLocal,
        StoreLocal.apply,
        StoreMutField.apply,
        StoreLocalByIndex,
        StoreMutFieldByIndex
      )
    }

    private def genMapIndex(index: Int): Seq[Instr[StatefulContext]] = {
      val bytes =
        ByteString.fromArrayUnsafe(s"__map__${index}__".getBytes(StandardCharsets.US_ASCII))
      Seq(BytesConst(Val.ByteVec(bytes)))
    }

    @SuppressWarnings(Array("org.wartremover.warts.Recursion"))
    def genLoadCode(ident: Ast.Ident): Seq[Instr[StatefulContext]] = {
      getVariable(ident) match {
        case v: VarInfo.Field =>
          if (v.isMutable) Seq(LoadMutField(v.index)) else Seq(LoadImmField(v.index))
        case v: VarInfo.Local => Seq(LoadLocal(v.index))
        case v: VarInfo.Template =>
          Seq(TemplateVariable(ident.name, resolveType(v.tpe).toVal, v.index))
        case v: VarInfo.MultipleVar[StatefulContext @unchecked] => v.ref.genLoadCode(this)
        case v: VarInfo.Constant[StatefulContext @unchecked]    => v.instrs
        case VarInfo.MapVar(_, index)                           => genMapIndex(index)
      }
    }

    @SuppressWarnings(Array("org.wartremover.warts.Recursion"))
    def genStoreCode(ident: Ast.Ident): Seq[Seq[Instr[StatefulContext]]] = {
      getVariable(ident) match {
        case v: VarInfo.Field => Seq(Seq(StoreMutField(v.index)))
        case v: VarInfo.Local => Seq(Seq(StoreLocal(v.index)))
        case _: VarInfo.Template =>
          throw Error(s"Unexpected template variable: ${ident.name}", ident.sourceIndex)
        case v: VarInfo.MultipleVar[StatefulContext @unchecked] => v.ref.genStoreCode(this)
        case _: VarInfo.Constant[StatefulContext @unchecked] =>
          throw Error(s"Unexpected constant variable: ${ident.name}", ident.sourceIndex)
        case _: VarInfo.MapVar =>
          throw Error(s"Unexpected map variable: ${ident.name}", ident.sourceIndex)
      }
    }
  }

  def genLogs(logFieldLength: Int, sourceIndex: Option[SourceIndex]): LogInstr = {
    if (logFieldLength >= 0 && logFieldLength < Instr.allLogInstrs.length) {
      Instr.allLogInstrs(logFieldLength)
    } else {
      throw Compiler.Error(s"Contract events allow up to 8 fields", sourceIndex)
    }
  }
}<|MERGE_RESOLUTION|>--- conflicted
+++ resolved
@@ -994,7 +994,6 @@
       }
     }
 
-<<<<<<< HEAD
     def genFieldsInitCodes(
         fieldsMutability: Seq[Boolean],
         exprs: Seq[Ast.Expr[Ctx]]
@@ -1024,16 +1023,6 @@
               } else {
                 (immFields ++ instrs, mutFields)
               }
-=======
-    def flattenArgs(exprs: Seq[Ast.Expr[Ctx]]): (Seq[Instr[Ctx]], Seq[Seq[Instr[Ctx]]]) = {
-      exprs.foldLeft((Seq.empty[Instr[Ctx]], Seq.empty[Seq[Instr[Ctx]]])) {
-        case ((initCodes, argCodes), expr) =>
-          expr.getType(this) match {
-            case Seq(_: Type.FixedSizeArray) | Seq(_: Type.Struct) =>
-              val (ref, codes) = getOrCreateVariablesRef(expr)
-              (initCodes ++ codes, argCodes ++ ref.genLoadFieldsCode(this))
-            case _ => (initCodes, argCodes :+ expr.genCode(this))
->>>>>>> 59e8a22f
           }
         (initCodes ++ immFields, mutFields)
       }
