--- conflicted
+++ resolved
@@ -43,7 +43,7 @@
         argsType(0) match {
           case Type.I256 => Seq(i256Instr)
           case Type.U256 => Seq(u256Instr)
-          case _         => throw Compiler.Error(s"Expect I256/U256 for $operator operator")
+          case _         => throw Compiler.Error(s"Expect I256/U256 for $operator operator", None)
         }
       }
     }
@@ -64,11 +64,7 @@
     new ArithOperator {
       override def getReturnType(argsType: Seq[Type]): Seq[Type] = {
         if (argsType.length != 2 || !argsType(0).toVal.isNumeric || argsType(1) != Type.U256) {
-<<<<<<< HEAD
-          throw Compiler.Error(s"Invalid param types $argsType for exp operator", None)
-=======
-          throw Compiler.Error(s"Invalid param types $argsType for ** operator")
->>>>>>> 2ff17b51
+          throw Compiler.Error(s"Invalid param types $argsType for ** operator", None)
         } else {
           Seq(argsType(0))
         }
@@ -78,7 +74,7 @@
         argsType(0) match {
           case Type.I256 => Seq(i256Instr)
           case Type.U256 => Seq(u256Instr)
-          case _         => throw Compiler.Error(s"Expect I256/U256 for ** operator")
+          case _         => throw Compiler.Error(s"Expect I256/U256 for ** operator", None)
         }
       }
     }
@@ -133,7 +129,7 @@
         case Type.Bool    => Seq(BoolEq)
         case Type.ByteVec => Seq(ByteVecEq)
         case Type.Address => Seq(AddressEq)
-        case _ => throw Compiler.Error("Expect I256/U256/Bool/ByteVec/Address for == operator")
+        case _ => throw Compiler.Error("Expect I256/U256/Bool/ByteVec/Address for == operator", None)
       }
     }
   }
@@ -145,7 +141,7 @@
         case Type.Bool    => Seq(BoolNeq)
         case Type.ByteVec => Seq(ByteVecNeq)
         case Type.Address => Seq(AddressNeq)
-        case _ => throw Compiler.Error("Expect I256/U256/Bool/ByteVec/Address for != operator")
+        case _ => throw Compiler.Error("Expect I256/U256/Bool/ByteVec/Address for != operator", None)
       }
     }
   }
@@ -160,7 +156,7 @@
         argsType(0) match {
           case Type.I256 => Seq(i256Instr)
           case Type.U256 => Seq(u256Instr)
-          case _         => throw Compiler.Error(s"Expect I256/U256 for $operator operator")
+          case _         => throw Compiler.Error(s"Expect I256/U256 for $operator operator", None)
         }
       }
     }
