// Copyright 2018 The Alephium Authors
// This file is part of the alephium project.
//
// The library is free software: you can redistribute it and/or modify
// it under the terms of the GNU Lesser General Public License as published by
// the Free Software Foundation, either version 3 of the License, or
// (at your option) any later version.
//
// The library is distributed in the hope that it will be useful,
// but WITHOUT ANY WARRANTY; without even the implied warranty of
// MERCHANTABILITY or FITNESS FOR A PARTICULAR PURPOSE. See the
// GNU Lesser General Public License for more details.
//
// You should have received a copy of the GNU Lesser General Public License
// along with the library. If not, see <http://www.gnu.org/licenses/>.

package org.alephium.ralph

import java.nio.charset.StandardCharsets

import scala.annotation.{nowarn, tailrec}
import scala.collection.mutable

import akka.util.ByteString

import org.alephium.protocol.vm
import org.alephium.protocol.vm.{ALPHTokenId => ALPHTokenIdInstr, Contract => VmContract, _}
import org.alephium.ralph.LogicalOperator.Not
import org.alephium.ralph.Parser.FunctionUsingAnnotation
import org.alephium.util.{AVector, DjbHash, Hex, I256, U256}

// scalastyle:off number.of.methods number.of.types file.size.limit
object Ast {
  type StdInterfaceId = Val.ByteVec
  val StdInterfaceIdPrefix: ByteString = ByteString("ALPH", StandardCharsets.UTF_8)
  private val stdArg: Argument =
    Argument(Ident("__stdInterfaceId"), Type.ByteVec, isMutable = false, isUnused = true)

  trait Positioned {
    var sourceIndex: Option[SourceIndex] = None

    def atSourceIndex(fromIndex: Int, endIndex: Int, fileURI: Option[java.net.URI]): this.type = {
      require(this.sourceIndex.isEmpty)
      this.sourceIndex = Some(SourceIndex(fromIndex, endIndex - fromIndex, fileURI))
      this
    }
    def atSourceIndex(sourceIndex: Option[SourceIndex]): this.type = {
      require(this.sourceIndex.isEmpty)
      this.sourceIndex = sourceIndex
      this
    }
    def overwriteSourceIndex(
        fromIndex: Int,
        endIndex: Int,
        fileURI: Option[java.net.URI]
    ): this.type = {
      require(this.sourceIndex.isDefined)
      this.sourceIndex = Some(SourceIndex(fromIndex, endIndex - fromIndex, fileURI))
      this
    }

    /*
     * This function update a `CompilerError` when the source index was not
     * available at the time of the error.
     * For example for `Operator` or `BuiltIn`, we could add the `SourceIndex`
     * to the `getReturnType` function, but it implies a lot of changes in the
     * all `ralph` module, while the position is not useful along the way.
     */
    def positionedError[T](f: => T): T = {
      try {
        f
      } catch {
        case e: error.CompilerError.Default =>
          if (sourceIndex.isDefined && e.sourceIndex.isEmpty) {
            throw e.copy(sourceIndex = sourceIndex)
          } else {
            throw e
          }
      }
    }
  }

  final case class Ident(name: String)                      extends Positioned
  final case class TypeId(name: String)                     extends Positioned
  final case class FuncId(name: String, isBuiltIn: Boolean) extends Positioned

  final case class Argument(ident: Ident, tpe: Type, isMutable: Boolean, isUnused: Boolean)
      extends Positioned {
    def signature: String = {
      val prefix = if (isMutable) "mut " else ""
      s"${prefix}${ident.name}:${tpe.signature}"
    }
  }

  final case class EventField(ident: Ident, tpe: Type) extends Positioned {
    def signature: String = s"${ident.name}:${tpe.signature}"
  }

  final case class AnnotationField[Ctx <: StatelessContext](ident: Ident, value: Const[Ctx])
      extends Positioned
  final case class Annotation[Ctx <: StatelessContext](id: Ident, fields: Seq[AnnotationField[Ctx]])
      extends Positioned

  object FuncId {
    lazy val empty: FuncId = FuncId("", isBuiltIn = false)
  }

  def funcName(typeId: TypeId, funcId: FuncId): String = quote(s"${typeId.name}.${funcId.name}")

  final case class ApproveAsset[Ctx <: StatelessContext](
      address: Expr[Ctx],
      tokenAmounts: Seq[(Expr[Ctx], Expr[Ctx])]
  ) extends Positioned {
    def check(state: Compiler.State[Ctx]): Unit = {
      if (address.getType(state) != Seq(Type.Address)) {
        throw Compiler.Error(s"Invalid address type: ${address}", address.sourceIndex)
      }
      tokenAmounts
        .find(p =>
          (p._1.getType(state), p._2.getType(state)) != (Seq(Type.ByteVec), Seq(Type.U256))
        ) match {
        case None => ()
        case Some((exp, _)) =>
          throw Compiler.Error(s"Invalid token amount type: ${tokenAmounts}", exp.sourceIndex)
      }
    }

    @SuppressWarnings(Array("org.wartremover.warts.AsInstanceOf"))
    def genCode(state: Compiler.State[Ctx]): Seq[Instr[Ctx]] = {
      val approveCount = tokenAmounts.length
      assume(approveCount >= 1)
      val approveTokens: Seq[Instr[Ctx]] = tokenAmounts.flatMap {
        case (ALPHTokenId(), amount) =>
          amount.genCode(state) :+ ApproveAlph.asInstanceOf[Instr[Ctx]]
        case (tokenId, amount) =>
          tokenId.genCode(state) ++ amount.genCode(state) :+ ApproveToken.asInstanceOf[Instr[Ctx]]
      }
      address.genCode(state) ++ Seq.fill(approveCount - 1)(Dup) ++ approveTokens
    }

    def reset(): Unit = {
      address.reset()
      tokenAmounts.foreach { case (tokenExpr, amountExpr) =>
        tokenExpr.reset()
        amountExpr.reset()
      }
    }
  }

  sealed trait ContractAssetsAnnotation {
    def assetsEnabled: Boolean
  }
  case object NotUseContractAssets extends ContractAssetsAnnotation {
    val assetsEnabled = false
  }
  case object UseContractAssets extends ContractAssetsAnnotation {
    val assetsEnabled = true
  }
  case object EnforcedUseContractAssets extends ContractAssetsAnnotation {
    val assetsEnabled = true
  }

  trait ApproveAssets[Ctx <: StatelessContext] extends Positioned {
    def approveAssets: Seq[ApproveAsset[Ctx]]

    def checkApproveAssets(state: Compiler.State[Ctx]): Unit = {
      approveAssets.foreach(_.check(state))
    }

    def genApproveCode(
        state: Compiler.State[Ctx],
        func: Compiler.FuncInfo[Ctx]
    ): Seq[Instr[Ctx]] = {
      (approveAssets.nonEmpty, func.usePreapprovedAssets) match {
        case (true, false) =>
          throw Compiler.Error(
            s"Function `${func.name}` does not use preapproved assets",
            sourceIndex
          )
        case (false, true) =>
          throw Compiler.Error(
            s"Function `${func.name}` needs preapproved assets, please use braces syntax",
            sourceIndex
          )
        case _ => ()
      }
      approveAssets.flatMap(_.genCode(state))
    }
  }

  trait Typed[Ctx <: StatelessContext, T] extends Positioned {
    private var tpe: Option[T] = None
    protected def _getType(state: Compiler.State[Ctx]): T
    def getCachedType(): Option[T] = tpe
    def getType(state: Compiler.State[Ctx]): T =
      tpe match {
        case Some(ts) => ts
        case None =>
          val t = _getType(state)
          tpe = Some(t)
          t
      }
    def reset(): Unit = tpe = None
  }

  sealed trait Expr[Ctx <: StatelessContext]
      extends Typed[Ctx, Seq[Type]]
      with Product
      with Serializable {
    def genCode(state: Compiler.State[Ctx]): Seq[Instr[Ctx]]
  }

  final case class ALPHTokenId[Ctx <: StatelessContext]() extends Expr[Ctx] {
    def _getType(state: Compiler.State[Ctx]): Seq[Type] = Seq(Type.ByteVec)

    @SuppressWarnings(Array("org.wartremover.warts.AsInstanceOf"))
    def genCode(state: Compiler.State[Ctx]): Seq[Instr[Ctx]] = Seq(
      ALPHTokenIdInstr.asInstanceOf[Instr[Ctx]]
    )
  }
  final case class Const[Ctx <: StatelessContext](v: Val) extends Expr[Ctx] {
    def toConstInstr: Instr[StatelessContext]                    = v.toConstInstr
    override def _getType(state: Compiler.State[Ctx]): Seq[Type] = Seq(Type.fromVal(v.tpe))

    override def genCode(state: Compiler.State[Ctx]): Seq[Instr[Ctx]] = {
      Seq(v.toConstInstr)
    }
  }
  sealed trait CreateArrayExpr[Ctx <: StatelessContext] extends Expr[Ctx] {
    def elementExpr: Expr[Ctx]
    protected def getElementType(state: Compiler.State[Ctx]): Type = {
      val baseType = elementExpr.getType(state)
      if (baseType.length != 1) {
        throw Compiler.Error(
          s"Expected single type for array element, got ${quote(baseType)}",
          sourceIndex
        )
      }
      baseType(0)
    }
  }
  final case class CreateArrayExpr1[Ctx <: StatelessContext](elements: Seq[Expr[Ctx]])
      extends CreateArrayExpr[Ctx] {
    def elementExpr: Expr[Ctx] = {
      assume(elements.nonEmpty)
      elements(0)
    }
    override def _getType(state: Compiler.State[Ctx]): Seq[Type.FixedSizeArray] = {
      val elementType = getElementType(state)
      if (elements.drop(0).exists(_.getType(state) != Seq(elementType))) {
        throw Compiler.Error(s"Array elements should have same type", sourceIndex)
      }
      Seq(Type.FixedSizeArray(elementType, Left(elements.size)))
    }

    override def genCode(state: Compiler.State[Ctx]): Seq[Instr[Ctx]] = {
      elements.flatMap(_.genCode(state))
    }
    override def reset(): Unit = {
      elements.foreach(_.reset())
      super.reset()
    }
  }
  final case class CreateArrayExpr2[Ctx <: StatelessContext](
      elementExpr: Expr[Ctx],
      sizeExpr: Expr[Ctx]
  ) extends CreateArrayExpr[Ctx] {
    private var size: Option[Int] = None

    override def _getType(state: Compiler.State[Ctx]): Seq[Type.FixedSizeArray] = {
      val elementType = getElementType(state)
      val arraySize   = state.calcArraySize(sizeExpr)
      size = Some(arraySize)
      Seq(Type.FixedSizeArray(elementType, Left(arraySize)))
    }

    override def genCode(state: Compiler.State[Ctx]): Seq[Instr[Ctx]] = {
      val arraySize = size.getOrElse(state.calcArraySize(sizeExpr))
      Seq.fill(arraySize)(elementExpr).flatMap(_.genCode(state))
    }
    override def reset(): Unit = {
      size = None
      elementExpr.reset()
      sizeExpr.reset()
      super.reset()
    }
  }

  sealed trait AccessDataT[Ctx <: StatelessContext] { self: Positioned =>
    def selectors: Seq[DataSelector]
    @SuppressWarnings(Array("org.wartremover.warts.AsInstanceOf"))
    protected def mapKeyIndex: Expr[Ctx] = {
      selectors(0).asInstanceOf[IndexSelector[Ctx]].index
    }
    protected def _getType(
        state: Compiler.State[Ctx],
        rootType: Type,
        sourceIndex: Option[SourceIndex]
    ): Type = {
      selectors
        .foldLeft((rootType, sourceIndex)) { case ((tpe, sourceIndex), selector) =>
          (tpe, selector) match {
            case (array: Type.FixedSizeArray, selector: IndexSelector[Ctx @unchecked]) =>
              state.checkArrayIndexType(selector.index)
              (array.baseType, selector.sourceIndex)
            case (struct: Type.Struct, IdentSelector(ident)) =>
              val field = state.getStruct(struct.id).getField(ident)
              (state.resolveType(field.tpe), selector.sourceIndex)
            case (map: Type.Map, selector: IndexSelector[Ctx @unchecked]) =>
              state.checkMapKeyType(map, selector.index)
              (map.value, selector.sourceIndex)
            case (tpe, _: IndexSelector[Ctx @unchecked]) =>
              throw Compiler.Error(
                s"Expected array or map type, got ${quote(tpe)}",
                SourceIndex(this.sourceIndex, sourceIndex)
              )
            case (tpe, _: IdentSelector) =>
              throw Compiler.Error(
                s"Expected struct type, got ${quote(tpe)}",
                SourceIndex(this.sourceIndex, sourceIndex)
              )
          }
        }
        ._1
    }
  }

  object MapOps {
    private def genMapKey[Ctx <: StatelessContext](
        state: Compiler.State[Ctx],
        expr: Ast.Expr[Ctx]
    ): Seq[Instr[Ctx]] = {
      val codes = expr.genCode(state)
      expr.getType(state)(0) match {
        case Type.Bool    => codes :+ BoolToByteVec
        case Type.U256    => codes :+ U256ToByteVec
        case Type.I256    => codes :+ I256ToByteVec
        case Type.Address => codes :+ AddressToByteVec
        case Type.ByteVec => codes
        case tpe => // dead branch
          throw Compiler.Error(s"Invalid key type $tpe", expr.sourceIndex)
      }
    }

    @inline def genSubContractPath[Ctx <: StatelessContext](
        state: Compiler.State[Ctx],
        ident: Ast.Ident,
        index: Ast.Expr[Ctx]
    ): Seq[Instr[Ctx]] = {
      (state.genLoadCode(ident) ++ genMapKey(state, index)) :+ ByteVecConcat
    }

    @inline def genSubContractPath[Ctx <: StatelessContext](
        state: Compiler.State[Ctx],
        map: Ast.Expr[Ctx],
        index: Ast.Expr[Ctx]
    ): Seq[Instr[Ctx]] = {
      (map.genCode(state) ++ genMapKey(state, index)) :+ ByteVecConcat
    }

    @tailrec
    private def calcDataOffset(
        state: Compiler.State[StatefulContext],
        tpe: Type,
        selectors: Seq[DataSelector],
        isMutable: Boolean,
        dataOffset: DataRefOffset[StatefulContext]
    ): (DataRefOffset[StatefulContext], Boolean) = {
      (state.resolveType(tpe), selectors.headOption) match {
        case (_, None) => (dataOffset, isMutable)
        case (tpe: Type.FixedSizeArray, Some(s: IndexSelector[StatefulContext @unchecked])) =>
          val newOffset = dataOffset.calcArrayElementOffset(state, tpe, s.index, isMutable)
          calcDataOffset(state, tpe.baseType, selectors.drop(1), isMutable, newOffset)
        case (tpe: Type.Struct, Some(IdentSelector(ident))) =>
          val ast            = state.getStruct(tpe.id)
          val newOffset      = dataOffset.calcStructFieldOffset(state, ast, ident, isMutable)
          val field          = ast.getField(ident)
          val isFieldMutable = isMutable && field.isMutable
          calcDataOffset(state, field.tpe, selectors.drop(1), isFieldMutable, newOffset)
        case _ => // dead branch
          throw Compiler.Error(
            s"Invalid type $tpe and selectors $selectors",
            selectors.headOption.flatMap(_.sourceIndex)
          )
      }
    }

    private def calcDataOffset(
        state: Compiler.State[StatefulContext],
        rootType: Type,
        selectors: Seq[DataSelector]
    ): (VarOffset[StatefulContext], VarOffset[StatefulContext], Boolean) = {
      val initOffset = DataRefOffset[StatefulContext](ConstantVarOffset(0), ConstantVarOffset(0))
      val (offset, isMutable) = calcDataOffset(
        state,
        rootType,
        selectors,
        isMutable = true,
        initOffset
      )
      (offset.immDataOffset, offset.mutDataOffset, isMutable)
    }

    private def genSubContractId(
        state: Compiler.State[StatefulContext],
        objCodes: Seq[Instr[StatefulContext]],
        size: Int
    ): (Seq[Instr[StatefulContext]], Seq[Instr[StatefulContext]]) = {
      if (size == 1) {
        (Seq.empty, objCodes)
      } else {
        val ident = state.getSubContractIdVar()
        (objCodes ++ state.genStoreCode(ident).flatten, state.genLoadCode(ident))
      }
    }

    @SuppressWarnings(Array("org.wartremover.warts.AsInstanceOf"))
    def genLoad[Ctx <: StatelessContext](
        state: Compiler.State[Ctx],
        rootType: Type,
        selectedDataType: Type,
        pathCodes: Seq[Instr[Ctx]],
        selectors: Seq[DataSelector]
    ): Seq[Instr[Ctx]] = {
      val statefulState                     = state.asInstanceOf[Compiler.State[StatefulContext]]
      val (immOffset, mutOffset, isMutable) = calcDataOffset(statefulState, rootType, selectors)
      val mutability = state.flattenTypeMutability(selectedDataType, isMutable)
      val (initCodes, subContractIdCodes) = genSubContractId(
        statefulState,
        pathCodes.asInstanceOf[Seq[Instr[StatefulContext]]] :+ SubContractId,
        mutability.length
      )
      val funcArgLenAndRetLen =
        Seq(ConstInstr.u256(Val.U256(U256.One)), ConstInstr.u256(Val.U256(U256.One)))
      val instrs = mutability.indices
        .foldLeft((Seq.empty[Instr[StatefulContext]], immOffset, mutOffset)) {
          case ((instrs, immOffset, mutOffset), index) =>
            val objCodes = if (index == 0) initCodes ++ subContractIdCodes else subContractIdCodes
            if (mutability(index)) {
              val loadCodes = mutOffset.genCode() ++ funcArgLenAndRetLen ++
                objCodes :+ CallExternal(CreateMapEntry.LoadMutFieldMethodIndex)
              (instrs ++ loadCodes, immOffset, mutOffset.add(1))
            } else {
              val loadCodes = immOffset.genCode() ++ funcArgLenAndRetLen ++
                objCodes :+ CallExternal(CreateMapEntry.LoadImmFieldMethodIndex)
              (instrs ++ loadCodes, immOffset.add(1), mutOffset)
            }
        }
        ._1
      instrs.asInstanceOf[Seq[Instr[Ctx]]]
    }

    @SuppressWarnings(Array("org.wartremover.warts.AsInstanceOf"))
    def genStore[Ctx <: StatelessContext](
        state: Compiler.State[Ctx],
        rootType: Type,
        selectedDataType: Type,
        pathCodes: Seq[Instr[Ctx]],
        selectors: Seq[DataSelector]
    ): Seq[Seq[Instr[Ctx]]] = {
      val statefulState     = state.asInstanceOf[Compiler.State[StatefulContext]]
      val (_, mutOffset, _) = calcDataOffset(statefulState, rootType, selectors)
      val length            = state.flattenTypeLength(Seq(selectedDataType))
      val (initCodes, subContractIdCodes) = genSubContractId(
        statefulState,
        pathCodes.asInstanceOf[Seq[Instr[StatefulContext]]] :+ SubContractId,
        length
      )
      val instrs = (0 until length).map { index =>
        val indexCodes = if (index == 0) mutOffset.genCode() else mutOffset.add(index).genCode()
        val objCodes =
          if (index == length - 1) initCodes ++ subContractIdCodes else subContractIdCodes
        indexCodes ++ Seq(
          ConstInstr.u256(Val.U256(U256.Two)),
          ConstInstr.u256(Val.U256(U256.Zero))
        ) ++ objCodes :+ CallExternal(CreateMapEntry.StoreMutFieldMethodIndex)
      }
      instrs.asInstanceOf[Seq[Seq[Instr[Ctx]]]]
    }
  }

  final case class LoadDataBySelectors[Ctx <: StatelessContext](
      base: Expr[Ctx],
      selectors: Seq[DataSelector]
  ) extends Expr[Ctx]
      with AccessDataT[Ctx] {
    def _getType(state: Compiler.State[Ctx]): Seq[Type] = {
      assume(selectors.nonEmpty)
      base.getType(state) match {
        case Seq(t: Type.FixedSizeArray) =>
          Seq(_getType(state, t, base.sourceIndex))
        case Seq(t: Type.Struct) => Seq(_getType(state, t, base.sourceIndex))
        case Seq(t: Type.Map)    => Seq(_getType(state, t, base.sourceIndex))
        case tpe =>
          val tpeStr = quoteTypes(tpe)
          selectors.headOption match {
            case Some(IndexSelector(_)) =>
              throw Compiler.Error(s"Expected array or map type, got $tpeStr", base.sourceIndex)
            case _ =>
              throw Compiler.Error(s"Expected struct type, got $tpeStr", base.sourceIndex)
          }
      }
    }
    @SuppressWarnings(Array("org.wartremover.warts.IterableOps"))
    def genCode(state: Compiler.State[Ctx]): Seq[Instr[Ctx]] = {
      base.getType(state) match {
        case Seq(map: Type.Map) =>
          val pathCodes = MapOps.genSubContractPath(state, base, mapKeyIndex)
          MapOps.genLoad(state, map.value, getType(state).head, pathCodes, selectors.tail)
        case _ =>
          val (ref, codes) = state.getOrCreateVariablesRef(base)
          val subRef       = ref.subRef(state, selectors.init)
          codes ++ subRef.genLoadCode(state, selectors.last)
      }
    }
    override def reset(): Unit = {
      base.reset()
      selectors.foreach(_.reset())
      super.reset()
    }
  }
  final case class MapContains(ident: Ident, index: Expr[StatefulContext])
      extends Expr[StatefulContext] {
    def _getType(state: Compiler.State[StatefulContext]): Seq[Type] = {
      val mapType = state.getVariable(ident).tpe match {
        case t: Type.Map => t
        case t           => throw Compiler.Error(s"Expected map type, got $t", ident.sourceIndex)
      }
      val expected = Seq(mapType.key)
      val argTypes = index.getType(state)
      if (argTypes != expected) {
        throw Compiler.Error(s"Invalid args type $argTypes, expected $expected", sourceIndex)
      }
      Seq(Type.Bool)
    }

    def genCode(state: Compiler.State[StatefulContext]): Seq[Instr[StatefulContext]] = {
      val pathCodes = MapOps.genSubContractPath(state, ident, index)
      pathCodes ++ Seq(SubContractId, ContractExists)
    }
    override def reset(): Unit = {
      index.reset()
      super.reset()
    }
  }
  final case class Variable[Ctx <: StatelessContext](id: Ident) extends Expr[Ctx] {
    override def _getType(state: Compiler.State[Ctx]): Seq[Type] = Seq(state.resolveType(id))

    override def genCode(state: Compiler.State[Ctx]): Seq[Instr[Ctx]] = {
      state.genLoadCode(id)
    }
  }
  final case class EnumFieldSelector[Ctx <: StatelessContext](enumId: TypeId, field: Ident)
      extends Expr[Ctx] {
    lazy val fieldIdent = EnumDef.fieldIdent(enumId, field)

    override def _getType(state: Compiler.State[Ctx]): Seq[Type] =
      Seq(state.getVariable(fieldIdent).tpe)

    override def genCode(state: Compiler.State[Ctx]): Seq[Instr[Ctx]] = {
      state.genLoadCode(fieldIdent)
    }
  }
  final case class UnaryOp[Ctx <: StatelessContext](op: Operator, expr: Expr[Ctx])
      extends Expr[Ctx] {
    override def _getType(state: Compiler.State[Ctx]): Seq[Type] = {
      positionedError(op.getReturnType(expr.getType(state)))
    }

    override def genCode(state: Compiler.State[Ctx]): Seq[Instr[Ctx]] = {
      expr.genCode(state) ++ op.genCode(expr.getType(state))
    }
    override def reset(): Unit = {
      expr.reset()
      super.reset()
    }
  }
  final case class Binop[Ctx <: StatelessContext](op: Operator, left: Expr[Ctx], right: Expr[Ctx])
      extends Expr[Ctx] {
    override def _getType(state: Compiler.State[Ctx]): Seq[Type] = {
      positionedError(op.getReturnType(left.getType(state) ++ right.getType(state)))
    }

    override def genCode(state: Compiler.State[Ctx]): Seq[Instr[Ctx]] = {
      positionedError(
        left.genCode(state) ++ right.genCode(state) ++ op.genCode(
          left.getType(state) ++ right.getType(state)
        )
      )
    }
    override def reset(): Unit = {
      left.reset()
      right.reset()
      super.reset()
    }
  }
  final case class ContractConv[Ctx <: StatelessContext](contractType: TypeId, address: Expr[Ctx])
      extends Expr[Ctx] {
    override protected def _getType(state: Compiler.State[Ctx]): Seq[Type] = {
      state.checkContractType(contractType)

      if (address.getType(state) != Seq(Type.ByteVec)) {
        throw Compiler.Error(s"Invalid expr $address for contract address", address.sourceIndex)
      }

      val contractInfo = state.getContractInfo(contractType)
      if (!contractInfo.kind.instantiable) {
        throw Compiler.Error(s"${contractType.name} is not instantiable", sourceIndex)
      }

      Seq(Type.Contract(contractType))
    }

    override def genCode(state: Compiler.State[Ctx]): Seq[Instr[Ctx]] =
      address.genCode(state)
    override def reset(): Unit = {
      address.reset()
      super.reset()
    }
  }

  sealed trait CallAst[Ctx <: StatelessContext] extends ApproveAssets[Ctx] {
    def id: FuncId
    def args: Seq[Expr[Ctx]]
    def ignoreReturn: Boolean

    def getFunc(state: Compiler.State[Ctx]): Compiler.FuncInfo[Ctx]

    @SuppressWarnings(Array("org.wartremover.warts.AsInstanceOf"))
    def _genCode(state: Compiler.State[Ctx]): Seq[Instr[Ctx]] = {
      (id, args) match {
        case (BuiltIn.approveToken.funcId, Seq(from, ALPHTokenId(), amount)) =>
          Seq(from, amount).flatMap(_.genCode(state)) :+ ApproveAlph.asInstanceOf[Instr[Ctx]]
        case (BuiltIn.tokenRemaining.funcId, Seq(from, ALPHTokenId())) =>
          val instrs = from.genCode(state) :+ AlphRemaining.asInstanceOf[Instr[Ctx]]
          if (ignoreReturn) instrs :+ Pop.asInstanceOf[Instr[Ctx]] else instrs
        case (BuiltIn.transferToken.funcId, Seq(from, to, ALPHTokenId(), amount)) =>
          Seq(from, to, amount).flatMap(_.genCode(state)) :+ TransferAlph.asInstanceOf[Instr[Ctx]]
        case (BuiltIn.transferTokenFromSelf.funcId, Seq(to, ALPHTokenId(), amount)) =>
          Seq(to, amount).flatMap(_.genCode(state)) :+ TransferAlphFromSelf.asInstanceOf[Instr[Ctx]]
        case (BuiltIn.transferTokenToSelf.funcId, Seq(from, ALPHTokenId(), amount)) =>
          Seq(from, amount).flatMap(_.genCode(state)) :+ TransferAlphToSelf.asInstanceOf[Instr[Ctx]]
        case _ =>
<<<<<<< HEAD
          val func     = getFunc(state)
          val argsType = args.flatMap(_.getType(state))
          val variadicInstrs = if (func.isVariadic) {
            Seq(U256Const(Val.U256.unsafe(state.flattenTypeLength(argsType))))
=======
          val func = getFunc(state)
          if (func.inline && state.genInlineCode) {
            func.genInlineCode(args, state, this)
>>>>>>> da0f2e1e
          } else {
            val argsType = args.flatMap(_.getType(state))
            val variadicInstrs = if (func.isVariadic) {
              Seq(U256Const(Val.U256.unsafe(args.length)))
            } else {
              Seq.empty
            }
            val instrs = genApproveCode(state, func) ++
              func.genCodeForArgs(args, state) ++
              variadicInstrs ++
              func.genCode(argsType)
            if (ignoreReturn) {
              val returnType = positionedError(func.getReturnType(argsType, state))
              instrs ++ Seq.fill(state.flattenTypeLength(returnType))(Pop)
            } else {
              instrs
            }
          }
      }
    }

    @inline final def checkStaticContractFunction(
        typeId: TypeId,
        funcId: FuncId,
        func: Compiler.ContractFunc[Ctx]
    ): Unit = {
      if (!func.isStatic) {
        throw Compiler.Error(
          s"Expected static function, got ${funcName(typeId, funcId)}",
          funcId.sourceIndex
        )
      }
    }
  }

  final case class CallExpr[Ctx <: StatelessContext](
      id: FuncId,
      approveAssets: Seq[ApproveAsset[Ctx]],
      args: Seq[Expr[Ctx]]
  ) extends Expr[Ctx]
      with CallAst[Ctx] {
    def ignoreReturn: Boolean = false

    def getFunc(state: Compiler.State[Ctx]): Compiler.FuncInfo[Ctx] = state.getFunc(id)

    override def _getType(state: Compiler.State[Ctx]): Seq[Type] = {
      checkApproveAssets(state)
      val funcInfo = state.getFunc(id)
      positionedError(funcInfo.getReturnType(args.flatMap(_.getType(state)), state))
    }

    override def genCode(state: Compiler.State[Ctx]): Seq[Instr[Ctx]] = {
      state.addInternalCall(
        id
      ) // don't put this in _getType, otherwise the statement might get skipped
      _genCode(state)
    }

    override def reset(): Unit = {
      approveAssets.foreach(_.reset())
      args.foreach(_.reset())
      super.reset()
    }
  }

  final case class ContractStaticCallExpr[Ctx <: StatelessContext](
      contractId: TypeId,
      id: FuncId,
      approveAssets: Seq[ApproveAsset[Ctx]],
      args: Seq[Expr[Ctx]]
  ) extends Expr[Ctx]
      with CallAst[Ctx] {
    def ignoreReturn: Boolean = false

    def getFunc(state: Compiler.State[Ctx]): Compiler.ContractFunc[Ctx] =
      state.getFunc(contractId, id)

    override def _getType(state: Compiler.State[Ctx]): Seq[Type] = {
      checkApproveAssets(state)
      val funcInfo = getFunc(state)
      checkStaticContractFunction(contractId, id, funcInfo)
      positionedError(funcInfo.getReturnType(args.flatMap(_.getType(state)), state))
    }

    override def genCode(state: Compiler.State[Ctx]): Seq[Instr[Ctx]] = {
      _genCode(state)
    }

    override def reset(): Unit = {
      approveAssets.foreach(_.reset())
      args.foreach(_.reset())
      super.reset()
    }
  }

  trait ContractCallBase extends ApproveAssets[StatefulContext] {
    def obj: Expr[StatefulContext]
    def callId: FuncId
    def args: Seq[Expr[StatefulContext]]

    @inline def getContractType(state: Compiler.State[StatefulContext]): Type.Contract = {
      val objType = obj.getType(state)
      if (objType.length != 1) {
        throw Compiler.Error(
          s"Expected a single parameter for contract object, got ${quote(obj)}",
          obj.sourceIndex
        )
      } else {
        state.resolveType(objType(0)) match {
          case contract: Type.Contract => contract
          case _ =>
            throw Compiler.Error(
              s"Expected a contract for ${quote(callId)}, got ${quote(obj)}",
              obj.sourceIndex
            )
        }
      }
    }

    def _getTypeBase(state: Compiler.State[StatefulContext]): (TypeId, Seq[Type]) = {
      val contractType = getContractType(state)
      val contractInfo = state.getContractInfo(contractType.id)
      if (contractInfo.kind == Compiler.ContractKind.Interface) {
        state.addInterfaceFuncCall(state.currentScope)
      }
      val funcInfo = state.getFunc(contractType.id, callId)
      checkNonStaticContractFunction(contractType.id, callId, funcInfo)
      state.addExternalCall(contractType.id, callId)
      val retTypes = positionedError(funcInfo.getReturnType(args.flatMap(_.getType(state)), state))
      (contractType.id, retTypes)
    }

    @SuppressWarnings(Array("org.wartremover.warts.AsInstanceOf"))
    def genContractCall(
        state: Compiler.State[StatefulContext],
        popReturnValues: Boolean
    ): Seq[Instr[StatefulContext]] = {
      val contract  = obj.getType(state)(0).asInstanceOf[Type.Contract]
      val func      = state.getFunc(contract.id, callId)
      val argTypes  = args.flatMap(_.getType(state))
      val retTypes  = func.getReturnType(argTypes, state)
      val retLength = state.flattenTypeLength(retTypes)
      genApproveCode(state, func) ++
        args.flatMap(_.genCode(state)) ++
        func.genExternalCallCode(state, obj.genCode(state), contract.id) ++
        (if (popReturnValues) Seq.fill[Instr[StatefulContext]](retLength)(Pop) else Seq.empty)
    }

    @inline final def checkNonStaticContractFunction(
        typeId: TypeId,
        funcId: FuncId,
        func: Compiler.ContractFunc[StatefulContext]
    ): Unit = {
      if (func.isStatic) {
        // TODO: use `obj.funcId` instead of `typeId.funcId`
        throw Compiler.Error(
          s"Expected non-static function, got ${funcName(typeId, funcId)}",
          funcId.sourceIndex
        )
      }
    }
  }
  final case class ContractCallExpr(
      obj: Expr[StatefulContext],
      callId: FuncId,
      approveAssets: Seq[ApproveAsset[StatefulContext]],
      args: Seq[Expr[StatefulContext]]
  ) extends Expr[StatefulContext]
      with ContractCallBase {
    override def _getType(state: Compiler.State[StatefulContext]): Seq[Type] = {
      checkApproveAssets(state)
      _getTypeBase(state)._2
    }

    override def genCode(state: Compiler.State[StatefulContext]): Seq[Instr[StatefulContext]] = {
      genContractCall(state, false)
    }
    override def reset(): Unit = {
      obj.reset()
      approveAssets.foreach(_.reset())
      args.foreach(_.reset())
      super.reset()
    }
  }
  final case class ParenExpr[Ctx <: StatelessContext](expr: Expr[Ctx]) extends Expr[Ctx] {
    override def _getType(state: Compiler.State[Ctx]): Seq[Type] =
      expr.getType(state: Compiler.State[Ctx])

    override def genCode(state: Compiler.State[Ctx]): Seq[Instr[Ctx]] =
      expr.genCode(state)
    override def reset(): Unit = {
      expr.reset()
      super.reset()
    }
  }

  trait IfBranch[Ctx <: StatelessContext] extends Positioned {
    def condition: Expr[Ctx]
    def checkCondition(state: Compiler.State[Ctx]): Unit = {
      val conditionType = condition.getType(state)
      if (conditionType != Seq(Type.Bool)) {
        throw Compiler.Error(
          s"Invalid type of condition expr: $conditionType",
          condition.sourceIndex
        )
      }
    }
    def genCode(state: Compiler.State[Ctx]): Seq[Instr[Ctx]]
  }
  trait ElseBranch[Ctx <: StatelessContext] extends Positioned {
    def genCode(state: Compiler.State[Ctx]): Seq[Instr[Ctx]]
  }
  trait IfElse[Ctx <: StatelessContext] extends Positioned {
    def ifBranches: Seq[IfBranch[Ctx]]
    def elseBranchOpt: Option[ElseBranch[Ctx]]

    private def genElseBodyIRs(state: Compiler.State[Ctx]) = {
      elseBranchOpt
        .map { branch =>
          state.withScope(branch)(branch.genCode(state))
        }
        .getOrElse(Seq.empty)
    }

    @SuppressWarnings(Array("org.wartremover.warts.IterableOps"))
    def genCode(state: Compiler.State[Ctx]): Seq[Instr[Ctx]] = {
      val ifBranchesIRs = Array.ofDim[Seq[Instr[Ctx]]](ifBranches.length + 1)
      val elseOffsets   = Array.ofDim[Int](ifBranches.length + 1)
      val elseBodyIRs   = genElseBodyIRs(state)
      ifBranchesIRs(ifBranches.length) = elseBodyIRs
      elseOffsets(ifBranches.length) = elseBodyIRs.length
      ifBranches.zipWithIndex.view.reverse.foreach { case (ifBranch, index) =>
        val initialOffset    = elseOffsets(index + 1)
        val notTheLastBranch = index < ifBranches.length - 1 || elseBranchOpt.nonEmpty

        val bodyIRsWithoutOffset = state.withScope(ifBranch) { ifBranch.genCode(state) }
        val bodyOffsetIR = if (notTheLastBranch) {
          Seq(Jump(initialOffset))
        } else {
          Seq.empty
        }
        val bodyIRs = bodyIRsWithoutOffset ++ bodyOffsetIR

        val conditionOffset =
          if (notTheLastBranch) bodyIRs.length else bodyIRs.length + initialOffset
        val conditionIRs = Statement.getCondIR(ifBranch.condition, state, conditionOffset)
        ifBranchesIRs(index) = conditionIRs ++ bodyIRs
        elseOffsets(index) = initialOffset + bodyIRs.length + conditionIRs.length
      }
      ifBranchesIRs.reduce(_ ++ _)
    }
  }

  final case class IfBranchExpr[Ctx <: StatelessContext](
      condition: Expr[Ctx],
      expr: Expr[Ctx]
  ) extends IfBranch[Ctx] {
    def genCode(state: Compiler.State[Ctx]): Seq[Instr[Ctx]] = expr.genCode(state)
    def reset(): Unit = {
      condition.reset()
      expr.reset()
    }
  }
  final case class ElseBranchExpr[Ctx <: StatelessContext](
      expr: Expr[Ctx]
  ) extends ElseBranch[Ctx] {
    def genCode(state: Compiler.State[Ctx]): Seq[Instr[Ctx]] = expr.genCode(state)
    def reset(): Unit                                        = expr.reset()
  }
  final case class IfElseExpr[Ctx <: StatelessContext](
      ifBranches: Seq[IfBranchExpr[Ctx]],
      elseBranch: ElseBranchExpr[Ctx]
  ) extends IfElse[Ctx]
      with Expr[Ctx] {
    def elseBranchOpt: Option[ElseBranch[Ctx]] = Some(elseBranch)

    def _getType(state: Compiler.State[Ctx]): Seq[Type] = {
      val elseBranchType = elseBranch.expr.getType(state)
      ifBranches.foreach { ifBranch =>
        ifBranch.checkCondition(state)
        val ifBranchType = ifBranch.expr.getType(state)
        if (ifBranchType != elseBranchType) {
          throw Compiler.Error(
            s"Invalid types of if-else expression branches, expected ${quote(elseBranchType)}, got ${quote(ifBranchType)}",
            sourceIndex
          )
        }
      }
      elseBranchType
    }
    override def reset(): Unit = {
      ifBranches.foreach(_.reset())
      elseBranch.reset()
      super.reset()
    }
  }

  final case class StructField(ident: Ident, isMutable: Boolean, tpe: Type) extends UniqueDef {
    def name: String      = ident.name
    def signature: String = s"${ident.name}:${tpe.signature}"
  }

  sealed trait GlobalDefinition extends UniqueDef
  final case class Struct(id: TypeId, fields: Seq[StructField]) extends GlobalDefinition {
    lazy val tpe: Type.Struct = Type.Struct(id)

    def name: String = id.name

    def getFieldNames(): AVector[String]          = AVector.from(fields.view.map(_.ident.name))
    def getFieldTypeSignatures(): AVector[String] = AVector.from(fields.view.map(_.tpe.signature))
    def getFieldsMutability(): AVector[Boolean]   = AVector.from(fields.view.map(_.isMutable))

    def getField(selector: Ident): StructField = {
      fields
        .find(_.ident == selector)
        .getOrElse(
          throw Compiler.Error(
            s"Field ${selector.name} does not exist in struct ${id.name}",
            selector.sourceIndex
          )
        )
    }

    def calcFieldOffset[Ctx <: StatelessContext](
        state: Compiler.State[Ctx],
        selector: Ast.Ident,
        isMutable: Boolean
    ): (Int, Int) = {
      val result = fields.slice(0, fields.indexWhere(_.ident == selector)).flatMap { field =>
        val isFieldMutable = isMutable && field.isMutable
        state.flattenTypeMutability(field.tpe, isFieldMutable)
      }
      val mutFieldSize = result.count(identity)
      (result.length - mutFieldSize, mutFieldSize)
    }

    def calcLocalOffset[Ctx <: StatelessContext](
        state: Compiler.State[Ctx],
        selector: Ast.Ident
    ): Int = {
      val types = fields.slice(0, fields.indexWhere(_.ident == selector)).map(_.tpe)
      state.flattenTypeLength(types)
    }
  }

  final case class StructCtor[Ctx <: StatelessContext](
      id: TypeId,
      fields: Seq[(Ident, Option[Expr[Ctx]])]
  ) extends Expr[Ctx] {
    def _getType(state: Compiler.State[Ctx]): Seq[Type] = {
      val struct   = state.getStruct(id)
      val expected = struct.fields.map(field => (field.ident, Seq(state.resolveType(field.tpe))))
      val have = fields.map { case (ident, expr) =>
        val tpe = expr.map(_.getType(state)).getOrElse(Seq(state.getVariable(ident).tpe))
        (ident, tpe)
      }
      if (expected.length != have.length || have.exists(f => !expected.contains(f))) {
        throw Compiler.Error(
          s"Invalid struct fields, expect ${struct.fields.map(_.signature)}",
          sourceIndex
        )
      }
      Seq(struct.tpe)
    }
    def genCode(state: Compiler.State[Ctx]): Seq[Instr[Ctx]] = {
      val struct = state.getStruct(id)
      val sortedFields = struct.fields.map { field =>
        fields
          .find(_._1 == field.ident)
          .getOrElse(
            throw Compiler.Error(s"Struct field ${field.ident} does not exist", id.sourceIndex)
          )
      }
      sortedFields.flatMap {
        case (_, Some(expr)) => expr.genCode(state)
        case (field, None)   => state.genLoadCode(field)
      }
    }
    override def reset(): Unit = {
      fields.foreach { case (_, expr) => expr.foreach(_.reset()) }
      super.reset()
    }
  }

  final case class MapDef(ident: Ident, tpe: Type.Map) extends UniqueDef with Positioned {
    def name: String = ident.name
  }

  sealed trait Statement[Ctx <: StatelessContext]
      extends Positioned
      with Product
      with Serializable {
    def check(state: Compiler.State[Ctx]): Unit
    def genCode(state: Compiler.State[Ctx]): Seq[Instr[Ctx]]
    def reset(): Unit
  }
  object Statement {
    @inline def getCondIR[Ctx <: StatelessContext](
        condition: Expr[Ctx],
        state: Compiler.State[Ctx],
        offset: Int
    ): Seq[Instr[Ctx]] = {
      condition match {
        case UnaryOp(Not, expr) =>
          expr.genCode(state) :+ IfTrue(offset)
        case _ =>
          condition.genCode(state) :+ IfFalse(offset)
      }
    }
  }

  sealed trait MapFuncCall extends Statement[StatefulContext] {
    def ident: Ident
    def args: Seq[Expr[StatefulContext]]
    private var mapType: Option[Type.Map] = None
    def getMapType(state: Compiler.State[StatefulContext]): Type.Map = {
      mapType match {
        case Some(tpe) => tpe
        case None =>
          state.getVariable(ident, isWrite = true).tpe match {
            case tpe: Type.Map =>
              mapType = Some(tpe)
              tpe
            case t => throw Compiler.Error(s"Expected map type, got $t", ident.sourceIndex)
          }
      }
    }
    def checkArgTypes(state: Compiler.State[StatefulContext], expected: Seq[Type]): Unit = {
      if (args.length != expected.length) {
        throw Compiler.Error(
          s"Invalid args length, expected ${expected.length}, got ${args.length}",
          sourceIndex
        )
      }
      val argTypes = args.flatMap(_.getType(state))
      if (argTypes != expected) {
        throw Compiler.Error(s"Invalid args type $argTypes, expected $expected", sourceIndex)
      }
    }
    override def reset(): Unit = mapType = None
  }

  private def genMapDebug(
      state: Compiler.State[StatefulContext],
      pathCodes: Seq[Instr[StatefulContext]],
      isInsert: Boolean
  ): Seq[Instr[StatefulContext]] = {
    if (state.allowDebug) {
      val operation   = if (isInsert) "insert" else "remove"
      val message     = s"$operation at map path: "
      val stringParts = AVector(ByteString.fromString(message), ByteString.empty)
      pathCodes ++ Seq[Instr[StatefulContext]](Dup, DEBUG(stringParts.map(Val.ByteVec.apply)))
    } else {
      pathCodes
    }
  }

  final case class InsertToMap(
      ident: Ident,
      args: Seq[Expr[StatefulContext]]
  ) extends MapFuncCall {
    def check(state: Compiler.State[StatefulContext]): Unit = {
      val mapType = getMapType(state)
      checkArgTypes(state, Seq(Type.Address, mapType.key, mapType.value))
    }
    private def checkFieldLength(length: Int): Unit = {
      if (length > 0xff) {
        throw Compiler.Error(
          s"The number of struct fields exceeds the maximum limit",
          args(2).sourceIndex
        )
      }
    }
    private def genCreateContract(
        state: Compiler.State[StatefulContext]
    ): Seq[Instr[StatefulContext]] = {
      val mapType          = getMapType(state)
      val fieldsMutability = state.flattenTypeMutability(mapType.value, isMutable = true)
      val mutFieldLength   = fieldsMutability.count(identity)
      val immFieldLength   = fieldsMutability.length - mutFieldLength + 1 // parent contract id
      checkFieldLength(mutFieldLength)
      checkFieldLength(immFieldLength)

      val pathCodes              = MapOps.genSubContractPath(state, ident, args(1))
      val (immFields, mutFields) = state.genFieldsInitCodes(fieldsMutability, Seq(args(2)))
      val insertWithDebug        = genMapDebug(state, pathCodes, isInsert = true)
      insertWithDebug ++ (immFields :+ SelfContractId) ++
        mutFields :+ CreateMapEntry(immFieldLength.toByte, mutFieldLength.toByte)
    }
    def genCode(state: Compiler.State[StatefulContext]): Seq[Instr[StatefulContext]] = {
      val approveALPHCodes    = args(0).genCode(state) ++ Seq(MinimalContractDeposit, ApproveAlph)
      val createContractCodes = genCreateContract(state)
      approveALPHCodes ++ createContractCodes
    }
    override def reset(): Unit = {
      args.foreach(_.reset())
      super.reset()
    }
  }

  final case class RemoveFromMap(ident: Ident, args: Seq[Expr[StatefulContext]])
      extends MapFuncCall {
    def check(state: Compiler.State[StatefulContext]): Unit = {
      val mapType = getMapType(state)
      checkArgTypes(state, Seq(Type.Address, mapType.key))
    }
    def genCode(state: Compiler.State[StatefulContext]): Seq[Instr[StatefulContext]] = {
      val pathCodes = MapOps.genSubContractPath(state, ident, args(1))
      val objCodes  = genMapDebug(state, pathCodes, isInsert = false) :+ SubContractId
      args(0).genCode(state) ++ Seq(
        ConstInstr.u256(Val.U256(U256.One)), // the `address` parameter
        ConstInstr.u256(Val.U256(U256.Zero))
      ) ++ objCodes :+ CallExternal(CreateMapEntry.DestroyMethodIndex)
    }
    override def reset(): Unit = {
      args.foreach(_.reset())
      super.reset()
    }
  }

  sealed trait VarDeclaration                               extends Positioned
  final case class NamedVar(mutable: Boolean, ident: Ident) extends VarDeclaration
  final case class AnonymousVar()                           extends VarDeclaration

  final case class VarDef[Ctx <: StatelessContext](
      vars: Seq[VarDeclaration],
      value: Expr[Ctx]
  ) extends Statement[Ctx] {
    override def check(state: Compiler.State[Ctx]): Unit = {
      val types = value.getType(state)
      if (types.length != vars.length) {
        throw Compiler.Error(
          s"Invalid variable declaration, expected ${types.length} variables, got ${vars.length} variables",
          sourceIndex
        )
      }
      vars.zip(types).foreach {
        case (NamedVar(isMutable, ident), tpe) =>
          if (tpe.isMapType) {
            throw Compiler
              .Error(s"Cannot define local map variable ${ident.name}", ident.sourceIndex)
          }
          state.addLocalVariable(ident, tpe, isMutable, isUnused = false, isGenerated = false)
        case _ =>
      }
    }

    override def genCode(state: Compiler.State[Ctx]): Seq[Instr[Ctx]] = {
      val storeCodes = vars.zip(value.getType(state)).flatMap {
        case (NamedVar(_, ident), _) => state.genStoreCode(ident)
        case (_: AnonymousVar, tpe) =>
          Seq(Seq.fill(state.flattenTypeLength(Seq(tpe)))(Pop))
      }
      value.genCode(state) ++ storeCodes.reverse.flatten
    }
    def reset(): Unit = value.reset()
  }

  trait UniqueDef extends Positioned {
    def name: String
  }

  object UniqueDef {
    def checkDuplicates(defs: Seq[UniqueDef], name: String): Unit = {
      if (defs.distinctBy(_.name).size != defs.size) {
        val (dups, sourceIndex) = duplicates(defs)
        throw Compiler.Error(
          s"These $name are defined multiple times: ${dups}",
          sourceIndex
        )
      }
    }

    def duplicates(defs: Seq[UniqueDef]): (String, Option[SourceIndex]) = {
      val dups = defs
        .groupBy(_.name)
        .filter(_._2.size > 1)
      val sourceIndex = dups.values.headOption.flatMap(_.drop(1).headOption.flatMap(_.sourceIndex))

      (dups.keys.mkString(", "), sourceIndex)
    }
  }

  final case class FuncSignature(
      id: FuncId,
      isPublic: Boolean,
      usePreapprovedAssets: Boolean,
      inline: Boolean,
      args: Seq[(Type, Boolean)],
      rtypes: Seq[Type]
  )

  final case class FuncDef[Ctx <: StatelessContext](
      annotations: Seq[Annotation[Ctx]],
      id: FuncId,
      isPublic: Boolean,
      usePreapprovedAssets: Boolean,
      useAssetsInContract: Ast.ContractAssetsAnnotation,
      usePayToContractOnly: Boolean,
      useCheckExternalCaller: Boolean,
      useUpdateFields: Boolean,
      useMethodIndex: Option[Int],
      inline: Boolean,
      args: Seq[Argument],
      rtypes: Seq[Type],
      bodyOpt: Option[Seq[Statement[Ctx]]]
  ) extends UniqueDef
      with OriginContractInfo {
    def name: String              = id.name
    def isPrivate: Boolean        = !isPublic
    val body: Seq[Statement[Ctx]] = bodyOpt.getOrElse(Seq.empty)

    private var funcAccessedVarsCache: Option[Set[Compiler.AccessVariable]] = None

    private[ralph] var methodSelector: Option[Method.Selector] = None
    def getMethodSelector(globalState: GlobalState[_]): Method.Selector = {
      methodSelector match {
        case Some(selector) => selector
        case None =>
          val argTypes = args.view
            .flatMap(arg => globalState.flattenType(arg.tpe))
            .map(_.signature)
            .mkString(",")
          val retTypes = rtypes.view.flatMap(globalState.flattenType).map(_.signature).mkString(",")
          val bytes    = ByteString.fromString(s"$name($argTypes)->($retTypes)")
          val selector = Method.Selector(DjbHash.intHash(bytes))
          methodSelector = Some(selector)
          selector
      }
    }

    def hasCheckExternalCallerAnnotation: Boolean = {
      annotations.find(_.id.name == FunctionUsingAnnotation.id) match {
        case Some(usingAnnotation) =>
          usingAnnotation.fields.exists(
            _.ident.name == FunctionUsingAnnotation.useCheckExternalCallerKey
          )
        case None => false
      }
    }

    @inline private def isUpdateMap(state: Compiler.State[Ctx]): Boolean = {
      body.exists {
        case _: InsertToMap | _: RemoveFromMap => true
        case Assign(targets, _) =>
          targets.exists {
            case AssignmentSelectedTarget(ident, _) => state.hasMapVar(ident)
            case _                                  => false
          }
        case _ => false
      }
    }

    def isSimpleViewFunc(state: Compiler.State[Ctx]): Boolean = {
      val hasInterfaceFuncCall = state.hasInterfaceFuncCallSet.contains(id)
      val hasMigrateSimple = body.exists {
        case FuncCall(id, _, _) => id.isBuiltIn && id.name == "migrate"
        case _                  => false
      }
      !(useUpdateFields
        || usePreapprovedAssets
        || useAssetsInContract != Ast.NotUseContractAssets
        || hasInterfaceFuncCall
        || hasMigrateSimple
        || isUpdateMap(state))
    }

    lazy val signature: FuncSignature = FuncSignature(
      id,
      isPublic,
      usePreapprovedAssets,
      inline,
      args.map(arg => (arg.tpe, arg.isMutable)),
      rtypes
    )
    def getArgNames(): AVector[String]          = AVector.from(args.view.map(_.ident.name))
    def getArgTypeSignatures(): AVector[String] = AVector.from(args.view.map(_.tpe.signature))
    def getArgMutability(): AVector[Boolean]    = AVector.from(args.view.map(_.isMutable))
    def getReturnSignatures(): AVector[String]  = AVector.from(rtypes.view.map(_.signature))

    def hasDirectCheckExternalCaller(): Boolean = {
      !useCheckExternalCaller || // check external caller manually disabled
      body.exists {
        case FuncCall(id, _, _) => id.isBuiltIn && id.name == "checkCaller"
        case _                  => false
      }
    }

    @SuppressWarnings(Array("org.wartremover.warts.Recursion"))
    private def checkRetTypes(stmt: Option[Statement[Ctx]]): Unit = {
      stmt match {
        case Some(_: ReturnStmt[Ctx]) => () // we checked the `rtypes` in `ReturnStmt`
        case Some(IfElseStatement(ifBranches, elseBranchOpt)) =>
          ifBranches.foreach(branch => checkRetTypes(branch.body.lastOption))
          checkRetTypes(elseBranchOpt.flatMap(_.body.lastOption))
        case Some(call: FuncCall[_]) if call.id.name == "panic" && call.id.isBuiltIn == true => ()
        case _ =>
          throw Compiler.Error(
            s"Expected return statement for function ${quote(id.name)}",
            id.sourceIndex
          )
      }
    }

    @inline private def checkInline(): Unit = {
      if (isPublic) {
        throw Compiler.Error("Inline functions cannot be public", id.sourceIndex)
      }
    }

    def check(state: Compiler.State[Ctx]): Unit = {
      state.setFuncScope(id)
      state.checkArguments(args)
      args.foreach { arg =>
        val argTpe = state.resolveType(arg.tpe)
        state.addLocalVariable(
          arg.ident,
          argTpe,
          arg.isMutable,
          arg.isUnused,
          isGenerated = false
        )
      }
      if (inline) checkInline()
      if (bodyOpt.isDefined) {
        funcAccessedVarsCache match {
          case Some(vars) => // the function has been compiled before
            state.addAccessedVars(vars)
            body.foreach(_.check(state))
          case None =>
            body.foreach(_.check(state))
            val currentScopeUsedVars = Set.from(state.currentScopeAccessedVars)
            funcAccessedVarsCache = Some(currentScopeUsedVars)
            state.addAccessedVars(currentScopeUsedVars)
        }
        state.checkUnusedLocalVars(id)
        state.checkUnassignedLocalMutableVars(id)
        if (rtypes.nonEmpty) checkRetTypes(body.lastOption)
      }
    }

    def genMethod(state: Compiler.State[Ctx]): Method[Ctx] = {
      state.setFuncScope(id)
      val instrs       = body.flatMap(_.genCode(state))
      val localVarSize = state.getLocalVarSize(id)

      Method[Ctx](
        isPublic,
        usePreapprovedAssets,
        useAssetsInContract != Ast.NotUseContractAssets,
        usePayToContractOnly = usePayToContractOnly,
        argsLength = state.flattenTypeLength(args.map(_.tpe)),
        localsLength = localVarSize,
        returnLength = state.flattenTypeLength(rtypes),
        AVector.from(instrs)
      )
    }

    def reset(): Unit = {
      funcAccessedVarsCache = None
      methodSelector = None
      body.foreach(_.reset())
    }
  }

  object FuncDef {
    def main(
        stmts: Seq[Ast.Statement[StatefulContext]],
        usePreapprovedAssets: Boolean,
        useAssetsInContract: Ast.ContractAssetsAnnotation,
        useUpdateFields: Boolean
    ): FuncDef[StatefulContext] = {
      FuncDef[StatefulContext](
        Seq.empty,
        id = FuncId("main", false),
        isPublic = true,
        usePreapprovedAssets = usePreapprovedAssets,
        useAssetsInContract = useAssetsInContract,
        usePayToContractOnly = false,
        useCheckExternalCaller = true,
        useUpdateFields = useUpdateFields,
        useMethodIndex = None,
        inline = false,
        args = Seq.empty,
        rtypes = Seq.empty,
        bodyOpt = Some(stmts)
      )
    }
  }

  final case class StructFieldAlias(isMutable: Boolean, ident: Ident, alias: Option[Ident])

  final case class StructDestruction[Ctx <: StatelessContext](
      id: TypeId,
      vars: Seq[StructFieldAlias],
      expr: Expr[Ctx]
  ) extends Statement[Ctx] {
    def check(state: Compiler.State[Ctx]): Unit = {
      val struct = expr.getType(state) match {
        case Seq(tpe: Type.Struct) if tpe.id == id => state.getStruct(id)
        case types =>
          throw Compiler.Error(
            s"Expected struct type ${quote(id.name)}, got ${quoteTypes(types)}",
            expr.sourceIndex
          )
      }
      vars.foreach { v =>
        val fieldType = state.resolveType(struct.getField(v.ident).tpe)
        val varIdent  = v.alias.getOrElse(v.ident)
        state.addLocalVariable(
          varIdent,
          fieldType,
          v.isMutable,
          isUnused = false,
          isGenerated = false
        )
      }
    }
    def genCode(state: Compiler.State[Ctx]): Seq[Instr[Ctx]] = {
      val (structRef, instrs) = state.getOrCreateVariablesRef(expr)
      instrs ++ vars.flatMap { v =>
        val varIdent   = v.alias.getOrElse(v.ident)
        val loadCodes  = structRef.genLoadCode(state, IdentSelector(v.ident))
        val storeCodes = state.genStoreCode(varIdent).reverse.flatten
        loadCodes ++ storeCodes
      }
    }
    def reset(): Unit = expr.reset()
  }

  sealed trait AssignmentTarget[Ctx <: StatelessContext] extends Typed[Ctx, Type] {
    def ident: Ident

    def checkMutable(state: Compiler.State[Ctx], sourceIndex: Option[SourceIndex]): Unit
    def genStore(state: Compiler.State[Ctx]): Seq[Seq[Instr[Ctx]]]
  }
  final case class AssignmentSimpleTarget[Ctx <: StatelessContext](ident: Ident)
      extends AssignmentTarget[Ctx] {
    def _getType(state: Compiler.State[Ctx]): Type = {
      val variable = state.getVariable(ident, isWrite = true)
      state.resolveType(variable.tpe)
    }
    def checkMutable(state: Compiler.State[Ctx], sourceIndex: Option[SourceIndex]): Unit = {
      val variable = state.getVariable(ident)
      variable match {
        case _: Compiler.VarInfo.MapVar =>
          throw Compiler.Error(s"Cannot assign to map variable ${ident.name}.", sourceIndex)
        case _ =>
      }
      if (!variable.isMutable) {
        throw Compiler.Error(s"Cannot assign to immutable variable ${ident.name}.", sourceIndex)
      }
      if (!state.isTypeMutable(getType(state))) {
        throw Compiler.Error(
          s"Cannot assign to variable ${ident.name}. Assignment only works when all of the (nested) fields are mutable.",
          sourceIndex
        )
      }
    }
    def genStore(state: Compiler.State[Ctx]): Seq[Seq[Instr[Ctx]]] = state.genStoreCode(ident)
  }
  sealed trait DataSelector extends Positioned {
    def reset(): Unit = this match {
      case IndexSelector(expr) => expr.reset()
      case _: IdentSelector    => ()
    }
  }
  final case class IndexSelector[Ctx <: StatelessContext](index: Expr[Ctx]) extends DataSelector
  final case class IdentSelector(ident: Ident)                              extends DataSelector
  final case class AssignmentSelectedTarget[Ctx <: StatelessContext](
      ident: Ident,
      selectors: Seq[DataSelector]
  ) extends AssignmentTarget[Ctx]
      with AccessDataT[Ctx] {
    // scalastyle:off method.length
    private def checkMap(
        state: Compiler.State[Ctx],
        mapType: Type.Map,
        selectors: Seq[DataSelector],
        sourceIndex: Option[SourceIndex]
    ): Unit = {
      if (selectors.isEmpty) {
        if (!state.isTypeMutable(mapType.value)) {
          throw Compiler.Error(
            s"Cannot assign to value in map ${quote(ident.name)}. Assignment only works when all of the (nested) fields are mutable.",
            sourceIndex
          )
        }
      } else {
        checkMutable(
          state,
          mapType.value,
          selectors,
          Ident(s"${ident.name}[${mapType.key.signature}]"),
          None,
          sourceIndex
        )
      }
    }

    @scala.annotation.tailrec
    private def checkMutable(
        state: Compiler.State[Ctx],
        rootType: Type,
        selectors: Seq[DataSelector],
        lastField: Ident,
        structId: Option[TypeId],
        sourceIndex: Option[SourceIndex]
    ): Unit = {
      (rootType, selectors) match {
        case (array: Type.FixedSizeArray, Seq(IndexSelector(_))) =>
          if (!state.isTypeMutable(array.baseType)) {
            val arraySelector =
              structId.map(id => s"${id.name}.${lastField.name}").getOrElse(lastField.name)
            throw Compiler.Error(
              s"Cannot assign to immutable element in array $arraySelector. Assignment only works when all of the (nested) fields are mutable.",
              sourceIndex
            )
          }
        case (array: Type.FixedSizeArray, IndexSelector(_) +: tail) =>
          checkMutable(state, array.baseType, tail, lastField, structId, sourceIndex)
        case (map: Type.Map, (_: IndexSelector[Ctx @unchecked]) +: tail) =>
          checkMap(state, map, tail, sourceIndex)
        case (struct: Type.Struct, Seq(IdentSelector(ident))) =>
          val field = state.getStruct(struct.id).getField(ident)
          if (!field.isMutable) {
            throw Compiler.Error(
              s"Cannot assign to immutable field ${field.name} in struct ${struct.id.name}.",
              sourceIndex
            )
          }
          if (!state.isTypeMutable(field.tpe)) {
            throw Compiler.Error(
              s"Cannot assign to field ${field.name} in struct ${struct.id.name}. Assignment only works when all of the (nested) fields are mutable.",
              sourceIndex
            )
          }
        case (struct: Type.Struct, IdentSelector(ident) +: tail) =>
          val field = state.getStruct(struct.id).getField(ident)
          if (!field.isMutable) {
            throw Compiler.Error(
              s"Cannot assign to immutable field ${field.name} in struct ${struct.id.name}.",
              sourceIndex
            )
          }
          val fieldType = state.resolveType(field.tpe)
          checkMutable(state, fieldType, tail, field.ident, Some(struct.id), sourceIndex)
        case _ => // dead branch
          throw Compiler.Error(s"Invalid selectors ${selectors} for type $rootType", sourceIndex)
      }
    }
    // scalastyle:on method.length

    def _getType(state: Compiler.State[Ctx]): Type = {
      val variable = state.getVariable(ident, isWrite = true)
      _getType(state, state.resolveType(variable.tpe), ident.sourceIndex)
    }
    def checkMutable(state: Compiler.State[Ctx], sourceIndex: Option[SourceIndex]): Unit = {
      val variable = state.getVariable(ident)
      if (!variable.isMutable) {
        throw Compiler.Error(s"Cannot assign to immutable variable ${ident.name}.", sourceIndex)
      }
      checkMutable(state, state.resolveType(variable.tpe), selectors, ident, None, sourceIndex)
    }
    @SuppressWarnings(Array("org.wartremover.warts.IterableOps"))
    def genStore(state: Compiler.State[Ctx]): Seq[Seq[Instr[Ctx]]] = {
      val variable = state.getVariable(ident)
      variable.tpe match {
        case map: Type.Map =>
          val pathCodes = MapOps.genSubContractPath(state, ident, mapKeyIndex)
          MapOps.genStore(state, map.value, getType(state), pathCodes, selectors.tail)
        case _ =>
          val ref    = state.getVariablesRef(ident)
          val subRef = ref.subRef(state, selectors.init)
          subRef.genStoreCode(state, selectors.last)
      }
    }
    override def reset(): Unit = {
      selectors.foreach(_.reset())
      super.reset()
    }
  }

  trait OriginContractInfo {
    private var originContractId: Option[TypeId] = None
    def withOrigin(typeId: TypeId): this.type = {
      originContractId = Some(typeId)
      this
    }
    def origin: Option[TypeId]             = originContractId
    def definedIn(typeId: TypeId): Boolean = origin.contains(typeId)
  }

  sealed trait ConstantDefinition extends OriginContractInfo {
    def ident: Ident
    def name: String = ident.name
  }

  final case class ConstantVarDef[Ctx <: StatelessContext](
      ident: Ident,
      expr: Expr[Ctx]
  ) extends GlobalDefinition
      with ConstantDefinition

  final case class EnumField[Ctx <: StatelessContext](ident: Ident, value: Const[Ctx])
      extends UniqueDef
      with ConstantDefinition

  final case class EnumDef[Ctx <: StatelessContext](id: TypeId, fields: Seq[EnumField[Ctx]])
      extends GlobalDefinition {
    def name: String = id.name
  }
  object EnumDef {
    def fieldIdent(enumId: TypeId, field: Ident): Ident =
      Ident(s"${enumId.name}.${field.name}").atSourceIndex(field.sourceIndex)
  }

  final case class EventDef(
      id: TypeId,
      fields: Seq[EventField]
  ) extends UniqueDef {
    def name: String = id.name

    def signature: String = s"event ${id.name}(${fields.map(_.signature).mkString(",")})"

    def getFieldNames(): AVector[String]          = AVector.from(fields.view.map(_.ident.name))
    def getFieldTypeSignatures(): AVector[String] = AVector.from(fields.view.map(_.tpe.signature))
  }

  final case class EmitEvent[Ctx <: StatefulContext](id: TypeId, args: Seq[Expr[Ctx]])
      extends Statement[Ctx] {
    override def check(state: Compiler.State[Ctx]): Unit = {
      val eventInfo = state.getEvent(id)
      val argsType  = args.flatMap(_.getType(state))
      if (argsType.exists(t => t.isArrayType || t.isStructType)) {
        throw Compiler.Error(
          s"Array and struct types are not supported for event ${quote(s"${state.typeId.name}.${id.name}")}",
          sourceIndex
        )
      }
      eventInfo.checkFieldTypes(state, argsType, args.headOption.flatMap(_.sourceIndex))
    }

    override def genCode(state: Compiler.State[Ctx]): Seq[Instr[Ctx]] = {
      val eventIndex = {
        val index = state.eventsInfo.map(_.typeId).indexOf(id)
        // `check` method ensures that this event is defined
        assume(index >= 0)

        Const[Ctx](Val.I256(I256.from(index))).genCode(state)
      }
      val logOpCode = Compiler.genLogs(args.length, id.sourceIndex)
      eventIndex ++ args.flatMap(_.genCode(state)) :+ logOpCode
    }
    def reset(): Unit = args.foreach(_.reset())
  }

  final case class Assign[Ctx <: StatelessContext](
      targets: Seq[AssignmentTarget[Ctx]],
      rhs: Expr[Ctx]
  ) extends Statement[Ctx] {
    override def check(state: Compiler.State[Ctx]): Unit = {
      val leftTypes  = targets.map(_.getType(state))
      val rightTypes = rhs.getType(state)
      if (leftTypes != rightTypes) {
        throw Compiler.Error(
          s"Cannot assign ${quoteTypes(rightTypes)} to ${quoteTypes(leftTypes)}",
          sourceIndex
        )
      }
      targets.foreach(_.checkMutable(state, sourceIndex))
    }

    override def genCode(state: Compiler.State[Ctx]): Seq[Instr[Ctx]] = {
      rhs.genCode(state) ++ targets.flatMap(_.genStore(state)).reverse.flatten
    }
    def reset(): Unit = {
      targets.foreach(_.reset())
      rhs.reset()
    }
  }
  sealed trait CallStatement[Ctx <: StatelessContext] extends Statement[Ctx] {
    def checkReturnValueUsed(
        state: Compiler.State[Ctx],
        typeId: TypeId,
        funcId: FuncId,
        retTypes: Seq[Type]
    ): Unit = {
      if (retTypes.nonEmpty && retTypes != Seq(Type.Panic)) {
        state.warningUnusedCallReturn(typeId, funcId, retTypes.length)
      }
    }
  }
  final case class FuncCall[Ctx <: StatelessContext](
      id: FuncId,
      approveAssets: Seq[ApproveAsset[Ctx]],
      args: Seq[Expr[Ctx]]
  ) extends CallStatement[Ctx]
      with CallAst[Ctx] {
    def ignoreReturn: Boolean = true

    def getFunc(state: Compiler.State[Ctx]): Compiler.FuncInfo[Ctx] = state.getFunc(id)

    override def check(state: Compiler.State[Ctx]): Unit = {
      checkApproveAssets(state)
      val funcInfo = getFunc(state)
      val retTypes = positionedError(funcInfo.getReturnType(args.flatMap(_.getType(state)), state))
      checkReturnValueUsed(state, state.typeId, id, retTypes)
    }

    override def genCode(state: Compiler.State[Ctx]): Seq[Instr[Ctx]] = {
      state.addInternalCall(
        id
      ) // don't put this in _getType, otherwise the statement might get skipped
      _genCode(state)
    }
    def reset(): Unit = {
      approveAssets.foreach(_.reset())
      args.foreach(_.reset())
    }
  }
  final case class StaticContractFuncCall[Ctx <: StatelessContext](
      contractId: TypeId,
      id: FuncId,
      approveAssets: Seq[ApproveAsset[Ctx]],
      args: Seq[Expr[Ctx]]
  ) extends CallStatement[Ctx]
      with CallAst[Ctx] {
    def ignoreReturn: Boolean = true

    def getFunc(state: Compiler.State[Ctx]): Compiler.ContractFunc[Ctx] =
      state.getFunc(contractId, id)

    override def check(state: Compiler.State[Ctx]): Unit = {
      checkApproveAssets(state)
      val funcInfo = getFunc(state)
      checkStaticContractFunction(contractId, id, funcInfo)
      val retTypes = positionedError(funcInfo.getReturnType(args.flatMap(_.getType(state)), state))
      checkReturnValueUsed(state, contractId, id, retTypes)
    }

    override def genCode(state: Compiler.State[Ctx]): Seq[Instr[Ctx]] = {
      _genCode(state)
    }
    def reset(): Unit = {
      approveAssets.foreach(_.reset())
      args.foreach(_.reset())
    }
  }
  final case class ContractCall(
      obj: Expr[StatefulContext],
      callId: FuncId,
      approveAssets: Seq[ApproveAsset[StatefulContext]],
      args: Seq[Expr[StatefulContext]]
  ) extends CallStatement[StatefulContext]
      with ContractCallBase {
    override def check(state: Compiler.State[StatefulContext]): Unit = {
      checkApproveAssets(state)
      val (contractId, retTypes) = _getTypeBase(state)
      checkReturnValueUsed(state, contractId, callId, retTypes)
    }

    override def genCode(state: Compiler.State[StatefulContext]): Seq[Instr[StatefulContext]] = {
      genContractCall(state, true)
    }
    def reset(): Unit = {
      obj.reset()
      approveAssets.foreach(_.reset())
      args.foreach(_.reset())
    }
  }

  final case class IfBranchStatement[Ctx <: StatelessContext](
      condition: Expr[Ctx],
      body: Seq[Statement[Ctx]]
  ) extends IfBranch[Ctx] {
    def genCode(state: Compiler.State[Ctx]): Seq[Instr[Ctx]] = body.flatMap(_.genCode(state))
    def reset(): Unit = {
      condition.reset()
      body.foreach(_.reset())
    }
  }
  final case class ElseBranchStatement[Ctx <: StatelessContext](
      body: Seq[Statement[Ctx]]
  ) extends ElseBranch[Ctx] {
    def genCode(state: Compiler.State[Ctx]): Seq[Instr[Ctx]] = body.flatMap(_.genCode(state))
    def reset(): Unit                                        = body.foreach(_.reset())
  }
  final case class IfElseStatement[Ctx <: StatelessContext](
      ifBranches: Seq[IfBranchStatement[Ctx]],
      elseBranchOpt: Option[ElseBranchStatement[Ctx]]
  ) extends IfElse[Ctx]
      with Statement[Ctx] {
    override def check(state: Compiler.State[Ctx]): Unit = {
      ifBranches.foreach(_.checkCondition(state))
      ifBranches.foreach { ifBranch =>
        state.withScope(ifBranch) { ifBranch.body.foreach(_.check(state)) }
      }
      elseBranchOpt.foreach { elseBranch =>
        state.withScope(elseBranch) { elseBranch.body.foreach(_.check(state)) }
      }
    }
    def reset(): Unit = {
      ifBranches.foreach(_.reset())
      elseBranchOpt.foreach(_.reset())
    }
  }
  final case class While[Ctx <: StatelessContext](
      condition: Expr[Ctx],
      body: Seq[Statement[Ctx]]
  ) extends Statement[Ctx] {
    override def check(state: Compiler.State[Ctx]): Unit = state.withScope(this) {
      if (condition.getType(state) != Seq(Type.Bool)) {
        throw Compiler.Error(s"Invalid type of conditional expr ${quote(condition)}", sourceIndex)
      }
      body.foreach(_.check(state))
    }

    override def genCode(state: Compiler.State[Ctx]): Seq[Instr[Ctx]] = state.withScope(this) {
      val bodyIR   = body.flatMap(_.genCode(state))
      val condIR   = Statement.getCondIR(condition, state, bodyIR.length + 1)
      val whileLen = condIR.length + bodyIR.length + 1
      if (whileLen > 0xff) {
        // TODO: support long branches
        throw Compiler.Error(s"Too many instructions for if-else branches", sourceIndex)
      }
      condIR ++ bodyIR :+ Jump(-whileLen)
    }
    def reset(): Unit = {
      condition.reset()
      body.foreach(_.reset())
    }
  }
  final case class ForLoop[Ctx <: StatelessContext](
      initialize: Statement[Ctx],
      condition: Expr[Ctx],
      update: Statement[Ctx],
      body: Seq[Statement[Ctx]]
  ) extends Statement[Ctx] {
    override def check(state: Compiler.State[Ctx]): Unit = state.withScope(this) {
      initialize.check(state)
      if (condition.getType(state) != Seq(Type.Bool)) {
        throw Compiler.Error(s"Invalid condition type: $condition", sourceIndex)
      }
      update.check(state)
      body.foreach(_.check(state))
    }

    override def genCode(state: Compiler.State[Ctx]): Seq[Instr[Ctx]] = state.withScope(this) {
      val initializeIR   = initialize.genCode(state)
      val bodyIR         = body.flatMap(_.genCode(state))
      val updateIR       = update.genCode(state)
      val fullBodyLength = bodyIR.length + updateIR.length + 1
      val condIR         = Statement.getCondIR(condition, state, fullBodyLength)
      val jumpLength     = condIR.length + fullBodyLength
      initializeIR ++ condIR ++ bodyIR ++ updateIR :+ Jump(-jumpLength)
    }
    def reset(): Unit = {
      initialize.reset()
      condition.reset()
      update.reset()
      body.foreach(_.reset())
    }
  }
  final case class ReturnStmt[Ctx <: StatelessContext](exprs: Seq[Expr[Ctx]])
      extends Statement[Ctx] {
    override def check(state: Compiler.State[Ctx]): Unit = {
      state.checkReturn(exprs.flatMap(_.getType(state)), sourceIndex)
    }
    def genCode(state: Compiler.State[Ctx]): Seq[Instr[Ctx]] =
      exprs.flatMap(_.genCode(state)) :+ Return
    def reset(): Unit = exprs.foreach(_.reset())
  }

  final case class Debug[Ctx <: StatelessContext](
      stringParts: AVector[Val.ByteVec],
      interpolationParts: Seq[Expr[Ctx]]
  ) extends Statement[Ctx] {
    def check(state: Compiler.State[Ctx]): Unit = {
      interpolationParts.foreach(_.getType(state))
    }

    def genCode(state: Compiler.State[Ctx]): Seq[Instr[Ctx]] = {
      if (state.allowDebug) {
        interpolationParts.flatMap(_.genCode(state)) :+
          vm.DEBUG(stringParts)
      } else {
        Seq.empty
      }
    }
    def reset(): Unit = interpolationParts.foreach(_.reset())
  }

  object TemplateVar {
    private val arraySuffix  = "-template-array"
    private val structSuffix = "-template-struct"

    @inline private[ralph] def rename(ident: Ident, tpe: Type): Ident = {
      tpe match {
        case _: Type.FixedSizeArray => Ident(s"_${ident.name}$arraySuffix")
        case _: Type.Struct         => Ident(s"_${ident.name}$structSuffix")
        case _                      => ident
      }
    }
  }

  final case class GlobalState[Ctx <: StatelessContext](
      structs: Seq[Struct],
      constantVars: Seq[Ast.ConstantVarDef[Ctx]],
      enums: Seq[Ast.EnumDef[Ctx]]
  ) extends Constants[Ctx] {
    private[ralph] val constants = mutable.Map.empty[Ast.Ident, Compiler.VarInfo.Constant[Ctx]]
    private val usedConstants: mutable.Set[Ast.Ident] = mutable.Set.empty

    def getCalculatedConstants(): Seq[(Ident, Val)] = {
      constantVars.map(c => (c.ident, constants(c.ident).value))
    }

    @inline def getConstantOpt(ident: Ident): Option[Compiler.VarInfo.Constant[Ctx]] = {
      usedConstants.addOne(ident)
      constants.get(ident)
    }

    def getUnusedGlobalConstantsWarning(): AVector[Warning] = {
      val unused = mutable.ArrayBuffer.empty[(String, Positioned)]
      constantVars.foreach { c =>
        if (!usedConstants.contains(c.ident)) unused.addOne((c.name, c))
      }
      enums.foreach(e =>
        e.fields.foreach { field =>
          val fieldIdent = EnumDef.fieldIdent(e.id, field.ident)
          if (!usedConstants.contains(fieldIdent)) unused.addOne((fieldIdent.name, fieldIdent))
        }
      )
      Warnings.unusedGlobalConstants(unused)
    }

    def getConstant(ident: Ident): Compiler.VarInfo.Constant[Ctx] = {
      getConstantOpt(ident) match {
        case Some(v: Compiler.VarInfo.Constant[Ctx @unchecked]) => v
        case _ =>
          throw Compiler.Error(
            s"Constant variable ${ident.name} does not exist or is used before declaration",
            ident.sourceIndex
          )
      }
    }
    def addConstant(ident: Ident, value: Val, constantDef: Ast.ConstantDefinition): Unit = {
      val tpe = Type.fromVal(value.tpe)
      constants(ident) =
        Compiler.VarInfo.Constant(ident, tpe, value, Seq(value.toConstInstr), constantDef)
    }

    private val flattenSizeCache = mutable.Map.empty[Type, Int]
    @SuppressWarnings(Array("org.wartremover.warts.Recursion"))
    private def flattenSize(tpe: Type, accessedTypes: Seq[TypeId]): Int = {
      tpe match {
        case Type.NamedType(id) =>
          if (accessedTypes.contains(id)) {
            throw Compiler.Error(
              s"These structs ${quote(accessedTypes.map(_.name))} have circular references",
              id.sourceIndex
            )
          }
          structs.find(_.id == id) match {
            case Some(struct) =>
              struct.fields.map(f => getFlattenSize(f.tpe, accessedTypes :+ id)).sum
            case None => 1
          }
        case t: Type.FixedSizeArray =>
          calcArraySize(t) * flattenSize(t.baseType, accessedTypes)
        case Type.Struct(id) => flattenSize(Type.NamedType(id), accessedTypes)
        case _               => 1
      }
    }

    private def getFlattenSize(tpe: Type, accessedTypes: Seq[TypeId]): Int = {
      flattenSizeCache.get(tpe) match {
        case Some(size) => size
        case None =>
          val size = flattenSize(tpe, accessedTypes)
          flattenSizeCache(tpe) = size
          size
      }
    }

    private val typeCache: mutable.Map[Type, Type] = mutable.Map.empty
    @SuppressWarnings(Array("org.wartremover.warts.Recursion"))
    private def _resolveType(tpe: Type): Type = {
      tpe match {
        case t: Type.NamedType =>
          structs.find(_.id == t.id) match {
            case Some(struct) => struct.tpe
            case None         => Type.Contract(t.id)
          }
        case t: Type.FixedSizeArray =>
          Type.FixedSizeArray(resolveType(t.baseType), Left(calcArraySize(t)))
        case Type.Map(key, value) =>
          Type.Map(resolveType(key), resolveType(value))
        case _ => tpe
      }
    }

    @inline def resolveType(tpe: Type): Type = {
      tpe match {
        case _: Type.NamedType | _: Type.FixedSizeArray | _: Type.Map =>
          typeCache.get(tpe) match {
            case Some(tpe) => tpe
            case None =>
              val resolvedType = _resolveType(tpe)
              typeCache.update(tpe, resolvedType)
              resolvedType
          }
        case _ => tpe
      }
    }

    @inline def resolveTypes(types: Seq[Type]): Seq[Type] = types.map(resolveType)

    def flattenTypeLength(types: Seq[Type]): Int = {
      types.foldLeft(0) { case (acc, tpe) =>
        tpe match {
          case _: Type.FixedSizeArray | _: Type.NamedType | _: Type.Struct =>
            acc + getFlattenSize(tpe, Seq.empty)
          case _ => acc + 1
        }
      }
    }

    @SuppressWarnings(Array("org.wartremover.warts.Recursion"))
    def flattenType(tpe: Type): Seq[Type] = {
      resolveType(tpe) match {
        case Type.Struct(id) =>
          getStruct(id).fields.flatMap(field => flattenType(field.tpe))
        case t: Type.FixedSizeArray =>
          val baseTypes = flattenType(t.baseType)
          Seq.fill(calcArraySize(t))(baseTypes).flatten
        case tpe => Seq(tpe)
      }
    }

    def getStruct(typeId: Ast.TypeId): Ast.Struct = {
      structs.find(_.id == typeId) match {
        case Some(struct) => struct
        case None =>
          throw Compiler.Error(s"Struct ${quote(typeId.name)} does not exist", typeId.sourceIndex)
      }
    }

    @SuppressWarnings(Array("org.wartremover.warts.Recursion"))
    def flattenTypeMutability(tpe: Type, isMutable: Boolean): Seq[Boolean] = {
      val resolvedType = resolveType(tpe)
      if (isMutable) {
        resolvedType match {
          case t: Type.FixedSizeArray =>
            val array = flattenTypeMutability(t.baseType, isMutable)
            Seq.fill(calcArraySize(t))(array).flatten
          case Type.Struct(id) =>
            getStruct(id).fields.flatMap(field =>
              flattenTypeMutability(resolveType(field.tpe), field.isMutable && isMutable)
            )
          case _ => Seq(isMutable)
        }
      } else {
        Seq.fill(flattenTypeLength(Seq(resolvedType)))(false)
      }
    }
  }

  object GlobalState {
    def from[Ctx <: StatelessContext](definitions: Seq[GlobalDefinition]): GlobalState[Ctx] = {
      val structs      = mutable.ArrayBuffer.empty[Ast.Struct]
      val constantVars = mutable.ArrayBuffer.empty[Ast.ConstantVarDef[Ctx]]
      val enums        = mutable.ArrayBuffer.empty[Ast.EnumDef[Ctx]]
      definitions.foreach {
        case s: Ast.Struct                         => structs.addOne(s)
        case c: Ast.ConstantVarDef[Ctx @unchecked] => constantVars.addOne(c)
        case e: Ast.EnumDef[Ctx @unchecked]        => enums.addOne(e)
        case d => throw Compiler.Error(s"Invalid global definition: ${d.name}", d.sourceIndex)
      }
      val globalState = GlobalState[Ctx](structs.toSeq, constantVars.toSeq, enums.toSeq)
      globalState.addConstants(globalState.constantVars)
      globalState.addEnums(globalState.enums)
      globalState.structs.foreach(_.fields.foreach(_.tpe match {
        case t: Type.FixedSizeArray => globalState.calcArraySize(t); ()
        case _                      => ()
      }))
      globalState
    }
  }

  sealed trait ContractT[Ctx <: StatelessContext] extends GlobalDefinition {
    def ident: TypeId
    def templateVars: Seq[Argument]
    def fields: Seq[Argument]
    def funcs: Seq[FuncDef[Ctx]]
    lazy val nonInlineFuncs: Seq[FuncDef[Ctx]] = funcs.filterNot(_.inline)
    lazy val inlineFuncs: Seq[FuncDef[Ctx]]    = funcs.filter(_.inline)
    lazy val orderedFuncs: Seq[FuncDef[Ctx]]   = nonInlineFuncs ++ inlineFuncs

    def name: String = ident.name

    def builtInContractFuncs(globalState: GlobalState[Ctx]): Seq[Compiler.ContractFunc[Ctx]]

    private var functionTable: Option[Map[FuncId, Compiler.ContractFunc[Ctx]]] = None

    def funcTable(globalState: GlobalState[Ctx]): Map[FuncId, Compiler.ContractFunc[Ctx]] = {
      functionTable match {
        case Some(funcs) => funcs
        case None =>
          val builtInFuncs = builtInContractFuncs(globalState)
          val isInterface = this match {
            case _: ContractInterface => true
            case _                    => false
          }
          var table = Compiler.SimpleFunc
            .from(funcs, isInterface)
            .map(f => f.funcDef.id -> f)
            .toMap[FuncId, Compiler.ContractFunc[Ctx]]
          builtInFuncs.foreach(func =>
            table = table + (FuncId(func.name, isBuiltIn = true) -> func)
          )
          if (table.size != (funcs.size + builtInFuncs.length)) {
            val (duplicates, sourceIndex) = UniqueDef.duplicates(funcs)
            throw Compiler.Error(
              s"These functions are defined multiple times: $duplicates",
              sourceIndex
            )
          }
          functionTable = Some(table)
          table
      }
    }

    private def addTemplateVars(state: Compiler.State[Ctx]): Unit = {
      templateVars.foreach { templateVar =>
        val tpe   = state.resolveType(templateVar.tpe)
        val ident = TemplateVar.rename(templateVar.ident, tpe)
        state.addTemplateVariable(ident, tpe)
      }
      if (state.templateVarIndex >= Compiler.State.maxVarIndex) {
        throw Compiler.Error(
          s"Number of template variables more than ${Compiler.State.maxVarIndex}",
          ident.sourceIndex
        )
      }
    }

    protected def checkConstants(@nowarn state: Compiler.State[Ctx]): Unit = {}

    private def checkAndAddFields(state: Compiler.State[Ctx]): Unit = {
      fields.foreach { field =>
        state.addFieldVariable(
          field.ident,
          state.resolveType(field.tpe),
          field.isMutable,
          field.isUnused,
          isGenerated = false
        )
      }
    }

    def check(state: Compiler.State[Ctx]): Unit = {
      state.setCheckPhase()
      state.checkArguments(fields)
      addTemplateVars(state)
      checkAndAddFields(state)
      checkConstants(state)
      funcs.foreach(_.check(state))
      this match {
        case c: Contract if c.isAbstract =>
          // We don't need to check for unused variables in the abstract contract
          // because some of them might be used in the child contract
          ()
        case _ =>
          state.checkUnusedMaps()
          state.checkUnusedFieldsAndConstants()
          state.checkUnassignedMutableFields()
      }
    }

    def genMethodsForNonInlineFuncs(state: Compiler.State[Ctx]): AVector[Method[Ctx]] = {
      AVector.from(nonInlineFuncs.view.map(_.genMethod(state)))
    }

    def genMethods(state: Compiler.State[Ctx]): AVector[Method[Ctx]] = {
      val nonInlineMethods = genMethodsForNonInlineFuncs(state)
      if (state.allowDebug) {
        val inlineMethods = inlineFuncs.map(_.genMethod(state))
        nonInlineMethods ++ AVector.from(inlineMethods)
      } else {
        nonInlineMethods
      }
    }

    def genCode(state: Compiler.State[Ctx]): VmContract[Ctx]
    def reset(): Unit = funcs.foreach(_.reset())
  }

  final case class AssetScript(
      ident: TypeId,
      templateVars: Seq[Argument],
      funcs: Seq[FuncDef[StatelessContext]]
  ) extends ContractT[StatelessContext] {
    val fields: Seq[Argument] = Seq.empty

    def builtInContractFuncs(
        globalState: GlobalState[StatelessContext]
    ): Seq[Compiler.ContractFunc[StatelessContext]] = Seq.empty

    def genCode(state: Compiler.State[StatelessContext]): StatelessScript = {
      state.setGenCodePhase()
      StatelessScript
        .from(genMethodsForNonInlineFuncs(state))
        .getOrElse(
          throw Compiler.Error(s"No methods found in ${quote(ident.name)}", ident.sourceIndex)
        )
    }

    def genCodeFull(state: Compiler.State[StatelessContext]): StatelessScript = {
      check(state)
      val script = genCode(state)
      StaticAnalysis.checkMethodsStateless(this, state)
      script
    }
  }

  sealed trait ContractWithState extends ContractT[StatefulContext] {
    def inheritances: Seq[Inheritance]

    def templateVars: Seq[Argument]
    def fields: Seq[Argument]
    def maps: Seq[MapDef]
    def events: Seq[EventDef]
    def constantVars: Seq[ConstantVarDef[StatefulContext]]
    def enums: Seq[EnumDef[StatefulContext]]

    def builtInContractFuncs(
        globalState: GlobalState[StatefulContext]
    ): Seq[Compiler.ContractFunc[StatefulContext]] = Seq.empty

    def eventsInfo(): Seq[Compiler.EventInfo] = {
      UniqueDef.checkDuplicates(events, "events")
      events.map { event =>
        Compiler.EventInfo(event.id, event.fields.map(_.tpe))
      }
    }
  }

  final case class TxScript(
      ident: TypeId,
      templateVars: Seq[Argument],
      funcs: Seq[FuncDef[StatefulContext]]
  ) extends ContractWithState {
    val fields: Seq[Argument]                  = Seq.empty
    val events: Seq[EventDef]                  = Seq.empty
    val inheritances: Seq[ContractInheritance] = Seq.empty

    def error(tpe: String): Compiler.Error =
      Compiler.Error(s"TxScript ${ident.name} should not contain any $tpe", sourceIndex)
    def constantVars: Seq[ConstantVarDef[StatefulContext]] = throw error("constant variable")
    def enums: Seq[EnumDef[StatefulContext]]               = throw error("enum")
    def maps: Seq[MapDef]                                  = throw error("map")
    def getTemplateVarsSignature(): String =
      s"TxScript ${name}(${templateVars.map(_.signature).mkString(",")})"
    def getTemplateVarsNames(): AVector[String] = AVector.from(templateVars.view.map(_.ident.name))
    def getTemplateVarsTypes(): AVector[String] =
      AVector.from(templateVars.view.map(_.tpe.signature))
    def getTemplateVarsMutability(): AVector[Boolean] =
      AVector.from(templateVars.view.map(_.isMutable))

    def withTemplateVarDefs(globalState: GlobalState[StatefulContext]): TxScript = {
      val templateVarDefs = templateVars.foldLeft(Seq.empty[Statement[StatefulContext]]) {
        case (acc, arg) =>
          val argType = globalState.resolveType(arg.tpe)
          argType match {
            case _: Type.FixedSizeArray | _: Type.Struct =>
              acc :+ VarDef(
                Seq(NamedVar(mutable = false, arg.ident)),
                Variable(TemplateVar.rename(arg.ident, argType))
              )
            case _ => acc
          }
      }
      val newFuncs =
        funcs.map(func =>
          func
            .copy(bodyOpt = Some(templateVarDefs ++ func.body))
            .withOrigin(ident)
            .atSourceIndex(func.sourceIndex)
        )
      this.copy(funcs = newFuncs)
    }

    @SuppressWarnings(Array("org.wartremover.warts.IterableOps"))
    def genCode(state: Compiler.State[StatefulContext]): StatefulScript = {
      state.setGenCodePhase()
      StatefulScript
        .from(genMethods(state))
        .getOrElse(
          throw Compiler.Error(
            "Expected the 1st function to be public and the other functions to be private for tx script",
            sourceIndex
          )
        )
    }

    def genCodeFull(state: Compiler.State[StatefulContext]): (StatefulScript, StatefulScript) = {
      check(state)
      state.setGenDebugCode()
      val debugCode = genCode(state)
      StaticAnalysis.checkTxScript(this, debugCode, state)
      if (
        inlineFuncs.isEmpty && !debugCode.methods.exists(_.instrs.exists(_.isInstanceOf[DEBUG]))
      ) {
        (debugCode, debugCode)
      } else {
        state.setGenReleaseCode()
        (debugCode, genCode(state))
      }
    }
  }

  sealed trait Inheritance extends Positioned {
    def parentId: TypeId
  }
  final case class ContractInheritance(parentId: TypeId, idents: Seq[Ident]) extends Inheritance
  final case class InterfaceInheritance(parentId: TypeId)                    extends Inheritance
  final case class Contract(
      stdIdEnabled: Option[Boolean],
      stdInterfaceId: Option[StdInterfaceId],
      isAbstract: Boolean,
      ident: TypeId,
      templateVars: Seq[Argument],
      fields: Seq[Argument],
      funcs: Seq[FuncDef[StatefulContext]],
      maps: Seq[MapDef],
      events: Seq[EventDef],
      constantVars: Seq[ConstantVarDef[StatefulContext]],
      enums: Seq[EnumDef[StatefulContext]],
      inheritances: Seq[Inheritance]
  ) extends ContractWithState {
    lazy val hasStdIdField: Boolean = stdIdEnabled.exists(identity) && stdInterfaceId.nonEmpty
    lazy val contractFields: Seq[Argument] = if (hasStdIdField) fields :+ Ast.stdArg else fields

    lazy val selfDefinedConstants: Seq[Ident] = {
      val constants = mutable.ArrayBuffer.empty[Ident]
      constantVars.foreach { c =>
        if (c.definedIn(ident)) constants.addOne(c.ident)
      }
      enums.foreach(e =>
        e.fields.foreach { field =>
          if (field.definedIn(ident)) {
            constants.addOne(EnumDef.fieldIdent(e.id, field.ident))
          }
        }
      )
      constants.toSeq
    }

    def getFieldsSignature(): String =
      s"Contract ${name}(${contractFields.map(_.signature).mkString(",")})"
    def getFieldNames(): AVector[String] = AVector.from(contractFields.view.map(_.ident.name))
    def getFieldTypes(): AVector[String] = AVector.from(contractFields.view.map(_.tpe.signature))
    def getFieldMutability(): AVector[Boolean] = AVector.from(contractFields.view.map(_.isMutable))

    override def builtInContractFuncs(
        globalState: GlobalState[StatefulContext]
    ): Seq[Compiler.ContractFunc[StatefulContext]] = {
      val stdInterfaceIdOpt = if (hasStdIdField) stdInterfaceId else None
      Seq(BuiltIn.encodeFields(stdInterfaceIdOpt, fields, globalState))
    }

    private def checkFuncs(): Unit = {
      if (!isAbstract && funcs.length < 1) {
        throw Compiler.Error(
          s"No function found in Contract ${quote(ident.name)}",
          ident.sourceIndex
        )
      }
    }

    @SuppressWarnings(Array("org.wartremover.warts.OptionPartial"))
    def getFuncUnsafe(funcId: FuncId): FuncDef[StatefulContext] = funcs.find(_.id == funcId).get

    private var calculatedConstants: Option[Seq[(Ident, Val)]] = None
    def getCalculatedConstants(): Seq[(Ident, Val)] = calculatedConstants.getOrElse(Seq.empty)

    override def checkConstants(state: Compiler.State[StatefulContext]): Unit = {
      constantVars.foreach { c =>
        if (state.globalState.constantVars.exists(_.ident == c.ident)) {
          throw Compiler.Error(
            s"Local constant ${c.name} conflicts with an existing global constant, please use a fresh name",
            c.sourceIndex
          )
        }
      }
      val constants = state.addConstants(constantVars)
      if (constants.nonEmpty) calculatedConstants = Some(constants)
      enums.foreach { e =>
        if (state.globalState.enums.exists(_.id == e.id)) {
          throw Compiler.Error(
            s"Local enum ${e.name} conflicts with an existing global enum, please use a fresh name",
            e.sourceIndex
          )
        }
      }
      state.addEnums(enums)
    }

    private def checkInheritances(state: Compiler.State[StatefulContext]): Unit = {
      inheritances.foreach { inheritance =>
        val id   = inheritance.parentId
        val kind = state.getContractInfo(id).kind
        if (!kind.inheritable) {
          throw Compiler.Error(s"$kind ${id.name} can not be inherited", id.sourceIndex)
        }
      }
    }

    private def checkFields(state: Compiler.State[StatefulContext]): Unit = {
      fields.foreach { case field @ Argument(fieldId, tpe, isFieldMutable, _) =>
        state.resolveType(tpe) match {
          case Type.Struct(structId) =>
            val isStructImmutable = state.flattenTypeMutability(tpe, isMutable = true).forall(!_)
            if (isFieldMutable && isStructImmutable) {
              throw Compiler.Error(
                s"The struct ${structId.name} is immutable, please remove the `mut` from ${ident.name}.${fieldId.name}",
                field.sourceIndex
              )
            }
          case _ => ()
        }
      }
    }

    private def checkMaps(state: Compiler.State[StatefulContext]): Unit = {
      UniqueDef.checkDuplicates(maps, "maps")
      maps.find(mapDef => fields.exists(_.ident == mapDef.ident)) match {
        case Some(mapDef) =>
          throw Compiler.Error(
            s"The map ${mapDef.ident.name} cannot have the same name as the contract field",
            mapDef.ident.sourceIndex
          )
        case _ => ()
      }
      maps.view.zipWithIndex.foreach { case (m, index) =>
        val mapType = Type.Map(m.tpe.key, state.resolveType(m.tpe.value))
        state.addMapVar(m.ident, mapType, index)
      }
    }

    override def check(state: Compiler.State[StatefulContext]): Unit = {
      state.setCheckPhase()
      checkFields(state)
      checkMaps(state)
      checkFuncs()
      checkInheritances(state)
      super.check(state)
    }

    override def genMethodsForNonInlineFuncs(
        state: Compiler.State[StatefulContext]
    ): AVector[Method[StatefulContext]] = {
      val selectors = mutable.Map.empty[Method.Selector, FuncId]
      AVector.from(nonInlineFuncs.view.map { func =>
        val method = func.genMethod(state)
        if (func.isPublic && state.isUseMethodSelector(ident, func.id)) {
          val methodSelector = func.getMethodSelector(state.globalState)
          selectors.get(methodSelector) match {
            case Some(funcId) =>
              throw Compiler.Error(
                s"Function ${func.name}'s method selector conflicts with function ${funcId.name}'s method selector. Please use a new function name.",
                func.id.sourceIndex
              )
            case _ => ()
          }
          selectors(methodSelector) = func.id
          val methodSelectorInstr = MethodSelector(methodSelector)
          method.copy(instrs = methodSelectorInstr +: method.instrs)
        } else {
          method
        }
      })
    }

    def genCode(state: Compiler.State[StatefulContext]): StatefulContract = {
      assume(!isAbstract)
      state.setGenCodePhase()
      val fieldsLength =
        state.flattenTypeLength(fields.map(_.tpe)) + (if (hasStdIdField) 1 else 0)
      StatefulContract(fieldsLength, genMethods(state))
    }

    // the state must have been updated in the check pass
    def buildCheckExternalCallerTable(
        state: Compiler.State[StatefulContext]
    ): mutable.Map[FuncId, Boolean] = {
      val checkExternalCallerTable = mutable.Map.empty[FuncId, Boolean]
      funcs.foreach(func => checkExternalCallerTable(func.id) = false)

      // TODO: optimize these two functions
      def updateCheckedRecursivelyForPrivateMethod(checkedPrivateCalleeId: FuncId): Unit = {
        state.internalCallsReversed.get(checkedPrivateCalleeId) match {
          case Some(callers) =>
            callers.foreach { caller =>
              updateCheckedRecursively(getFuncUnsafe(caller))
            }
          case None => ()
        }
      }
      def updateCheckedRecursively(func: FuncDef[StatefulContext]): Unit = {
        if (!checkExternalCallerTable(func.id)) {
          checkExternalCallerTable(func.id) = true
          if (func.isPrivate) { // indirect check external caller should be in private methods
            updateCheckedRecursivelyForPrivateMethod(func.id)
          }
        }
      }

      funcs.foreach { func =>
        if (!func.isPublic && func.hasCheckExternalCallerAnnotation) {
          state.warnPrivateFuncHasCheckExternalCaller(ident, func.id)
        }
        if (func.hasDirectCheckExternalCaller()) {
          updateCheckedRecursively(func)
        }
      }
      checkExternalCallerTable
    }
  }

  final case class ContractInterface(
      stdId: Option[StdInterfaceId],
      useMethodSelector: Boolean,
      ident: TypeId,
      funcs: Seq[FuncDef[StatefulContext]],
      events: Seq[EventDef],
      inheritances: Seq[InterfaceInheritance]
  ) extends ContractWithState {
    def error(tpe: String): Compiler.Error =
      Compiler.Error(
        s"Interface ${quote(ident.name)} should not contain any ${quote(tpe)}",
        sourceIndex
      )

    def templateVars: Seq[Argument]                        = throw error("template variable")
    def fields: Seq[Argument]                              = throw error("field")
    def maps: Seq[MapDef]                                  = throw error("map")
    def getFieldsSignature(): String                       = throw error("field")
    def getFieldTypes(): Seq[String]                       = throw error("field")
    def constantVars: Seq[ConstantVarDef[StatefulContext]] = throw error("constant variable")
    def enums: Seq[EnumDef[StatefulContext]]               = throw error("enum")

    def genCode(state: Compiler.State[StatefulContext]): StatefulContract = {
      throw Compiler.Error(s"Interface ${quote(ident.name)} should not generate code", sourceIndex)
    }
  }

  final case class MultiContract(
      contracts: Seq[ContractWithState],
      globalState: GlobalState[StatefulContext],
      dependencies: Option[Map[TypeId, Seq[TypeId]]],
      methodSelectorTable: Option[Map[(TypeId, FuncId), Boolean]]
  ) extends Positioned {
    lazy val contractsTable = contracts.map { contract =>
      val kind = contract match {
        case _: Ast.ContractInterface =>
          Compiler.ContractKind.Interface
        case _: Ast.TxScript =>
          Compiler.ContractKind.TxScript
        case txContract: Ast.Contract =>
          Compiler.ContractKind.Contract(txContract.isAbstract)
      }
      contract.ident -> Compiler.ContractInfo(kind, contract.funcTable(globalState))
    }.toMap

    def structs: Seq[Struct]                 = globalState.structs
    def enums: Seq[EnumDef[StatefulContext]] = globalState.enums

    def get(contractIndex: Int): ContractWithState = {
      if (contractIndex >= 0 && contractIndex < contracts.size) {
        contracts(contractIndex)
      } else {
        throw Compiler.Error(s"Invalid contract index $contractIndex", None)
      }
    }

    private def getContract(typeId: TypeId): ContractWithState = {
      contracts.find(_.ident.name == typeId.name) match {
        case None =>
          throw Compiler.Error(s"Contract ${quote(typeId.name)} does not exist", typeId.sourceIndex)
        case Some(ts: TxScript) =>
          throw Compiler.Error(
            s"Expected contract ${quote(typeId.name)}, but was script",
            ts.sourceIndex
          )
        case Some(contract: ContractWithState) => contract
      }
    }

    def isContract(typeId: TypeId): Boolean = {
      contracts.find(_.ident.name == typeId.name) match {
        case None =>
          throw Compiler.Error(s"Contract ${quote(typeId.name)} does not exist", typeId.sourceIndex)
        case Some(contract: Contract) if !contract.isAbstract => true
        case _                                                => false
      }
    }

    def getInterface(typeId: TypeId): ContractInterface = {
      getContract(typeId) match {
        case interface: ContractInterface => interface
        case _ =>
          throw Compiler.Error(s"Interface ${typeId.name} does not exist", typeId.sourceIndex)
      }
    }

    @SuppressWarnings(Array("org.wartremover.warts.Recursion"))
    private def buildDependencies(
        contract: ContractWithState,
        parentsCache: mutable.Map[TypeId, Seq[ContractWithState]],
        visited: mutable.Set[TypeId]
    ): Unit = {
      if (!visited.add(contract.ident)) {
        throw Compiler.Error(
          s"Cyclic inheritance detected for contract ${contract.ident.name}",
          contract.sourceIndex
        )
      }

      val allParents = mutable.LinkedHashMap.empty[TypeId, ContractWithState]
      contract.inheritances.foreach { inheritance =>
        val parentId       = inheritance.parentId
        val parentContract = getContract(parentId)
        MultiContract.checkInheritanceFields(contract, inheritance, parentContract)

        allParents += parentId -> parentContract
        if (!parentsCache.contains(parentId)) {
          buildDependencies(parentContract, parentsCache, visited)
        }
        parentsCache(parentId).foreach { grandParent =>
          allParents += grandParent.ident -> grandParent
        }
      }
      parentsCache += contract.ident -> allParents.values.toSeq
    }

    private def buildDependencies(): mutable.Map[TypeId, Seq[ContractWithState]] = {
      val parentsCache = mutable.Map.empty[TypeId, Seq[ContractWithState]]
      val visited      = mutable.Set.empty[TypeId]
      contracts.foreach {
        case _: TxScript => ()
        case contract =>
          if (!parentsCache.contains(contract.ident)) {
            buildDependencies(contract, parentsCache, visited)
          }
      }
      parentsCache
    }

    @SuppressWarnings(Array("org.wartremover.warts.IsInstanceOf"))
    def extendedContracts(): MultiContract = {
      UniqueDef.checkDuplicates(
        contracts ++ structs ++ enums,
        "TxScript/Contract/Interface/Struct/Enum"
      )

      val methodSelectorTable = mutable.Map.empty[(TypeId, Ast.FuncId), Boolean]
      val parentsCache        = buildDependencies()
      val newContracts: Seq[ContractWithState] = contracts.map {
        case script: TxScript =>
          script.withTemplateVarDefs(globalState).atSourceIndex(script.sourceIndex)
        case c: Contract =>
          val (stdIdEnabled, stdId, funcs, maps, events, constantVars, enums) =
            MultiContract.extractContract(parentsCache, methodSelectorTable, c)
          Contract(
            Some(stdIdEnabled),
            stdId,
            c.isAbstract,
            c.ident,
            c.templateVars,
            c.fields,
            funcs,
            maps,
            events,
            constantVars,
            enums,
            c.inheritances
          ).atSourceIndex(c.sourceIndex)
        case i: ContractInterface =>
          val (stdId, funcs, events) =
            MultiContract.extractInterface(parentsCache, methodSelectorTable, i)
          ContractInterface(stdId, i.useMethodSelector, i.ident, funcs, events, i.inheritances)
            .atSourceIndex(i.sourceIndex)
      }
      val dependencies = Map.from(parentsCache.map(p => (p._1, p._2.map(_.ident))))
      MultiContract(newContracts, globalState, Some(dependencies), Some(methodSelectorTable.toMap))
    }

    def genStatefulScripts()(implicit compilerOptions: CompilerOptions): AVector[CompiledScript] = {
      AVector.from(contracts.view.zipWithIndex.collect { case (_: TxScript, index) =>
        genStatefulScript(index)
      })
    }

    def genStatefulScript(contractIndex: Int)(implicit
        compilerOptions: CompilerOptions
    ): CompiledScript = {
      val state = Compiler.State.buildFor(this, contractIndex)
      get(contractIndex) match {
        case script: TxScript =>
          val (debugCode, releaseCode) = script.genCodeFull(state)
          val warnings                 = state.getWarnings
          CompiledScript(releaseCode, script, warnings, debugCode)
        case c: Contract =>
          throw Compiler.Error(s"The code is for Contract, not for TxScript", c.sourceIndex)
        case ci: ContractInterface =>
          throw Compiler.Error(s"The code is for Interface, not for TxScript", ci.sourceIndex)
      }
    }

    private def checkUnusedDefsInParentContract(
        states: Map[TypeId, (Contract, Compiler.State[StatefulContext])],
        defsInParentContract: Contract => Iterable[(TypeId, (String, Option[SourceIndex]))],
        usedDefsInContract: (
            Contract,
            Compiler.State[StatefulContext]
        ) => Iterable[(TypeId, (String, Option[SourceIndex]))],
        genWarning: (TypeId, collection.Seq[(String, Option[SourceIndex])]) => AVector[Warning]
    ): AVector[Warning] = {
      val allDefs = mutable.Map.empty[(TypeId, String), Option[SourceIndex]]
      states.foreachEntry { case (_, (contract, _)) =>
        if (contract.isAbstract) {
          defsInParentContract(contract).map { case (typeId, (name, sourceIndex)) =>
            allDefs.addOne((typeId, name) -> sourceIndex)
          }
        }
      }

      states.foreachEntry { case (_, (contract, state)) =>
        if (!contract.isAbstract) {
          usedDefsInContract(contract, state).foreach { case (typeId, (name, _)) =>
            allDefs.remove((typeId, name))
          }
        }
      }

      if (allDefs.nonEmpty) {
        AVector.from(allDefs.groupBy(_._1._1).flatMap { case (parentId, defs0) =>
          val defs = defs0.map { case ((_, name), sourceIndex) => (name, sourceIndex) }
          genWarning(parentId, defs.toSeq)
        })
      } else {
        AVector.empty[Warning]
      }
    }

    private def checkUnusedLocalConstants(
        states: Map[TypeId, (Contract, Compiler.State[StatefulContext])]
    ): AVector[Warning] = {
      val defsInParentContract = (contract: Contract) => {
        contract.selfDefinedConstants.map(ident =>
          (contract.ident, (ident.name, ident.sourceIndex))
        )
      }
      checkUnusedDefsInParentContract(
        states,
        defsInParentContract,
        (_, state) => state.getUsedParentConstants(),
        Warnings.unusedLocalConstants
      )
    }

    private def checkUnusedPrivateFunctions(
        states: Map[TypeId, (Contract, Compiler.State[StatefulContext])]
    ): AVector[Warning] = {
      val defsInParentContract = (contract: Contract) => {
        contract.funcs.collect {
          case func if func.isPrivate && func.definedIn(contract.ident) =>
            (contract.ident, (func.name, func.sourceIndex))
        }
      }
      val usedDefsInContract = (contract: Contract, state: Compiler.State[StatefulContext]) => {
        val usedPrivateFuncs = mutable.ArrayBuffer.empty[(TypeId, (String, Option[SourceIndex]))]
        state.internalCallsReversed.keys.foreach { funcId =>
          contract.funcs.find(f => f.id == funcId && f.isPrivate).foreach { func =>
            func.origin.foreach { originId =>
              if (originId != contract.ident) {
                usedPrivateFuncs.addOne((originId, (func.name, func.sourceIndex)))
              }
            }
          }
        }
        usedPrivateFuncs
      }
      checkUnusedDefsInParentContract(
        states,
        defsInParentContract,
        usedDefsInContract,
        Warnings.unusedPrivateFunctions
      )
    }

    private def checkUnusedDefsInParentContract(
        states: AVector[Compiler.State[StatefulContext]]
    )(implicit compilerOptions: CompilerOptions): AVector[Warning] = {
      if (
        compilerOptions.ignoreUnusedConstantsWarnings && compilerOptions.ignoreUnusedPrivateFunctionsWarnings
      ) {
        AVector.empty[Warning]
      } else {
        val contractAndStates = contracts.view.zipWithIndex.collect {
          case (contract: Contract, index) => (contract.ident, (contract, states(index)))
        }.toMap
        val unusedConstantsWarnings = if (!compilerOptions.ignoreUnusedConstantsWarnings) {
          checkUnusedLocalConstants(contractAndStates)
        } else {
          AVector.empty[Warning]
        }
        val unusedPrivateFuncsWarnings =
          if (!compilerOptions.ignoreUnusedPrivateFunctionsWarnings) {
            checkUnusedPrivateFunctions(contractAndStates)
          } else {
            AVector.empty[Warning]
          }
        unusedConstantsWarnings ++ unusedPrivateFuncsWarnings
      }
    }

    private def checkAbstractContracts(states: AVector[Compiler.State[StatefulContext]]): Unit = {
      val abstractContracts = contracts.collect {
        case contract: Contract if contract.isAbstract => contract
      }
      val sortedAbstractContracts = dependencies match {
        case Some(deps) => abstractContracts.sortBy(c => deps(c.ident).length)
        case None =>
          val deps = buildDependencies()
          abstractContracts.sortBy(c => deps(c.ident).length)
      }
      sortedAbstractContracts.foreach { contract =>
        states.find(_.typeId == contract.ident).foreach(contract.check)
      }
    }

    def genStatefulContracts()(implicit
        compilerOptions: CompilerOptions
    ): (AVector[Warning], AVector[(CompiledContract, Int)]) = {
      val states = AVector.tabulate(contracts.length)(Compiler.State.buildFor(this, _))
      if (!compilerOptions.skipAbstractContractCheck) {
        checkAbstractContracts(states)
      }
      val statefulContracts = AVector.from(contracts.view.zipWithIndex.collect {
        case (contract: Contract, index) if !contract.isAbstract =>
          val state = states(index)
          contract.check(state)
          state.setGenDebugCode()
          val statefulDebugContract = contract.genCode(state)
          (statefulDebugContract, contract, state, index)
      })
      StaticAnalysis.checkExternalCalls(this, states)
      val warnings = checkUnusedDefsInParentContract(states)
      val compiled = statefulContracts.map { case (statefulDebugContract, contract, state, index) =>
        val (inlinedDebugCode, inlinedReleaseCode) =
          genInlineCode(contract, statefulDebugContract, state)
        StaticAnalysis.checkContract(contract, statefulDebugContract, state)
        CompiledContract(
          inlinedReleaseCode,
          contract,
          state.getWarnings,
          inlinedDebugCode
        ) -> index
      }
      (warnings, compiled)
    }

    @SuppressWarnings(Array("org.wartremover.warts.Recursion"))
    private def calcUseContractAssetsInfo(
        cacheForInlineFuncs: mutable.HashMap[FuncId, Compiler.UseContractAssetsInfo],
        funcId: FuncId,
        state: Compiler.State[StatefulContext]
    ): Compiler.UseContractAssetsInfo = {
      val info = state.getFunc(funcId).useContractAssetsInfo
      if (info.useContractAssets) {
        info
      } else {
        state.internalCalls.get(funcId) match {
          case Some(callees) =>
            callees.view
              .filter(id => state.getFunc(id).inline)
              .map(id =>
                cacheForInlineFuncs
                  .getOrElseUpdate(id, calcUseContractAssetsInfo(cacheForInlineFuncs, id, state))
              )
              .foldLeft(info)(_ merge _)
          case None => info
        }
      }
    }

    private def getUseContractAssetsInfo(
        contract: Contract,
        state: Compiler.State[StatefulContext]
    ) = {
      val cacheForInlineFuncs = mutable.HashMap.empty[FuncId, Compiler.UseContractAssetsInfo]
      val result              = mutable.HashMap.empty[Int, Compiler.UseContractAssetsInfo]
      contract.nonInlineFuncs.view.zipWithIndex.foreach { case (func, index) =>
        val info = calcUseContractAssetsInfo(cacheForInlineFuncs, func.id, state)
        if (info.useContractAssets) result.addOne(index -> info)
      }
      result
    }

    private def updateUseContractAssetsInfo(
        code: StatefulContract,
        infos: mutable.HashMap[Int, Compiler.UseContractAssetsInfo]
    ) = {
      val newMethods = code.methods.mapWithIndex { case (method, index) =>
        infos.get(index) match {
          case Some(info) =>
            if (info.usePayToContractOnly) {
              method.copy(usePayToContractOnly = true)
            } else {
              assume(info.useAssetsInContract.assetsEnabled)
              method.copy(useContractAssets = true)
            }
          case _ => method
        }
      }
      code.copy(methods = newMethods)
    }

    def genInlineCode(
        contract: Contract,
        debugCode: StatefulContract,
        state: Compiler.State[StatefulContext]
    ): (StatefulContract, StatefulContract) = {
      val hasInlineFuncs = contract.inlineFuncs.nonEmpty
      val hasDebugCode   = debugCode.methods.exists(_.instrs.exists(_.isInstanceOf[DEBUG]))
      val inlinedDebugCode = if (hasInlineFuncs) {
        state.allowDebug = true
        state.genInlineCode = true
        contract.genCode(state)
      } else {
        debugCode
      }
      val inlinedReleaseCode = if (!hasInlineFuncs && !hasDebugCode) {
        inlinedDebugCode
      } else if (hasInlineFuncs && !hasDebugCode) {
        val nonInlineMethods = inlinedDebugCode.methods.dropRight(contract.inlineFuncs.length)
        inlinedDebugCode.copy(methods = nonInlineMethods)
      } else {
        state.setGenReleaseCode()
        contract.genCode(state)
      }
      if (hasInlineFuncs) {
        val infos = getUseContractAssetsInfo(contract, state)
        (
          updateUseContractAssetsInfo(inlinedDebugCode, infos),
          updateUseContractAssetsInfo(inlinedReleaseCode, infos)
        )
      } else {
        (inlinedDebugCode, inlinedReleaseCode)
      }
    }

    def genStatefulContract(contractIndex: Int)(implicit
        compilerOptions: CompilerOptions
    ): CompiledContract = {
      get(contractIndex) match {
        case contract: Contract =>
          if (contract.isAbstract) {
            throw Compiler.Error(
              s"Code generation is not supported for abstract contract ${quote(contract.ident.name)}",
              contract.sourceIndex
            )
          }
          val statefulContracts = genStatefulContracts()._2
          statefulContracts.find(_._2 == contractIndex) match {
            case Some(v) => v._1
            case None => // should never happen
              throw Compiler.Error(
                s"Failed to compile contract ${contract.ident.name}",
                contract.sourceIndex
              )
          }
        case ts: TxScript =>
          throw Compiler.Error(s"The code is for TxScript, not for Contract", ts.sourceIndex)
        case ci: ContractInterface =>
          throw Compiler.Error(s"The code is for Interface, not for Contract", ci.sourceIndex)
      }
    }
  }

  object MultiContract {
    def checkInheritanceFields(
        contract: ContractWithState,
        inheritance: Inheritance,
        parentContract: ContractWithState
    ): Unit = {
      inheritance match {
        case i: ContractInheritance => _checkInheritanceFields(contract, i, parentContract)
        case _                      => ()
      }
    }
    private def _checkInheritanceFields(
        contract: ContractWithState,
        inheritance: ContractInheritance,
        parentContract: ContractWithState
    ): Unit = {
      val fields = inheritance.idents.map { ident =>
        contract.fields
          .find(_.ident.name == ident.name)
          .getOrElse(
            throw Compiler.Error(
              s"Inherited field ${quote(ident.name)} does not exist in contract ${quote(contract.name)}",
              ident.sourceIndex
            )
          )
      }
      if (fields != parentContract.fields) {
        throw Compiler.Error(
          s"Invalid contract inheritance fields, expected ${quote(parentContract.fields)}, got ${quote(fields)}",
          fields.headOption.flatMap(_.sourceIndex)
        )
      }
    }

    @inline private[ralph] def getStdId(
        interfaces: Seq[ContractInterface]
    ): Option[StdInterfaceId] = {
      interfaces.foldLeft[Option[StdInterfaceId]](None) { case (parentStdIdOpt, interface) =>
        (parentStdIdOpt, interface.stdId) match {
          case (Some(parentStdId), Some(stdId)) =>
            if (stdId.bytes == parentStdId.bytes) {
              throw Compiler.Error(
                s"The std id of interface ${interface.ident.name} is the same as parent interface",
                interface.sourceIndex
              )
            }
            if (!stdId.bytes.startsWith(parentStdId.bytes)) {
              throw Compiler.Error(
                s"The std id of interface ${interface.ident.name} should start with ${Hex
                    .toHexString(parentStdId.bytes.drop(Ast.StdInterfaceIdPrefix.length))}",
                interface.sourceIndex
              )
            }
            Some(stdId)
          case (Some(parentStdId), None) => Some(parentStdId)
          case (None, stdId)             => stdId
        }
      }
    }

    @inline private[ralph] def getStdIdEnabled(
        contracts: Seq[Contract],
        typeId: Ast.TypeId
    ): Boolean = {
      contracts
        .foldLeft[Option[Boolean]](None) {
          case (None, contract) => contract.stdIdEnabled
          case (v, contract) =>
            if (contract.stdIdEnabled.nonEmpty && contract.stdIdEnabled != v) {
              throw Compiler.Error(
                s"There are different std id enabled options on the inheritance chain of contract ${typeId.name}",
                typeId.sourceIndex
              )
            }
            v
        }
        .getOrElse(true)
    }

    def extractInterface(
        parentsCache: mutable.Map[TypeId, Seq[ContractWithState]],
        methodSelectorTable: mutable.Map[(TypeId, FuncId), Boolean],
        interface: ContractInterface
    ): (Option[StdInterfaceId], Seq[FuncDef[StatefulContext]], Seq[EventDef]) = {
      val parents = parentsCache(interface.ident).map {
        case parent: ContractInterface => parent
        case p =>
          throw Compiler.Error(s"${p.ident.name} is not an interface", p.ident.sourceIndex)
      }
      if (!interface.useMethodSelector) {
        parents.find(_.useMethodSelector) match {
          case Some(parent) =>
            throw Compiler.Error(
              s"Interface ${interface.name} does not use method selector, but its parent ${parent.name} use method selector",
              interface.ident.sourceIndex
            )
          case None => ()
        }
      }
      val sortedInterfaces = sortInterfaces(parentsCache, parents :+ interface)
      val stdId            = getStdId(sortedInterfaces)
      val allFuncs = sortedInterfaces.flatMap { parentOrSelf =>
        parentOrSelf.funcs.foreach(func =>
          methodSelectorTable.update((interface.ident, func.id), parentOrSelf.useMethodSelector)
        )
        parentOrSelf.funcs
      }
      val (unimplementedFuncs, _) = checkFuncs(allFuncs)
      // call the `checkFuncs` first to avoid duplicate function definition
      checkInterfaceMethodIndex(sortedInterfaces)
      val events = sortedInterfaces.flatMap(_.events)
      (stdId, unimplementedFuncs, events)
    }

    // scalastyle:off method.length
    @SuppressWarnings(Array("org.wartremover.warts.IsInstanceOf"))
    def extractContract(
        parentsCache: mutable.Map[TypeId, Seq[ContractWithState]],
        methodSelectorTable: mutable.Map[(TypeId, FuncId), Boolean],
        contract: Contract
    ): (
        Boolean,
        Option[StdInterfaceId],
        Seq[FuncDef[StatefulContext]],
        Seq[MapDef],
        Seq[EventDef],
        Seq[ConstantVarDef[StatefulContext]],
        Seq[EnumDef[StatefulContext]]
    ) = {
      val parents                       = parentsCache(contract.ident)
      val (allContracts, allInterfaces) = (parents :+ contract).partition(_.isInstanceOf[Contract])
      val sortedInterfaces =
        sortInterfaces(parentsCache, allInterfaces.map(_.asInstanceOf[ContractInterface]))
      val stdId        = getStdId(sortedInterfaces)
      val stdIdEnabled = getStdIdEnabled(allContracts.map(_.asInstanceOf[Contract]), contract.ident)

      val interfaceFuncs = sortedInterfaces.flatMap { interface =>
        interface.funcs.foreach(func =>
          methodSelectorTable.update((contract.ident, func.id), interface.useMethodSelector)
        )
        interface.funcs
      }
      val allFuncs                             = interfaceFuncs ++ allContracts.flatMap(_.funcs)
      val (unimplementedFuncs, allUniqueFuncs) = checkFuncs(allFuncs)
      val constantVars                         = allContracts.flatMap(_.constantVars)
      val enums                                = mergeEnums(allContracts.flatMap(_.enums))

      // call the `checkFuncs` first to avoid duplicate function definition
      checkInterfaceMethodIndex(sortedInterfaces)

      val contractEvents = allContracts.flatMap(_.events)
      val maps           = allContracts.flatMap(_.maps)
      val events         = sortedInterfaces.flatMap(_.events) ++ contractEvents

      if (!contract.isAbstract && unimplementedFuncs.nonEmpty) {
        val methodNames = unimplementedFuncs.map(_.name).mkString(",")
        throw Compiler.Error(
          s"Contract ${contract.name} has unimplemented methods: $methodNames",
          contract.sourceIndex
        )
      }
      val funcs = if (contract.isAbstract) {
        allUniqueFuncs
      } else {
        rearrangeFuncs(sortedInterfaces, allUniqueFuncs)
      }
      (stdIdEnabled, stdId, funcs, maps, events, constantVars, enums)
    }
    // scalastyle:on method.length

    private def rearrangeFuncs(
        interfaces: Seq[ContractInterface],
        funcs: Seq[FuncDef[StatefulContext]]
    ): Seq[FuncDef[StatefulContext]] = {
      val interfaceFuncs = interfaces.flatMap(_.funcs)
      val (remains, preDefinedIndexFuncs) = funcs.partitionMap { func =>
        val methodIndex = interfaceFuncs.find(_.id == func.id).flatMap(_.useMethodIndex)
        if (methodIndex.isDefined) {
          Right(func.copy(useMethodIndex = methodIndex).atSourceIndex(func.sourceIndex))
        } else {
          Left(func)
        }
      }

      val invalidFuncs = preDefinedIndexFuncs.filter(_.useMethodIndex.exists(_ >= funcs.length))
      if (invalidFuncs.nonEmpty) {
        throw Compiler.Error(
          s"The method index of these functions is out of bound: ${invalidFuncs.map(_.name).mkString(",")}, total number of methods: ${funcs.length}",
          invalidFuncs.headOption.flatMap(_.id.sourceIndex)
        )
      }

      val remainFuncsIterator = remains.iterator
      funcs.indices.map { index =>
        preDefinedIndexFuncs.find(_.useMethodIndex.contains(index)) match {
          case Some(func) => func
          case None       => remainFuncsIterator.next()
        }
      }
    }

    @tailrec
    def ensureChainedInterfaces(sortedInterfaces: Seq[ContractInterface]): Unit = {
      if (sortedInterfaces.length >= 2) {
        val parent = sortedInterfaces(0)
        val child  = sortedInterfaces(1)
        if (!child.inheritances.exists(_.parentId.name == parent.ident.name)) {
          throw Compiler.Error(
            s"Interface ${child.name} does not inherit from ${parent.name}, " +
              s"please annotate ${child.name} with @using(methodSelector = true) annotation",
            child.sourceIndex
          )
        }

        ensureChainedInterfaces(sortedInterfaces.drop(1))
      }
    }

    @SuppressWarnings(Array("org.wartremover.warts.IterableOps"))
    def checkInterfaceMethodIndex(sortedInterfaces: Seq[ContractInterface]): Unit = {
      val methodLength = sortedInterfaces.map(_.funcs.length).sum
      val predefinedMethodIndexMax = sortedInterfaces
        .map(_.funcs.map(_.useMethodIndex.getOrElse(-1)).max)
        .maxOption
        .getOrElse(-1)
      val methodLengthMax = math.max(methodLength, predefinedMethodIndexMax + 1)
      assume(methodLengthMax <= 0xff + 1)
      val usedMethodIndexes = mutable.ArrayBuffer.fill(methodLengthMax)(false)
      var fromMethodIndex   = 0
      sortedInterfaces.foreach { interface =>
        val (preDefinedMethodIndexFuncs, remains) =
          interface.funcs.partition(_.useMethodIndex.nonEmpty)
        preDefinedMethodIndexFuncs.foreach { func =>
          func.useMethodIndex match {
            case Some(index) =>
              if (usedMethodIndexes(index)) {
                throw Compiler.Error(
                  s"Function ${interface.name}.${func.id.name} have invalid predefined method index $index",
                  func.id.sourceIndex
                )
              } else {
                usedMethodIndexes(index) = true
              }
            case _ => // dead branch
          }
        }
        remains.foreach { _ =>
          val methodIndex = usedMethodIndexes.indexOf(false, fromMethodIndex)
          assume(methodIndex != -1)
          usedMethodIndexes(methodIndex) = true
          fromMethodIndex = methodIndex + 1
        }
      }
    }

    private[ralph] def sortInterfaces(
        parentsCache: mutable.Map[TypeId, Seq[ContractWithState]],
        interfaces: Seq[ContractInterface]
    ): Seq[ContractInterface] = {
      val (useMethodSelector, notUseMethodSelector) = interfaces.partition(_.useMethodSelector)
      val chainedInterfaces =
        notUseMethodSelector.sortBy(interface => parentsCache(interface.ident).length)
      ensureChainedInterfaces(chainedInterfaces)
      chainedInterfaces ++ useMethodSelector.sorted(
        Ordering
          .by[ContractInterface, Int](interface => parentsCache(interface.ident).length)
          .orElse(Ordering.by[ContractInterface, String](_.name))
      )
    }

    def mergeEnums(enums: Seq[EnumDef[StatefulContext]]): Seq[EnumDef[StatefulContext]] = {
      val (enums0, enums1) = enums.partition(e => enums.count(_.id == e.id) == 1)
      val mergedEnums = mutable.Map.empty[TypeId, mutable.ArrayBuffer[EnumField[StatefulContext]]]
      enums1.foreach { enumDef =>
        mergedEnums.get(enumDef.id) match {
          case Some(fields) =>
            // enum fields will never be empty
            val expectedType = enumDef.fields(0).value.v.tpe
            val haveType     = fields(0).value.v.tpe
            if (expectedType != haveType) {
              throw Compiler.Error(
                s"There are different field types in the enum ${enumDef.id.name}: $expectedType,$haveType",
                fields(0).sourceIndex
              )
            }
            val conflictFields = enumDef.fields.filter(f => fields.exists(_.name == f.name))
            if (conflictFields.nonEmpty) {
              throw Compiler.Error(
                s"There are conflict fields in the enum ${enumDef.id.name}: ${conflictFields.map(_.name).mkString(",")}",
                conflictFields.headOption.flatMap(_.sourceIndex)
              )
            }
            fields.appendAll(enumDef.fields)
          case None => mergedEnums(enumDef.id) = mutable.ArrayBuffer.from(enumDef.fields)
        }
      }
      enums0 ++ mergedEnums.view.map(pair => EnumDef(pair._1, pair._2.toSeq)).toSeq
    }

    def checkFuncs(
        allFuncs: Seq[FuncDef[StatefulContext]]
    ): (Seq[FuncDef[StatefulContext]], Seq[FuncDef[StatefulContext]]) = {
      val (abstractFuncs, nonAbstractFuncs) = allFuncs.partition(_.bodyOpt.isEmpty)
      val nonAbstractFuncSet                = nonAbstractFuncs.view.map(f => f.id.name -> f).toMap
      val abstractFuncsSet                  = abstractFuncs.view.map(f => f.id.name -> f).toMap
      if (nonAbstractFuncSet.size != nonAbstractFuncs.size) {
        val (duplicates, sourceIndex) = UniqueDef.duplicates(nonAbstractFuncs)
        throw Compiler.Error(
          s"These functions are implemented multiple times: $duplicates",
          sourceIndex
        )
      }

      if (abstractFuncsSet.size != abstractFuncs.size) {
        val (duplicates, sourceIndex) = UniqueDef.duplicates(abstractFuncs)
        throw Compiler.Error(
          s"These abstract functions are defined multiple times: $duplicates",
          sourceIndex
        )
      }

      val (implementedFuncs, unimplementedFuncs) =
        abstractFuncs.partition(func => nonAbstractFuncSet.contains(func.id.name))

      implementedFuncs.foreach { abstractFunc =>
        val funcName                = abstractFunc.id.name
        val implementedAbstractFunc = nonAbstractFuncSet(funcName)
        if (implementedAbstractFunc.signature != abstractFunc.signature) {
          throw Compiler.Error(
            s"Function ${quote(funcName)} is implemented with wrong signature",
            implementedAbstractFunc.sourceIndex
          )
        }
      }

      val inherited    = abstractFuncs.map { f => nonAbstractFuncSet.getOrElse(f.id.name, f) }
      val nonInherited = nonAbstractFuncs.filter(f => !abstractFuncsSet.contains(f.id.name))
      (unimplementedFuncs, inherited ++ nonInherited)
    }
  }
}
// scalastyle:on number.of.methods number.of.types<|MERGE_RESOLUTION|>--- conflicted
+++ resolved
@@ -641,20 +641,13 @@
         case (BuiltIn.transferTokenToSelf.funcId, Seq(from, ALPHTokenId(), amount)) =>
           Seq(from, amount).flatMap(_.genCode(state)) :+ TransferAlphToSelf.asInstanceOf[Instr[Ctx]]
         case _ =>
-<<<<<<< HEAD
-          val func     = getFunc(state)
-          val argsType = args.flatMap(_.getType(state))
-          val variadicInstrs = if (func.isVariadic) {
-            Seq(U256Const(Val.U256.unsafe(state.flattenTypeLength(argsType))))
-=======
           val func = getFunc(state)
           if (func.inline && state.genInlineCode) {
             func.genInlineCode(args, state, this)
->>>>>>> da0f2e1e
           } else {
             val argsType = args.flatMap(_.getType(state))
             val variadicInstrs = if (func.isVariadic) {
-              Seq(U256Const(Val.U256.unsafe(args.length)))
+              Seq(U256Const(Val.U256.unsafe(state.flattenTypeLength(argsType))))
             } else {
               Seq.empty
             }
