// Copyright 2018 The Alephium Authors
// This file is part of the alephium project.
//
// The library is free software: you can redistribute it and/or modify
// it under the terms of the GNU Lesser General Public License as published by
// the Free Software Foundation, either version 3 of the License, or
// (at your option) any later version.
//
// The library is distributed in the hope that it will be useful,
// but WITHOUT ANY WARRANTY; without even the implied warranty of
// MERCHANTABILITY or FITNESS FOR A PARTICULAR PURPOSE. See the
// GNU Lesser General Public License for more details.
//
// You should have received a copy of the GNU Lesser General Public License
// along with the library. If not, see <http://www.gnu.org/licenses/>.

package org.alephium.ralph

import akka.util.ByteString
import fastparse._

import org.alephium.protocol.{ALPH, Hash, PublicKey}
import org.alephium.protocol.model.Address
import org.alephium.protocol.vm.{StatefulContext, StatelessContext, Val}
import org.alephium.ralph.ArithOperator._
import org.alephium.ralph.LogicalOperator._
import org.alephium.ralph.TestOperator._
import org.alephium.ralph.error.CompilerError
import org.alephium.util.{AlephiumSpec, AVector, Hex, I256, U256}

// scalastyle:off file.size.limit
class ParserSpec(fileURI: Option[java.net.URI]) extends AlephiumSpec {
  import Ast._

  val StatelessParser = new StatelessParser(fileURI)
  val StatefulParser  = new StatefulParser(fileURI)
  /*
   * parse and check if source index is set on successful parse
   * check if fileURI is set on successful parse
   *
   * @return: the initial parsed result
   */
  def parse[A <: Positioned](
      code: String,
      p: fastparse.P[_] => fastparse.P[A]
  ): fastparse.Parsed[A] = {
    val result = fastparse.parse(code, p)
    if (result.isSuccess) {
      result.get.value.sourceIndex.get.fileURI is fileURI
    }
    result
  }

  it should "parse exprs" in {
    parse("x + y", StatelessParser.expr(_)).get.value is
      Binop[StatelessContext](Add, Variable(Ident("x")), Variable(Ident("y")))
    parse("x >= y", StatelessParser.expr(_)).get.value is
      Binop[StatelessContext](Ge, Variable(Ident("x")), Variable(Ident("y")))
    parse("(x + y)", StatelessParser.expr(_)).get.value is
      ParenExpr[StatelessContext](Binop(Add, Variable(Ident("x")), Variable(Ident("y"))))
    parse("(x + y) + (x + y)", StatelessParser.expr(_)).get.value is
      Binop[StatelessContext](
        Add,
        ParenExpr(Binop(Add, Variable(Ident("x")), Variable(Ident("y")))),
        ParenExpr(Binop(Add, Variable(Ident("x")), Variable(Ident("y"))))
      )
    parse("x * y ** z + u", StatelessParser.expr(_)).get.value is
      Binop[StatelessContext](
        Add,
        Binop(Mul, Variable(Ident("x")), Binop(Exp, Variable(Ident("y")), Variable(Ident("z")))),
        Variable(Ident("u"))
      )
    parse("x / y |**| z + u", StatelessParser.expr(_)).get.value is
      Binop[StatelessContext](
        Add,
        Binop(Div, Variable(Ident("x")), Binop(ModExp, Variable(Ident("y")), Variable(Ident("z")))),
        Variable(Ident("u"))
      )
    parse("x + y * z + u", StatelessParser.expr(_)).get.value is
      Binop[StatelessContext](
        Add,
        Binop(Add, Variable(Ident("x")), Binop(Mul, Variable(Ident("y")), Variable(Ident("z")))),
        Variable(Ident("u"))
      )
    parse("x < y <= y < z", StatelessParser.expr(_)).get.value is
      Binop[StatelessContext](Lt, Variable(Ident("x")), Variable(Ident("y")))
    parse("x && y || z", StatelessParser.expr(_)).get.value is
      Binop[StatelessContext](
        Or,
        Binop(And, Variable(Ident("x")), Variable(Ident("y"))),
        Variable(Ident("z"))
      )
    parse("foo(ErrorCodes.Error)", StatefulParser.expr(_)).get.value is
      CallExpr[StatefulContext](
        FuncId("foo", false),
        Seq.empty,
        Seq(EnumFieldSelector(TypeId("ErrorCodes"), Ident("Error")))
      )
    parse("Foo { x: 1, y: false }", StatefulParser.expr(_)).get.value is
      StructCtor[StatefulContext](
        TypeId("Foo"),
        Seq(
          (Ident("x"), Const(Val.U256(U256.unsafe(1)))),
          (Ident("y"), Const(Val.False))
        )
      )
    parse("(Foo { x: 1, y: false }).x", StatefulParser.expr(_)).get.value is
      LoadFieldBySelectors[StatefulContext](
        ParenExpr(
          StructCtor(
            TypeId("Foo"),
            Seq(
              (Ident("x"), Const(Val.U256(U256.unsafe(1)))),
              (Ident("y"), Const(Val.False))
            )
          )
        ),
        Seq(IdentSelector(Ident("x")))
      )
    parse("Foo { x: true, bar: Bar { y: false } }", StatefulParser.expr(_)).get.value is
      StructCtor[StatefulContext](
        TypeId("Foo"),
        Seq(
          (Ident("x"), Const(Val.True)),
          (Ident("bar"), StructCtor(TypeId("Bar"), Seq((Ident("y"), Const(Val.False)))))
        )
      )
    parse("Foo { x: true, bar: [Bar { y: false }; 2] }", StatefulParser.expr(_)).get.value is
      StructCtor[StatefulContext](
        TypeId("Foo"),
        Seq(
          (Ident("x"), Const(Val.True)),
          (
            Ident("bar"),
            CreateArrayExpr(
              Seq(
                StructCtor(TypeId("Bar"), Seq((Ident("y"), Const(Val.False)))),
                StructCtor(TypeId("Bar"), Seq((Ident("y"), Const(Val.False))))
              )
            )
          )
        )
      )
    parse("a.b.c", StatefulParser.expr(_)).get.value is
      LoadFieldBySelectors[StatefulContext](
        Variable(Ident("a")),
        Seq(Ast.IdentSelector(Ident("b")), Ast.IdentSelector(Ident("c")))
      )
    parse("a[0].b.c", StatefulParser.expr(_)).get.value is
      LoadFieldBySelectors[StatefulContext](
        Variable(Ident("a")),
        Seq(
          Ast.IndexSelector(Const(Val.U256(U256.Zero))),
          Ast.IdentSelector(Ident("b")),
          Ast.IdentSelector(Ident("c"))
        )
      )
    parse("a.b[0].c", StatefulParser.expr(_)).get.value is
      LoadFieldBySelectors[StatefulContext](
        Variable(Ident("a")),
        Seq(
          Ast.IdentSelector(Ident("b")),
          Ast.IndexSelector(Const(Val.U256(U256.Zero))),
          Ast.IdentSelector(Ident("c"))
        )
      )
    parse("a.b[0][1].c", StatefulParser.expr(_)).get.value is
      LoadFieldBySelectors[StatefulContext](
        Variable(Ident("a")),
        Seq(
          Ast.IdentSelector(Ident("b")),
          Ast.IndexSelector(Const(Val.U256(U256.Zero))),
          Ast.IndexSelector(Const(Val.U256(U256.One))),
          Ast.IdentSelector(Ident("c"))
        )
      )
  }

  it should "parse string literals" in {
    def test(testString: String) = {
      parse(s"b`$testString`", StatelessParser.expr(_)).get.value is
        StringLiteral[StatelessContext](
          Val.ByteVec(ByteString.fromString(testString))
        )
    }

    test("Foo")
    test(" Foo")
    test("Foo ")
    test(" Foo ")
    test("Foo Bar")
    test("")
    test(s"$$$${a}")
    test(s"Hello, $$$${a}$$$${b} $$$${c} $$$$$$$$ $$$$ !")
    test(s"Sharding is hard $$")
  }

  it should "parse function" in {
    info("Function")
    parse("foo(x)", StatelessParser.expr(_)).get.value is
      CallExpr[StatelessContext](FuncId("foo", false), Seq.empty, List(Variable(Ident("x"))))
    parse("Foo(x)", StatelessParser.expr(_)).get.value is
      ContractConv[StatelessContext](Ast.TypeId("Foo"), Variable(Ident("x")))
    parse("foo!(x)", StatelessParser.expr(_)).get.value is
      CallExpr[StatelessContext](FuncId("foo", true), Seq.empty, List(Variable(Ident("x"))))
    parse("foo(x + y) + bar!(x + y)", StatelessParser.expr(_)).get.value is
      Binop[StatelessContext](
        Add,
        CallExpr(
          FuncId("foo", false),
          Seq.empty,
          List(Binop(Add, Variable(Ident("x")), Variable(Ident("y"))))
        ),
        CallExpr(
          FuncId("bar", true),
          Seq.empty,
          List(Binop(Add, Variable(Ident("x")), Variable(Ident("y"))))
        )
      )
    fastparse
      .parse("foo{ x -> ALPH: 1e-18 alph, token: 2; y -> ALPH: 3 }(z)", StatefulParser.expr(_))
      .get
      .value is
      CallExpr[StatefulContext](
        FuncId("foo", false),
        Seq(
          Ast.ApproveAsset(
            Variable(Ident("x")),
            Seq(
              Ast.ALPHTokenId()        -> Const(Val.U256(U256.One)),
              Variable(Ident("token")) -> Const(Val.U256(U256.Two))
            )
          ),
          Ast.ApproveAsset(
            Variable(Ident("y")),
            Seq(Ast.ALPHTokenId() -> Const(Val.U256(U256.unsafe(3))))
          )
        ),
        List(Variable(Ident("z")))
      )

    parse("foo(1)", StatelessParser.expr(_)).get.value is
      CallExpr[StatelessContext](FuncId("foo", false), Seq.empty, List(Const(Val.U256(U256.One))))

    parse("foo(#00)", StatelessParser.expr(_)).get.value is
      CallExpr[StatelessContext](
        FuncId("foo", false),
        Seq.empty,
        List(Const(Val.ByteVec(ByteString(Hex.unsafe("00")))))
      )

    parse("foo(b`Hello`)", StatelessParser.expr(_)).get.value is
      CallExpr[StatelessContext](
        FuncId("foo", false),
        Seq.empty,
        List(StringLiteral(Val.ByteVec(ByteString.fromString("Hello"))))
      )

    info("Braces syntax")
    fastparse.parse("{ x -> ALPH: 1 alph }", StatelessParser.approveAssets(_)).isSuccess is true
    fastparse.parse("{ x -> tokenId: 2 }", StatelessParser.approveAssets(_)).isSuccess is true
    fastparse
      .parse("{ x -> ALPH: 1 alph, tokenId: 2; y -> ALPH: 3 }", StatelessParser.approveAssets(_))
      .isSuccess is true

    info("Contract call")
    parse("x.bar(x)", StatefulParser.contractCallExpr(_)).get.value is
      ContractCallExpr(
        Variable(Ident("x")),
        FuncId("bar", false),
        Seq.empty,
        List(Variable(Ident("x")))
      )
    fastparse
      .parse("Foo(x).bar{ z -> ALPH: 1 }(x)", StatefulParser.contractCallExpr(_))
      .get
      .value is
      ContractCallExpr(
        ContractConv[StatefulContext](Ast.TypeId("Foo"), Variable(Ident("x"))),
        FuncId("bar", false),
        Seq(
          Ast.ApproveAsset(
            Variable(Ident("z")),
            Seq(ALPHTokenId() -> Const(Val.U256(U256.One)))
          )
        ),
        List(Variable(Ident("x")))
      )

    val emptyAssetsCode = "Foo(x).bar{ z -> }(x)"
    intercept[CompilerError.`Expected non-empty asset(s) for address`](
      parse(emptyAssetsCode, StatefulParser.contractCallExpr(_))
    ).format(emptyAssetsCode) is
      """-- error (1:17): Syntax error
        |1 |Foo(x).bar{ z -> }(x)
        |  |                ^
        |  |                Expected non-empty asset(s) for address
        |""".stripMargin
  }

  it should "call expression" in {
    parse("foo(a)", StatefulParser.callExpr(_)).get.value is
      CallExpr(FuncId("foo", false), Seq.empty, Seq(Variable[StatefulContext](Ident("a"))))
    parse("Foo.foo(a)", StatefulParser.callExpr(_)).get.value is
      ContractStaticCallExpr(
        TypeId("Foo"),
        FuncId("foo", false),
        Seq.empty,
        Seq(Variable[StatefulContext](Ident("a")))
      )
    parse("foo!(a)", StatefulParser.callExpr(_)).get.value is
      CallExpr(FuncId("foo", true), Seq.empty, Seq(Variable[StatefulContext](Ident("a"))))
    parse("Foo.foo!(a)", StatefulParser.callExpr(_)).get.value is
      ContractStaticCallExpr(
        TypeId("Foo"),
        FuncId("foo", true),
        Seq.empty,
        Seq(Variable[StatefulContext](Ident("a")))
      )
  }

  it should "parse contract call" in {
    parse("a.b().c().d()", StatefulParser.contractCallExpr(_)).get.value is
      ContractCallExpr(
        ContractCallExpr(
          ContractCallExpr(Variable(Ident("a")), FuncId("b", false), List(), List()),
          FuncId("c", false),
          List(),
          List()
        ),
        FuncId("d", false),
        List(),
        List()
      )

    parse("a().b().c()", StatefulParser.contractCallExpr(_)).get.value is
      ContractCallExpr(
        ContractCallExpr(
          CallExpr(FuncId("a", false), List(), List()),
          FuncId("b", false),
          List(),
          List()
        ),
        FuncId("c", false),
        List(),
        List()
      )

    parse("a.b().c().d()", StatefulParser.contractCall(_)).get.value is
      ContractCall(
        ContractCallExpr(
          ContractCallExpr(Variable(Ident("a")), FuncId("b", false), List(), List()),
          FuncId("c", false),
          List(),
          List()
        ),
        FuncId("d", false),
        List(),
        List()
      )

    parse("a().b().c()", StatefulParser.contractCall(_)).get.value is
      ContractCall(
        ContractCallExpr(
          CallExpr(FuncId("a", false), List(), List()),
          FuncId("b", false),
          List(),
          List()
        ),
        FuncId("c", false),
        List(),
        List()
      )
  }

  it should "parse ByteVec" in {
    parse("# ++ #00", StatefulParser.expr(_)).get.value is
      Binop[StatefulContext](
        Concat,
        Const(Val.ByteVec(ByteString.empty)),
        Const(Val.ByteVec(Hex.unsafe("00")))
      )
    parse("let bytes = #", StatefulParser.statement(_)).get.value is
      VarDef[StatefulContext](
        Seq(Ast.NamedVar(false, Ident("bytes"))),
        Const(Val.ByteVec(ByteString.empty))
      )
    parse("ALPH", StatefulParser.expr(_)).get.value is ALPHTokenId[StatefulContext]()
  }

  it should "parse return" in {
    parse("return x, y", StatelessParser.ret(_)).isSuccess is true
    parse("return x + y", StatelessParser.ret(_)).isSuccess is true
    parse("return (x + y)", StatelessParser.ret(_)).isSuccess is true
    intercept[Compiler.Error](parse("return return", StatelessParser.ret(_))).message is
      "Consecutive return statements are not allowed"
  }

  it should "parse statements" in {
    parse("let x = 1", StatelessParser.statement(_)).isSuccess is true
    parse("x = 1", StatelessParser.statement(_)).isSuccess is true
    parse("x = true", StatelessParser.statement(_)).isSuccess is true
    parse("ConstantVar = 0", StatefulParser.statement(_)).isSuccess is false
    parse("ErrorCodes.Error = 0", StatefulParser.statement(_)).isSuccess is false
    parse("add(x, y)", StatelessParser.statement(_)).isSuccess is true
    parse("foo.add(x, y)", StatefulParser.statement(_)).isSuccess is true
    parse("Foo(x).add(x, y)", StatefulParser.statement(_)).isSuccess is true
    fastparse
      .parse("if (x >= 1) { y = y + x } else { y = 0 }", StatelessParser.statement(_))
      .isSuccess is true

    fastparse
      .parse("while (true) { x = x + 1 }", StatelessParser.statement(_))
      .get
      .value is a[Ast.While[StatelessContext]]
    fastparse
      .parse("for (let mut i = 0; i < 10; i = i + 1) { x = x + 1 }", StatelessParser.statement(_))
      .get
      .value is a[Ast.ForLoop[StatelessContext]]
  }

  it should "parse debug statements" in {
    parse(s"$${a}", StatelessParser.stringInterpolator(_)).get.value is
      Variable[StatelessContext](Ident("a"))
    parse(s"$${ x + y }", StatelessParser.stringInterpolator(_)).get.value is
      Binop[StatelessContext](Add, Variable(Ident("x")), Variable(Ident("y")))

    parse(s"emit Debug(``)", StatelessParser.debug(_)).get.value is
      Ast.Debug[StatelessContext](AVector(Val.ByteVec(ByteString.empty)), Seq.empty)
    parse(s"emit Debug(`$${a}`)", StatelessParser.debug(_)).get.value is
      Ast.Debug[StatelessContext](
        AVector(Val.ByteVec(ByteString.empty), Val.ByteVec(ByteString.empty)),
        Seq(Variable(Ident("a")))
      )
    fastparse
      .parse(s"emit Debug(`Hello, $${a}$${b} $${c} $$$$ $$` !`)", StatelessParser.debug(_))
      .get
      .value is
      Ast.Debug[StatelessContext](
        AVector(
          Val.ByteVec(ByteString.fromString("Hello, ")),
          Val.ByteVec(ByteString.empty),
          Val.ByteVec(ByteString.fromString(" ")),
          Val.ByteVec(ByteString.fromString(" $ ` !"))
        ),
        Seq(Variable(Ident("a")), Variable(Ident("b")), Variable(Ident("c")))
      )
  }

  it should "parse if-else statements" in {
    fastparse
      .parse("if (x) { return }", StatelessParser.statement(_))
      .get
      .value is
      Ast.IfElseStatement[StatelessContext](
        Seq(Ast.IfBranchStatement(Variable(Ast.Ident("x")), Seq(ReturnStmt(Seq.empty)))),
        None
      )

    val error = intercept[Compiler.Error](
      fastparse
        .parse("if (x) { return } else if (y) { return }", StatelessParser.statement(_))
    )
    error.message is "If ... else if constructs should be terminated with an else statement"

    fastparse
      .parse("if (x) { return } else if (y) { return } else {}", StatelessParser.statement(_))
      .get
      .value is
      Ast.IfElseStatement[StatelessContext](
        Seq(
          Ast.IfBranchStatement(Variable(Ast.Ident("x")), Seq(ReturnStmt(Seq.empty))),
          Ast.IfBranchStatement(Variable(Ast.Ident("y")), Seq(ReturnStmt(Seq.empty)))
        ),
        Some(Ast.ElseBranchStatement(Seq.empty))
      )
  }

  it should "parse if-else expressions" in {
    fastparse
      .parse("if (cond) 0 else 1", StatelessParser.expr(_))
      .get
      .value is
      Ast.IfElseExpr[StatelessContext](
        Seq(
          Ast.IfBranchExpr(Variable(Ast.Ident("cond")), Ast.Const(Val.U256(U256.Zero)))
        ),
        Ast.ElseBranchExpr(Ast.Const(Val.U256(U256.One)))
      )

    fastparse
      .parse("if (cond0) 0 else if (cond1) 1 else 2", StatelessParser.expr(_))
      .get
      .value is
      Ast.IfElseExpr[StatelessContext](
        Seq(
          Ast.IfBranchExpr(Variable(Ast.Ident("cond0")), Ast.Const(Val.U256(U256.Zero))),
          Ast.IfBranchExpr(Variable(Ast.Ident("cond1")), Ast.Const(Val.U256(U256.One)))
        ),
        Ast.ElseBranchExpr(Ast.Const(Val.U256(U256.Two)))
      )

    val missingElseCode = "if (cond0) 0"
    val error = intercept[CompilerError.`Expected else statement`](
      parse(missingElseCode, StatelessParser.expr(_))
    )
    error.format(missingElseCode) is
      """-- error (1:13): Syntax error
        |1 |if (cond0) 0
        |  |            ^
        |  |            Expected `else` statement
        |  |------------------------------------------------------------------------------------------
        |  |Description: `if/else` expressions require both `if` and `else` statements to be complete.
        |""".stripMargin
  }

  it should "parse annotations" in {
    parse("@using(x = true, y = false)", StatefulParser.annotation(_)).isSuccess is true
  }

  it should "parse functions" in {
    val parsed0 = fastparse
      .parse(
        "fn add(x: U256, y: U256) -> (U256, U256) { return x + y, x - y }",
        StatelessParser.func(_)
      )
      .get
      .value
    parsed0.id is Ast.FuncId("add", false)
    parsed0.isPublic is false
    parsed0.usePreapprovedAssets is false
    parsed0.useAssetsInContract is false
    parsed0.args.size is 2
    parsed0.rtypes is Seq(Type.U256, Type.U256)

    val parsed1 = fastparse
      .parse(
        """@using(preapprovedAssets = true, updateFields = false)
          |pub fn add(x: U256, mut y: U256) -> (U256, U256) { return x + y, x - y }
          |""".stripMargin,
        StatelessParser.func(_)
      )
      .get
      .value
    parsed1.id is Ast.FuncId("add", false)
    parsed1.isPublic is true
    parsed1.usePreapprovedAssets is true
    parsed1.useAssetsInContract is false
    parsed1.useCheckExternalCaller is true
    parsed1.useUpdateFields is false
    parsed1.args.size is 2
    parsed1.rtypes is Seq(Type.U256, Type.U256)
    parsed1.signature is FuncSignature(
      FuncId("add", false),
      true,
      true,
      Seq((Type.U256, false), (Type.U256, true)),
      Seq(Type.U256, Type.U256)
    )

    info("Simple return type")
    val parsed2 = fastparse
      .parse(
        """@using(preapprovedAssets = true, assetsInContract = true)
          |pub fn add(x: U256, y: U256) -> U256 { return x + y }""".stripMargin,
        StatelessParser.func(_)
      )
      .get
      .value
    parsed2.id is Ast.FuncId("add", false)
    parsed2.isPublic is true
    parsed2.usePreapprovedAssets is true
    parsed2.useAssetsInContract is true
    parsed2.useCheckExternalCaller is true
    parsed2.useUpdateFields is false
    parsed2.args.size is 2
    parsed2.rtypes is Seq(Type.U256)
    parsed2.signature is FuncSignature(
      FuncId("add", false),
      true,
      true,
      Seq((Type.U256, false), (Type.U256, false)),
      Seq(Type.U256)
    )

    info("More use annotation")
    val parsed3 = fastparse
      .parse(
        """@using(assetsInContract = true, updateFields = true)
          |pub fn add(x: U256, y: U256) -> U256 { return x + y }""".stripMargin,
        StatelessParser.func(_)
      )
      .get
      .value
    parsed3.usePreapprovedAssets is false
    parsed3.useAssetsInContract is true
    parsed3.useCheckExternalCaller is true
    parsed3.useUpdateFields is true
    parsed3.signature is FuncSignature(
      FuncId("add", false),
      true,
      false,
      Seq((Type.U256, false), (Type.U256, false)),
      Seq(Type.U256)
    )
  }

  it should "parser contract initial states" in {
    val bytes   = Hash.generate
    val address = Address.p2pkh(PublicKey.generate)
    val stateRaw =
      s"[1, 2i, true, @${address.toBase58}, #${bytes.toHexString}, [[1, 2], [1, 2]], [[1, 2]; 2]]"
    val expected =
      Seq[Val](
        Val.U256(U256.One),
        Val.I256(I256.Two),
        Val.True,
        Val.Address(address.lockupScript),
        Val.ByteVec.from(bytes),
        Val.U256(U256.One),
        Val.U256(U256.Two),
        Val.U256(U256.One),
        Val.U256(U256.Two),
        Val.U256(U256.One),
        Val.U256(U256.Two),
        Val.U256(U256.One),
        Val.U256(U256.Two)
      )
    fastparse.parse(stateRaw, StatefulParser.state(_)).get.value.map(_.v) is expected
    Compiler.compileState(stateRaw).rightValue is AVector.from(expected)
  }

  it should "parse bytes and address" in {
    val hash    = Hash.random
    val address = Address.p2pkh(PublicKey.generate)
    parse(
      s"foo.foo(#${hash.toHexString}, #${hash.toHexString}, @${address.toBase58})",
      StatefulParser.contractCall(_)
    ).get.value is a[ContractCall]
  }

  it should "parse array types" in {
    def check(str: String, arguments: Seq[Argument]) = {
      fastparse.parse(str, StatelessParser.funParams(_)).get.value is arguments
    }

    val funcArgs = List(
      "(mut a: [Bool; 2], b: [[Address; 3]; 2], c: [Foo; 4], d: U256)" ->
        Seq(
          Argument(
            Ident("a"),
            Type.FixedSizeArray(Type.Bool, 2),
            isMutable = true,
            isUnused = false
          ),
          Argument(
            Ident("b"),
            Type.FixedSizeArray(Type.FixedSizeArray(Type.Address, 3), 2),
            isMutable = false,
            isUnused = false
          ),
          Argument(
            Ident("c"),
            Type.FixedSizeArray(Type.NamedType(TypeId("Foo")), 4),
            isMutable = false,
            isUnused = false
          ),
          Argument(Ident("d"), Type.U256, isMutable = false, isUnused = false)
        )
    )

    funcArgs.foreach { case (str, args) =>
      check(str, args)
    }
  }

  def constantIndex[Ctx <: StatelessContext](value: Int): Ast.Const[Ctx] =
    Ast.Const[Ctx](Val.U256(U256.unsafe(value)))

  def checkParseExpr(str: String, expr: Ast.Expr[StatelessContext]) = {
    parse(str, StatelessParser.expr(_)).get.value is expr
  }

  def checkParseStat(str: String, stat: Ast.Statement[StatelessContext]) = {
    parse(str, StatelessParser.statement(_)).get.value is stat
  }

  it should "parse variable definitions" in {
    val states: List[(String, Ast.Statement[StatelessContext])] = List(
      "let (a, b) = foo()" -> Ast.VarDef(
        Seq(Ast.NamedVar(false, Ast.Ident("a")), Ast.NamedVar(false, Ast.Ident("b"))),
        Ast.CallExpr(Ast.FuncId("foo", false), Seq.empty, Seq.empty)
      ),
      "let (a, mut b) = foo()" -> Ast.VarDef(
        Seq(Ast.NamedVar(false, Ast.Ident("a")), Ast.NamedVar(true, Ast.Ident("b"))),
        Ast.CallExpr(Ast.FuncId("foo", false), Seq.empty, Seq.empty)
      ),
      "let (mut a, mut b) = foo()" -> Ast.VarDef(
        Seq(Ast.NamedVar(true, Ast.Ident("a")), Ast.NamedVar(true, Ast.Ident("b"))),
        Ast.CallExpr(Ast.FuncId("foo", false), Seq.empty, Seq.empty)
      ),
      "let _ = foo()" -> Ast.VarDef(
        Seq(Ast.AnonymousVar),
        Ast.CallExpr(Ast.FuncId("foo", false), Seq.empty, Seq.empty)
      ),
      "let (_, _) = foo()" -> Ast.VarDef(
        Seq(Ast.AnonymousVar, Ast.AnonymousVar),
        Ast.CallExpr(Ast.FuncId("foo", false), Seq.empty, Seq.empty)
      ),
      "let (_, a, b) = foo()" -> Ast.VarDef(
        Seq(
          Ast.AnonymousVar,
          Ast.NamedVar(false, Ast.Ident("a")),
          Ast.NamedVar(false, Ast.Ident("b"))
        ),
        Ast.CallExpr(Ast.FuncId("foo", false), Seq.empty, Seq.empty)
      ),
      "let (mut a, _, _) = foo()" -> Ast.VarDef(
        Seq(Ast.NamedVar(true, Ast.Ident("a")), Ast.AnonymousVar, Ast.AnonymousVar),
        Ast.CallExpr(Ast.FuncId("foo", false), Seq.empty, Seq.empty)
      )
    )
    states.foreach { case (code, ast) =>
      checkParseStat(code, ast)
    }
  }

  it should "parse array expression" in {
    val exprs: List[(String, Ast.Expr[StatelessContext])] = List(
      "a[0u][1u]" -> Ast
        .LoadFieldBySelectors(
          Variable(Ast.Ident("a")),
          Seq(
            IndexSelector(constantIndex(0)),
            IndexSelector(constantIndex(1))
          )
        ),
      "a[i]" -> LoadFieldBySelectors(
        Variable(Ident("a")),
        Seq(IndexSelector(Variable(Ident("i"))))
      ),
      "a[foo()]" -> Ast
        .LoadFieldBySelectors(
          Variable(Ast.Ident("a")),
          Seq(IndexSelector(CallExpr(FuncId("foo", false), Seq.empty, Seq.empty)))
        ),
      "a[i + 1]" -> Ast.LoadFieldBySelectors(
        Variable(Ast.Ident("a")),
        Seq(
          IndexSelector(
            Binop(ArithOperator.Add, Variable(Ast.Ident("i")), Const(Val.U256(U256.unsafe(1))))
          )
        )
      ),
      "!a[0][1]" -> Ast.UnaryOp(
        LogicalOperator.Not,
        Ast.LoadFieldBySelectors(
          Variable(Ast.Ident("a")),
          Seq(
            IndexSelector(constantIndex(0)),
            IndexSelector(constantIndex(1))
          )
        )
      ),
      "[a, a]" -> Ast.CreateArrayExpr(Seq(Variable(Ast.Ident("a")), Variable(Ast.Ident("a")))),
      "[a; 2]" -> Ast.CreateArrayExpr(Seq(Variable(Ast.Ident("a")), Variable(Ast.Ident("a")))),
      "[[1, 1], [1, 1]]" -> Ast.CreateArrayExpr(
        Seq.fill(2)(Ast.CreateArrayExpr(Seq.fill(2)(Ast.Const(Val.U256(U256.unsafe(1))))))
      ),
      "[[1; 2]; 2]" -> Ast.CreateArrayExpr(
        Seq.fill(2)(Ast.CreateArrayExpr(Seq.fill(2)(Ast.Const(Val.U256(U256.unsafe(1))))))
      )
    )

    exprs.foreach { case (str, expr) =>
      checkParseExpr(str, expr)
    }
  }

  it should "parse assign statement" in {
    val stats: List[(String, Ast.Statement[StatelessContext])] = List(
      "a[0] = b" -> Assign(
        Seq(
          AssignmentFieldTarget(
            Ident("a"),
            Seq(IndexSelector(constantIndex(0)))
          )
        ),
        Ast.Variable(Ast.Ident("b"))
      ),
      "a[0][1] = b[0]" -> Assign(
        Seq(
          AssignmentFieldTarget(
            Ident("a"),
            Seq(
              IndexSelector(constantIndex(0)),
              IndexSelector(constantIndex(1))
            )
          )
        ),
        Ast.LoadFieldBySelectors(Ast.Variable(Ast.Ident("b")), Seq(IndexSelector(constantIndex(0))))
      ),
      "a, b = foo()" -> Assign(
        Seq(AssignmentSimpleTarget(Ident("a")), AssignmentSimpleTarget(Ident("b"))),
        CallExpr(FuncId("foo", false), Seq.empty, Seq.empty)
      ),
      "a[i] = b" -> Assign(
        Seq(
          AssignmentFieldTarget(
            Ident("a"),
            Seq(IndexSelector(Variable(Ident("i"))))
          )
        ),
        Ast.Variable(Ast.Ident("b"))
      ),
      "a[foo()] = b" -> Assign(
        Seq(
          AssignmentFieldTarget(
            Ident("a"),
            Seq(IndexSelector(CallExpr(FuncId("foo", false), Seq.empty, Seq.empty)))
          )
        ),
        Ast.Variable(Ast.Ident("b"))
      ),
      "a[i + 1] = b" -> Assign(
        Seq(
          AssignmentFieldTarget(
            Ident("a"),
            Seq(
              IndexSelector(
                Binop(ArithOperator.Add, Variable(Ident("i")), Const(Val.U256(U256.unsafe(1))))
              )
            )
          )
        ),
        Ast.Variable(Ast.Ident("b"))
      ),
      "a.b = c" -> Assign(
        Seq(
          AssignmentFieldTarget(
            Ident("a"),
            Seq(IdentSelector(Ident("b")))
          )
        ),
        Ast.Variable(Ast.Ident("c"))
      ),
      "a[0].b = c" -> Assign(
        Seq(
          AssignmentFieldTarget(
            Ident("a"),
            Seq(
              IndexSelector(constantIndex(0)),
              IdentSelector(Ident("b"))
            )
          )
        ),
        Ast.Variable(Ast.Ident("c"))
      ),
      "a.b[0] = c" -> Assign(
        Seq(
          AssignmentFieldTarget(
            Ident("a"),
            Seq(
              Ast.IdentSelector(Ident("b")),
              Ast.IndexSelector(Const(Val.U256(U256.Zero)))
            )
          )
        ),
        Ast.Variable(Ast.Ident("c"))
      ),
      "a.b[0].c = d" -> Assign(
        Seq(
          AssignmentFieldTarget(
            Ident("a"),
            Seq(
              Ast.IdentSelector(Ident("b")),
              Ast.IndexSelector(Const(Val.U256(U256.Zero))),
              Ast.IdentSelector(Ident("c"))
            )
          )
        ),
        Ast.Variable(Ast.Ident("d"))
      )
    )

    stats.foreach { case (str, ast) =>
      checkParseStat(str, ast)
    }
  }

  it should "parse event definition" in {
    {
      info("0 field")

      val eventRaw = "event Event()"
      parse(eventRaw, StatefulParser.eventDef(_)).get.value is EventDef(
        TypeId("Event"),
        Seq()
      )
    }

    {
      info("fields of primitive types")

      val eventRaw = "event Transfer(from: Address, to: Address, amount: U256)"
      val res      = parse(eventRaw, StatefulParser.eventDef(_)).get.value
      res is EventDef(
        TypeId("Transfer"),
        Seq(
          EventField(Ident("from"), Type.Address),
          EventField(Ident("to"), Type.Address),
          EventField(Ident("amount"), Type.U256)
        )
      )
    }

    {
      info("fields of array type")

      val eventRaw = "event Participants(addresses: [Address; 3])"
      parse(eventRaw, StatefulParser.eventDef(_)).get.value is EventDef(
        TypeId("Participants"),
        Seq(
          EventField(Ident("addresses"), Type.FixedSizeArray(Type.Address, 3))
        )
      )
    }
  }

  it should "parse constant variable definition" in {
    val invalidDefinition = "const c = 1"
    val failure = fastparse
      .parse(invalidDefinition, StatefulParser.constantVarDef(_))
      .asInstanceOf[fastparse.Parsed.Failure]
    failure.trace().longMsg.contains("constant variables must start with an uppercase letter")

    val address = Address.p2pkh(PublicKey.generate)
    val definitions = Seq[(String, Val)](
      ("const C = true", Val.True),
      ("const C = 1", Val.U256(U256.One)),
      ("const C = 1i", Val.I256(I256.One)),
      ("const C = #11", Val.ByteVec(Hex.unsafe("11"))),
      ("const C = b`hello`", Val.ByteVec(ByteString.fromString("hello"))),
      (s"const C = @${address.toBase58}", Val.Address(address.lockupScript))
    )
    definitions.foreach { definition =>
      val constantVar = parse(definition._1, StatefulParser.constantVarDef(_)).get.value
      constantVar.ident.name is "C"
      constantVar.value is definition._2
    }
  }

  it should "parse enum definitions" in {
    {
      info("Invalid enum type")
      val definition =
        s"""
           |enum errorCodes {
           |  Error = 0
           |}
           |""".stripMargin
      parse(definition, StatefulParser.enumDef(_)).isSuccess is false
    }

    {
      info("Invalid enum field name")
      val definition =
        s"""
           |enum ErrorCodes {
           |  error = 0
           |}
           |""".stripMargin
      val failure = fastparse
        .parse(definition, StatefulParser.enumDef(_))
        .asInstanceOf[fastparse.Parsed.Failure]
      failure.trace().longMsg.contains("constant variables must start with an uppercase letter")
    }

    {
      info("Invalid enum field type")
      val definition =
        s"""
           |enum ErrorCodes {
           |  Error0 = 0
           |  Error1 = #00
           |}
           |""".stripMargin
      val error = intercept[Compiler.Error](parse(definition, StatefulParser.enumDef(_)))
      error.message is "Fields have different types in Enum ErrorCodes"
    }

    {
      info("Invalid enum field values")
      val definition =
        s"""
           |enum ErrorCodes {
           |  Error0 = 0
           |  Error1 = 0
           |}
           |""".stripMargin
      val error = intercept[Compiler.Error](parse(definition, StatefulParser.enumDef(_)))
      error.message is "Fields have the same value in Enum ErrorCodes"
    }

    {
      info("Duplicated enum fields")
      val definition =
        s"""
           |enum ErrorCodes {
           |  Error = 0
           |  Error = 1
           |}
           |""".stripMargin
      val error = intercept[Compiler.Error](parse(definition, StatefulParser.enumDef(_)))
      error.message is "These enum fields are defined multiple times: Error"
    }

    {
      info("Enum definition with U256 fields")
      val definition =
        s"""
           |enum ErrorCodes {
           |  Error0 = 0
           |  Error1 = 1
           |}
           |""".stripMargin
      parse(definition, StatefulParser.enumDef(_)).get.value is EnumDef(
        TypeId("ErrorCodes"),
        Seq(
          EnumField(Ident("Error0"), Val.U256(U256.Zero)),
          EnumField(Ident("Error1"), Val.U256(U256.One))
        )
      )
    }

    {
      info("Enum definition with ByteVec fields")
      val definition =
        s"""
           |enum ErrorCodes {
           |  Error0 = #00
           |  Error1 = #01
           |}
           |""".stripMargin
      parse(definition, StatefulParser.enumDef(_)).get.value is EnumDef(
        TypeId("ErrorCodes"),
        Seq(
          EnumField(Ident("Error0"), Val.ByteVec(Hex.unsafe("00"))),
          EnumField(Ident("Error1"), Val.ByteVec(Hex.unsafe("01")))
        )
      )
    }

    {
      info("Enum definition with String Literals fields")
      val definition =
        s"""
           |enum ErrorCodes {
           |  Error0 = #00
           |  Error1 = b`hello`
           |  Error2 = b`world`
           |}
           |""".stripMargin
      parse(definition, StatefulParser.enumDef(_)).get.value is EnumDef(
        TypeId("ErrorCodes"),
        Seq(
          EnumField(Ident("Error0"), Val.ByteVec(Hex.unsafe("00"))),
          EnumField(Ident("Error1"), Val.ByteVec(ByteString.fromString("hello"))),
          EnumField(Ident("Error2"), Val.ByteVec(ByteString.fromString("world")))
        )
      )
    }
  }

  it should "parse contract inheritance" in {
    {
      info("Simple contract inheritance")
      def code(keyword: String): String =
        s"""
           |Contract Child(x: U256, y: U256) $keyword Parent0(x), Parent1(x) {
           |  fn foo() -> () {
           |  }
           |}
           |""".stripMargin

      val contract = Contract(
        None,
        None,
        false,
        TypeId("Child"),
        Seq.empty,
        Seq(
          Argument(Ident("x"), Type.U256, false, false),
          Argument(Ident("y"), Type.U256, false, false)
        ),
        Seq(
          FuncDef(
            Seq.empty,
            FuncId("foo", false),
            isPublic = false,
            usePreapprovedAssets = false,
            useAssetsInContract = false,
            useCheckExternalCaller = true,
            useUpdateFields = false,
            Seq.empty,
            Seq.empty,
            Some(Seq.empty)
          )
        ),
        Seq.empty,
        Seq.empty,
        Seq.empty,
        List(
          ContractInheritance(TypeId("Parent0"), Seq(Ident("x"))),
          ContractInheritance(TypeId("Parent1"), Seq(Ident("x")))
        )
      )
      fastparse
        .parse(code(Keyword.`extends`.name), StatefulParser.contract(_))
        .get
        .value is contract
      parse(code(Keyword.`embeds`.name), StatefulParser.contract(_)).get.value is contract
    }

    {
      info("Contract event inheritance")
      val foo: String =
        s"""
           |Contract Foo() {
           |  event Foo(x: U256)
           |  event Foo2(x: U256)
           |
           |  pub fn foo() -> () {
           |    emit Foo(1)
           |    emit Foo2(2)
           |  }
           |}
           |""".stripMargin
      val bar: String =
        s"""
           |Contract Bar() extends Foo() {
           |  pub fn bar() -> () {}
           |}
           |$foo
           |""".stripMargin
      val extended =
        parse(bar, StatefulParser.multiContract(_)).get.value.extendedContracts()
      val barContract = extended.contracts(0)
      val fooContract = extended.contracts(1)
      fooContract.events.length is 2
      barContract.events.length is 2
    }

    {
      info("Contract constant variable inheritance")
      val foo: String =
        s"""
           |Contract Foo() {
           |  const C0 = 0
           |  const C1 = 1
           |  pub fn foo() -> () {}
           |}
           |""".stripMargin

      val bar: String =
        s"""
           |Contract Bar() extends Foo() {
           |  const C2 = 2
           |  pub fn bar() -> () {}
           |}
           |$foo
           |""".stripMargin
      val extended =
        parse(bar, StatefulParser.multiContract(_)).get.value.extendedContracts()
      val barContract = extended.contracts(0)
      val fooContract = extended.contracts(1)
      barContract.constantVars.length is 3
      fooContract.constantVars.length is 2
    }

    {
      info("Contract enum inheritance")
      val foo: String =
        s"""
           |Contract Foo() {
           |  enum FooErrorCodes {
           |    Error = 0
           |  }
           |  pub fn foo() -> () {}
           |}
           |""".stripMargin

      val bar: String =
        s"""
           |Contract Bar() extends Foo() {
           |  enum BarErrorCodes {
           |    Error = 0
           |  }
           |  pub fn bar() -> () {}
           |}
           |$foo
           |""".stripMargin
      val extended =
        parse(bar, StatefulParser.multiContract(_)).get.value.extendedContracts()
      val barContract = extended.contracts(0)
      val fooContract = extended.contracts(1)
      barContract.enums.length is 2
      fooContract.enums.length is 1
    }

    {
      info("Contract inherit from std interface")
      val code =
        s"""
           |@std(id = #0001)
           |Interface Token {
           |  pub fn name() -> ByteVec
           |}
           |
           |Contract TokenImpl() implements Token {
           |  pub fn name() -> ByteVec {
           |    return #11
           |  }
           |}
           |""".stripMargin
      val extended =
        parse(code, StatefulParser.multiContract(_)).get.value.extendedContracts()
      val tokenInterface = extended.contracts(0).asInstanceOf[ContractInterface]
      val tokenImpl      = extended.contracts(1).asInstanceOf[Contract]
      tokenInterface.stdId is Some(Val.ByteVec(Hex.unsafe("414c50480001")))
      tokenImpl.stdInterfaceId is Some(Val.ByteVec(Hex.unsafe("414c50480001")))
    }

    {
      info("Std interface inheritance")
      def code(barAnnotation: String) =
        s"""
           |@std(id = #0001)
           |Interface Foo {
           |  pub fn foo() -> ()
           |}
           |
           |$barAnnotation
           |Interface Bar extends Foo {
           |  pub fn bar() -> ()
           |}
           |
           |Contract Impl() implements Bar {
           |  pub fn foo() -> () {}
           |  pub fn bar() -> () {}
           |}
           |""".stripMargin
      val extended0 =
        parse(code(""), StatefulParser.multiContract(_)).get.value.extendedContracts()
      val fooInterface0 = extended0.contracts(0).asInstanceOf[ContractInterface]
      val barInterface0 = extended0.contracts(1).asInstanceOf[ContractInterface]
      val implContract0 = extended0.contracts(2).asInstanceOf[Contract]
      fooInterface0.stdId is Some(Val.ByteVec(Hex.unsafe("414c50480001")))
      barInterface0.stdId is Some(Val.ByteVec(Hex.unsafe("414c50480001")))
      implContract0.stdInterfaceId is Some(Val.ByteVec(Hex.unsafe("414c50480001")))

      val extended1 = fastparse
        .parse(code("@std(id = #000101)"), StatefulParser.multiContract(_))
        .get
        .value
        .extendedContracts()
      val fooInterface1 = extended1.contracts(0).asInstanceOf[ContractInterface]
      val barInterface1 = extended1.contracts(1).asInstanceOf[ContractInterface]
      val implContract1 = extended1.contracts(2).asInstanceOf[Contract]
      fooInterface1.stdId is Some(Val.ByteVec(Hex.unsafe("414c50480001")))
      barInterface1.stdId is Some(Val.ByteVec(Hex.unsafe("414c5048000101")))
      implContract1.stdInterfaceId is Some(Val.ByteVec(Hex.unsafe("414c5048000101")))
    }
  }

  it should "test contract interface parser" in {
    {
      info("Parse interface")
      val code =
        s"""
           |Interface Child extends Parent {
           |  fn foo() -> ()
           |}
           |""".stripMargin
      parse(code, StatefulParser.interface(_)).get.value is ContractInterface(
        None,
        TypeId("Child"),
        Seq(
          FuncDef(
            Seq.empty,
            FuncId("foo", false),
            isPublic = false,
            usePreapprovedAssets = false,
            useAssetsInContract = false,
            useCheckExternalCaller = true,
            useUpdateFields = false,
            Seq.empty,
            Seq.empty,
            None
          )
        ),
        Seq.empty,
        Seq(InterfaceInheritance(TypeId("Parent")))
      )
    }

    {
      info("Parse std interface")
      def interface(annotations: String*): String =
        s"""
           |${annotations.mkString("\n")}
           |Interface Foo {
           |  pub fn foo() -> ()
           |}
           |""".stripMargin

      fastparse
        .parse(interface(""), StatefulParser.interface(_))
        .get
        .value
        .stdId is None
      fastparse
        .parse(interface("@std(id = #0001)"), StatefulParser.interface(_))
        .get
        .value
        .stdId is Some(Val.ByteVec(Hex.unsafe("414c50480001")))
      intercept[Compiler.Error](
        parse(interface("@using(updateFields = true)"), StatefulParser.interface(_))
      ).message is "Invalid annotation, expect @std annotation"
      intercept[Compiler.Error](
        parse(
          interface("@std(id = #0001)", "@using(updateFields = true)"),
          StatefulParser.interface(_)
        )
      ).message is "Invalid annotation, expect @std annotation"
      intercept[Compiler.Error](
        parse(
          interface("@std(id = #0001, updateFields = true)"),
          StatefulParser.interface(_)
        )
      ).message is "Invalid keys for @std annotation: updateFields"
      intercept[Compiler.Error](
        parse(interface("@std(id = #)"), StatefulParser.interface(_))
      ).message is "The field id of the @std annotation must be a non-empty ByteVec"
      intercept[Compiler.Error](
        parse(interface("@std(id = 0)"), StatefulParser.interface(_))
      ).message is "Expect ByteVec for id in annotation @std"
      intercept[Compiler.Error](
        parse(interface("@std(updateFields = 0)"), StatefulParser.interface(_))
      ).message is "Invalid keys for @std annotation: updateFields"
    }

    {
      info("Interface supports single inheritance")
      val code =
        s"""
           |Interface Child extends Parent0, Parent1 {
           |  fn foo() -> ()
           |}
           |""".stripMargin
      val error = intercept[Compiler.Error](parse(code, StatefulParser.interface(_)))
      error.message is "Interface only supports single inheritance: Parent0, Parent1"
    }

    {
      info("Contract inherits interface")
      val code =
        s"""
           |Contract Child() implements Parent {
           |  fn bar() -> () {}
           |}
           |""".stripMargin
      parse(code, StatefulParser.contract(_)).get.value is Contract(
        None,
        None,
        false,
        TypeId("Child"),
        Seq.empty,
        Seq.empty,
        Seq(
          FuncDef(
            Seq.empty,
            FuncId("bar", false),
            isPublic = false,
            usePreapprovedAssets = false,
            useAssetsInContract = false,
            useCheckExternalCaller = true,
            useUpdateFields = false,
            Seq.empty,
            Seq.empty,
            Some(Seq.empty)
          )
        ),
        Seq.empty,
        Seq.empty,
        Seq.empty,
        Seq(InterfaceInheritance(TypeId("Parent")))
      )
    }

    {
      info("Contract supports extends multiple contracts")
      val code =
        s"""
           |Contract Child() extends Parent0(), Parent1() implements Parent2 {
           |  fn foo() -> () {
           |    return
           |  }
           |}
           |""".stripMargin
      parse(code, StatefulParser.contract(_)).get.value is Contract(
        None,
        None,
        false,
        TypeId("Child"),
        Seq.empty,
        Seq.empty,
        Seq(
          FuncDef(
            Seq.empty,
            FuncId("foo", false),
            isPublic = false,
            usePreapprovedAssets = false,
            useAssetsInContract = false,
            useCheckExternalCaller = true,
            useUpdateFields = false,
            Seq.empty,
            Seq.empty,
            Some(Seq(ReturnStmt(Seq.empty)))
          )
        ),
        Seq.empty,
        Seq.empty,
        Seq.empty,
        Seq(
          ContractInheritance(TypeId("Parent0"), Seq.empty),
          ContractInheritance(TypeId("Parent1"), Seq.empty),
          InterfaceInheritance(TypeId("Parent2"))
        )
      )
    }

    {
      info("Contract can only implement single interface")
      val code =
        s"""
           |Contract Child() extends Parent0(), Parent1() implements Parent3, Parent4 {
           |  fn foo() -> () {
           |    return
           |  }
           |}
           |""".stripMargin
      val error = intercept[Compiler.Error](parse(code, StatefulParser.contract(_)))
      error.message is "Contract only supports implementing single interface: Parent3, Parent4"
    }
  }

  it should "test contract parser" in {
    def fooFuncDef(isAbstract: Boolean, checkExternalCaller: Boolean = true) =
      FuncDef[StatefulContext](
        Seq.empty,
        FuncId("foo", false),
        isPublic = false,
        usePreapprovedAssets = false,
        useAssetsInContract = false,
        checkExternalCaller,
        useUpdateFields = false,
        Seq.empty,
        Seq.empty,
        if (isAbstract) None else Some(Seq(Ast.ReturnStmt(List())))
      )

    def barFuncDef(isAbstract: Boolean, checkExternalCaller: Boolean = true) =
      FuncDef[StatefulContext](
        Seq.empty,
        FuncId("bar", false),
        isPublic = false,
        usePreapprovedAssets = false,
        useAssetsInContract = false,
        checkExternalCaller,
        useUpdateFields = false,
        Seq.empty,
        Seq.empty,
        if (isAbstract) None else Some(Seq(Ast.ReturnStmt(List())))
      )

    {
      info("Parse contract")
      def contract(annotations: String*): String = {
        s"""
           |${annotations.mkString("\n")}
           |Contract Foo() {
           |  pub fn foo() -> () {}
           |}
           |""".stripMargin
      }

      fastparse
        .parse(contract(""), StatefulParser.contract(_))
        .get
        .value
        .stdIdEnabled is None
      fastparse
        .parse(contract("@std(enabled = true)"), StatefulParser.contract(_))
        .get
        .value
        .stdIdEnabled is Some(true)
      fastparse
        .parse(contract("@std(enabled = false)"), StatefulParser.contract(_))
        .get
        .value
        .stdIdEnabled is Some(false)
      intercept[Compiler.Error](
        parse(contract("@using(updateFields = true)"), StatefulParser.contract(_))
      ).message is "Invalid annotation, expect @std annotation"
      intercept[Compiler.Error](
        parse(
          contract("@std(enabled = true, updateFields = true)"),
          StatefulParser.contract(_)
        )
      ).message is "Invalid keys for @std annotation: updateFields"
      intercept[Compiler.Error](
        parse(contract("@std(enabled = 0)"), StatefulParser.contract(_))
      ).message is "Expect Bool for enabled in annotation @std"
      intercept[Compiler.Error](
        parse(contract("@std(updateFields = 0)"), StatefulParser.contract(_))
      ).message is "Invalid keys for @std annotation: updateFields"
    }

    {
      info("Parse contract which has std annotation")
      def code(enabled: Boolean): String =
        s"""|
            |@std(id = #0001)
            |Interface Foo {
            |  pub fn foo() -> ()
            |}
            |
            |@std(enabled = $enabled)
            |Abstract Contract Bar() implements Foo {
            |  pub fn foo() -> () {}
            |}
            |
            |Contract Baz() extends Bar() {
            |}
            |""".stripMargin

      def test(enabled: Boolean) = {
        val extended =
          fastparse
            .parse(code(enabled), StatefulParser.multiContract(_))
            .get
            .value
            .extendedContracts()
        val bar = extended.contracts(1).asInstanceOf[Ast.Contract]
        bar.ident is TypeId("Bar")
        bar.isAbstract is true
        bar.stdIdEnabled is Some(enabled)
        bar.stdInterfaceId is Some(Val.ByteVec(Hex.unsafe("414c50480001")))
        bar.hasStdIdField is enabled

        val baz = extended.contracts(2).asInstanceOf[Ast.Contract]
        baz.ident is TypeId("Baz")
        baz.isAbstract is false
        baz.stdIdEnabled is Some(enabled)
        bar.stdInterfaceId is Some(Val.ByteVec(Hex.unsafe("414c50480001")))
        bar.hasStdIdField is enabled
      }

      test(false)
      test(true)
    }

    {
      info("Parse abstract contract")
      val code =
        s"""
           |Abstract Contract Foo() {
           |  fn foo() -> ()
           |  fn bar() -> () {
           |    return
           |  }
           |}
           |""".stripMargin
      parse(code, StatefulParser.contract(_)).get.value is Contract(
        None,
        None,
        true,
        TypeId("Foo"),
        Seq.empty,
        Seq.empty,
        Seq(fooFuncDef(true), barFuncDef(false)),
        Seq.empty,
        Seq.empty,
        Seq.empty,
        Seq.empty
      )
    }

    {
      info("Parse abstract contract inheritance")
      val bar =
        s"""
           |Interface Bar {
           |  @using(checkExternalCaller = false)
           |  fn bar() -> ()
           |}
           |""".stripMargin

      val code =
        s"""
           |Abstract Contract Foo() implements Bar {
           |  @using(checkExternalCaller = false)
           |  fn foo() -> () {
           |    return
           |  }
           |}
           |$bar
           |""".stripMargin
      val extended =
        parse(code, StatefulParser.multiContract(_)).get.value.extendedContracts()
      val fooContract = extended.contracts(0)
      val annotations = Seq(
        Annotation(
          Ident(Parser.UsingAnnotation.id),
          Seq(AnnotationField(Ident(Parser.UsingAnnotation.useCheckExternalCallerKey), Val.False))
        )
      )
      fooContract is Contract(
        Some(true),
        None,
        true,
        TypeId("Foo"),
        Seq.empty,
        Seq.empty,
        Seq(
          barFuncDef(true, false).copy(annotations = annotations),
          fooFuncDef(false, false).copy(annotations = annotations)
        ),
        Seq.empty,
        Seq.empty,
        Seq.empty,
        Seq(InterfaceInheritance(TypeId("Bar")))
      )
    }
  }

  trait ScriptFixture {
    val usePreapprovedAssets: Boolean
    val script: String

    val ident        = TypeId("Main")
    val templateVars = Seq(Argument(Ident("x"), Type.U256, false, false))
    def funcs[C <: StatelessContext] = Seq[FuncDef[C]](
      FuncDef(
        Seq.empty,
        FuncId("main", false),
        isPublic = true,
        usePreapprovedAssets,
        useAssetsInContract = false,
        useCheckExternalCaller = true,
        useUpdateFields = false,
        Seq.empty,
        Seq.empty,
        Some(Seq(Ast.ReturnStmt(List())))
      )
    )
  }

  it should "parse AssetScript" in {
    val script = s"""
                    |struct Foo { x: U256 }
                    |AssetScript Main(x: U256) {
                    |  pub fn main(foo: Foo) -> Foo {
                    |    return foo
                    |  }
                    |}
                    |""".stripMargin

    parse(script, StatelessParser.assetScript(_)).get.value is
      AssetScript(
        TypeId("Main"),
        Seq(Argument(Ident("x"), Type.U256, false, false)),
        Seq(
          FuncDef(
            Seq.empty,
            FuncId("main", false),
            true,
            false,
            false,
            true,
            false,
            Seq(Argument(Ident("foo"), Type.NamedType(TypeId("Foo")), false, false)),
            Seq(Type.NamedType(TypeId("Foo"))),
            Some(Seq(ReturnStmt(Seq(Variable(Ident("foo"))))))
          )
        ),
        Seq(Struct(TypeId("Foo"), Seq(StructField(Ident("x"), false, Type.U256))))
      )
  }

  // scalastyle:off no.equal
  class TxScriptFixture(usePreapprovedAssetsOpt: Option[Boolean]) extends ScriptFixture {
    val usePreapprovedAssets = !usePreapprovedAssetsOpt.contains(false)
    val annotation = usePreapprovedAssetsOpt match {
      case Some(value) => s"@using(preapprovedAssets = $value)"
      case None        => ""
    }
    val script = s"""
                    |$annotation
                    |TxScript Main(x: U256) {
                    |  return
                    |}
                    |""".stripMargin

    parse(script, StatefulParser.txScript(_)).get.value is TxScript(
      ident,
      templateVars,
      funcs
    )
  }
  // scalastyle:on no.equal

  it should "parse explicit usePreapprovedAssets TxScript" in new TxScriptFixture(Some(true))
  it should "parse implicit usePreapprovedAssets TxScript" in new TxScriptFixture(None)
  it should "parse vanilla TxScript" in new TxScriptFixture(Some(false))

  it should "parse script fields" in {
    def script(fields: String) =
      s"""
         |TxScript Main$fields {
         |  return
         |}
         |""".stripMargin
    parse(script(""), StatefulParser.txScript(_)).isSuccess is true
    parse(script("()"), StatefulParser.txScript(_)).isSuccess is true
    parse(script("(x: U256)"), StatefulParser.txScript(_)).isSuccess is true
  }

  it should "fail to define Debug event" in {
    val code =
      s"""
         |Contract Foo() {
         |  event Debug(x: U256)
         |  pub fn foo() -> () {
         |    emit Debug(0)
         |  }
         |}
         |""".stripMargin
    intercept[Compiler.Error](parse(code, StatefulParser.contract(_))).message is
      "Debug is a built-in event name"
  }

  it should "parse struct" in {
    {
      info("Simple struct")
      val code =
        s"""
           |struct Foo {
           |  amount: U256,
           |  mut address: Address
           |}
           |""".stripMargin
      parse(code, StatelessParser.struct(_)).get.value is Ast.Struct(
        TypeId("Foo"),
        List(
          StructField(Ident("amount"), false, Type.U256),
          StructField(Ident("address"), true, Type.Address)
        )
      )
    }

    {
      info("Nested struct")
      val code =
        s"""
           |struct Foo {
           |  amount: U256,
           |  address: Address
           |}
           |Contract Bar(foo: Foo, baz: Baz) {
           |  pub fn f() -> () {}
           |}
           |struct Baz {
           |  id: ByteVec,
           |  account: Foo,
           |  mut accounts: [Foo; 2]
           |}
           |""".stripMargin

      val result = parse(code, StatefulParser.multiContract(_)).get.value
      result.contracts.length is 1
      result.contracts.head.fields.map(_.tpe) is Seq(
        Type.NamedType(TypeId("Foo")),
        Type.NamedType(TypeId("Baz"))
      )
      result.structs.length is 2
      result.structs(0) is Ast.Struct(
        TypeId("Foo"),
        List(
          StructField(Ident("amount"), false, Type.U256),
          StructField(Ident("address"), false, Type.Address)
        )
      )
      result.structs(1) is Ast.Struct(
        TypeId("Baz"),
        List(
          StructField(Ident("id"), false, Type.ByteVec),
          StructField(
            Ident("account"),
            false,
            Type.NamedType(TypeId("Foo"))
          ),
          StructField(
            Ident("accounts"),
            true,
            Type.FixedSizeArray(Type.NamedType(TypeId("Foo")), 2)
          )
        )
      )
    }

    {
      info("Duplicate field definition")
      val code =
        s"""
           |struct Foo {
           |  a: U256,
           |  $$a: ByteVec
           |}
           |""".stripMargin
      val error =
        intercept[Compiler.Error](fastparse.parse(code.replace("$", ""), StatefulParser.struct(_)))
      error.message is "These struct fields are defined multiple times: a"
      error.position is code.indexOf("$")
    }
  }
<<<<<<< HEAD

  it should "parse map" in {
    def fail[T](code: String, parser: P[_] => P[T], errMsg: String) = {
      val error = intercept[Compiler.Error](fastparse.parse(code.replace("$", ""), parser))
      error.message is errMsg
      error.position is code.indexOf("$")
    }

    fastparse
      .parse("Map[U256, U256]", StatefulParser.parseType(Type.NamedType)(_))
      .get
      .value is Type.Map(
      Type.U256,
      Type.U256
    )
    fastparse.parse("Map[U256, Foo]", StatefulParser.parseType(Type.NamedType)(_)).get.value is Type
      .Map(
        Type.U256,
        Type.NamedType(TypeId("Foo"))
      )
    fail(
      s"Map[$$Foo, Foo]",
      StatefulParser.parseType(Type.NamedType)(_),
      "The key type of map can only be primitive type"
    )
    fail(
      s"Map[U256, $$Map[U256, Foo]]",
      StatefulParser.parseType(Type.NamedType)(_),
      "The value type of map cannot be map"
    )

    parse(
      "map.insert!{address -> ALPH: 1 alph}(1, 0)",
      StatefulParser.statement(_)
    ).get.value is Ast.InsertToMap(
      Ident("map"),
      Seq(
        ApproveAsset[StatefulContext](
          Variable(Ident("address")),
          Seq((ALPHTokenId(), Const(Val.U256(ALPH.oneAlph))))
        )
      ),
      Seq[Expr[StatefulContext]](Const(Val.U256(U256.One)), Const(Val.U256(U256.Zero)))
    )
    parse("map.remove!(1, address)", StatefulParser.statement(_)).get.value is Ast.RemoveFromMap(
      Ident("map"),
      Seq[Expr[StatefulContext]](Const(Val.U256(U256.One)), Variable(Ident("address")))
    )

    parse("map.contains!(0)", StatefulParser.expr(_)).get.value is Ast.MapContains(
      Variable(Ident("map")),
      constantIndex(0)
    )
  }
}
=======
}

class ParseNoFileSpec extends ParserSpec(None)
class ParseFileSpec   extends ParserSpec(Some(new java.net.URI("file:///tmp")))
>>>>>>> 82ea6067
<|MERGE_RESOLUTION|>--- conflicted
+++ resolved
@@ -1835,7 +1835,6 @@
       error.position is code.indexOf("$")
     }
   }
-<<<<<<< HEAD
 
   it should "parse map" in {
     def fail[T](code: String, parser: P[_] => P[T], errMsg: String) = {
@@ -1891,9 +1890,6 @@
     )
   }
 }
-=======
-}
 
 class ParseNoFileSpec extends ParserSpec(None)
-class ParseFileSpec   extends ParserSpec(Some(new java.net.URI("file:///tmp")))
->>>>>>> 82ea6067
+class ParseFileSpec   extends ParserSpec(Some(new java.net.URI("file:///tmp")))