--- conflicted
+++ resolved
@@ -24,7 +24,7 @@
 
 import org.alephium.crypto.Byte64
 import org.alephium.protocol.{Hash, PublicKey, Signature, SignatureSchema}
-import org.alephium.protocol.model.{Address, Bytes64, ContractId, TokenId}
+import org.alephium.protocol.model.{Address, ContractId, TokenId}
 import org.alephium.protocol.vm._
 import org.alephium.serde._
 import org.alephium.util._
@@ -639,15 +639,9 @@
     deserialize[StatelessScript](serialize(script)) isE script
 
     val args             = AVector[Val](Val.ByteVec.from(pubKey))
-<<<<<<< HEAD
-    val statelessContext = genStatelessContext(signatures = AVector(Bytes64.from(Signature.zero)))
-    val signature        = Bytes64.from(SignatureSchema.sign(statelessContext.txId.bytes, priKey))
-    statelessContext.signatures.pop().rightValue is Bytes64.from(Signature.zero)
-=======
     val statelessContext = genStatelessContext(signatures = AVector(Byte64.from(Signature.zero)))
     val signature        = Byte64.from(SignatureSchema.sign(statelessContext.txId.bytes, priKey))
     statelessContext.signatures.pop().rightValue is Byte64.from(Signature.zero)
->>>>>>> 1556734f
     statelessContext.signatures.push(signature) isE ()
     StatelessVM.execute(statelessContext, script.toObject, args).isRight is true
     StatelessVM.execute(statelessContext, script.toObject, args) is
@@ -9751,7 +9745,6 @@
     }
   }
 
-<<<<<<< HEAD
   it should "derive contract address from script" in {
     val contractId      = ContractId.generate
     val contractAddress = Address.contract(contractId)
@@ -9800,7 +9793,9 @@
     """.stripMargin
       val compiled = Compiler.compileTxScript(script).rightValue
       StatefulScript.deriveContractAddress(compiled) is Some(contractAddress)
-=======
+    }
+  }
+
   it should "skip preapproved assets check for contract creation" in {
     val noAnnotation   = ""
     val withAnnotation = ", preapprovedAssets = true"
@@ -9838,7 +9833,6 @@
         """Function "Create.withDeposit" uses assets, please use annotation `preapprovedAssets = true` or `assetsInContract = true`"""
       )
       compileContract(replace(code(withAnnotation))).isRight is true
->>>>>>> 1556734f
     }
   }
 }