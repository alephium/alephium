--- conflicted
+++ resolved
@@ -19,13 +19,8 @@
 object Version {
   lazy val akka       = "2.6.19"
   lazy val tapir      = "0.18.3"
-<<<<<<< HEAD
-  lazy val sttp       = "3.6.2"
-  lazy val prometheus = "0.10.0"
-=======
   lazy val sttp       = "3.3.18"
   lazy val prometheus = "0.15.0"
->>>>>>> cb1fee45
 }
 
 object Dependencies {
