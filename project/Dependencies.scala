// Copyright 2018 The Alephium Authors
// This file is part of the alephium project.
//
// The library is free software: you can redistribute it and/or modify
// it under the terms of the GNU Lesser General Public License as published by
// the Free Software Foundation, either version 3 of the License, or
// (at your option) any later version.
//
// The library is distributed in the hope that it will be useful,
// but WITHOUT ANY WARRANTY; without even the implied warranty of
// MERCHANTABILITY or FITNESS FOR A PARTICULAR PURPOSE. See the
// GNU Lesser General Public License for more details.
//
// You should have received a copy of the GNU Lesser General Public License
// along with the library. If not, see <http://www.gnu.org/licenses/>.

import sbt._

object Version {
  lazy val akka       = "2.6.19"
  lazy val tapir      = "0.18.3"
  lazy val sttp       = "3.3.18"
  lazy val prometheus = "0.15.0"
}

object Dependencies {
  lazy val akka         = "com.typesafe.akka" %% "akka-actor"   % Version.akka
  lazy val `akka-slf4j` = "com.typesafe.akka" %% "akka-slf4j"   % Version.akka
  lazy val `akka-test`  = "com.typesafe.akka" %% "akka-testkit" % Version.akka % Test

  lazy val vertx = "io.vertx" % "vertx-core" % "4.1.8"

  lazy val `upickle` = "com.lihaoyi" %% "upickle" % "1.6.0"

<<<<<<< HEAD
  lazy val ficus           = "com.iheart"                 %% "ficus"           % "1.5.0"
  lazy val bcprov          = "org.bouncycastle"            % "bcprov-jdk15on"  % "1.68"
  lazy val fastparse       = "com.lihaoyi"                %% "fastparse"       % "2.3.1"
  lazy val logback         = "ch.qos.logback"              % "logback-classic" % "1.2.3"
  lazy val rocksdb         = "org.rocksdb"                 % "rocksdbjni"      % "7.2.2"
  lazy val `scala-logging` = "com.typesafe.scala-logging" %% "scala-logging"   % "3.9.2"
  lazy val scalacheck      = "org.scalacheck"             %% "scalacheck"      % "1.15.3"  % Test
  lazy val scalatest       = "org.scalatest"              %% "scalatest"       % "3.2.6"   % Test
=======
  lazy val ficus           = "com.iheart"                 %% "ficus"           % "1.5.2"
  lazy val bcprov          = "org.bouncycastle"            % "bcprov-jdk15on"  % "1.70"
  lazy val fastparse       = "com.lihaoyi"                %% "fastparse"       % "2.3.3"
  lazy val logback         = "ch.qos.logback"              % "logback-classic" % "1.2.11"
  lazy val rocksdb         = "org.rocksdb"                 % "rocksdbjni"      % "6.29.5"
  lazy val `scala-logging` = "com.typesafe.scala-logging" %% "scala-logging"   % "3.9.5"
  lazy val scalacheck      = "org.scalacheck"             %% "scalacheck"      % "1.15.4"  % Test
  lazy val scalatest       = "org.scalatest"              %% "scalatest"       % "3.2.12"  % Test
>>>>>>> cb1fee45
  lazy val scalatestplus   = "org.scalatestplus"          %% "scalacheck-1-14" % "3.2.2.0" % Test
  lazy val weupnp          = "org.bitlet"                  % "weupnp"          % "0.1.4"
  lazy val janino          = "org.codehaus.janino"         % "janino"          % "3.1.7"

  def `scala-reflect`(scalaVersion: String) = "org.scala-lang" % "scala-reflect" % scalaVersion

  lazy val `tapir-core`    = "com.softwaremill.sttp.tapir" %% "tapir-core"         % Version.tapir
  lazy val `tapir-vertx`   = "com.softwaremill.sttp.tapir" %% "tapir-vertx-server" % Version.tapir
  lazy val `tapir-openapi` = "com.softwaremill.sttp.tapir" %% "tapir-openapi-docs" % Version.tapir
  lazy val `tapir-openapi-model` =
    "com.softwaremill.sttp.tapir" %% "tapir-openapi-model" % Version.tapir
  lazy val `tapir-swagger-ui` =
    "com.softwaremill.sttp.tapir" %% "tapir-swagger-ui-vertx" % Version.tapir
  lazy val `tapir-client` = "com.softwaremill.sttp.tapir" %% "tapir-sttp-client" % Version.tapir
  lazy val `sttp-backend` =
    "com.softwaremill.sttp.client3" %% "async-http-client-backend-future" % Version.sttp

  lazy val `prometheus-simple-client` = "io.prometheus" % "simpleclient" % Version.prometheus
  lazy val `prometheus-simple-client-common` =
    "io.prometheus" % "simpleclient_common" % Version.prometheus
  lazy val `prometheus-simple-client-hotspot` =
    "io.prometheus" % "simpleclient_hotspot" % Version.prometheus
}<|MERGE_RESOLUTION|>--- conflicted
+++ resolved
@@ -32,16 +32,6 @@
 
   lazy val `upickle` = "com.lihaoyi" %% "upickle" % "1.6.0"
 
-<<<<<<< HEAD
-  lazy val ficus           = "com.iheart"                 %% "ficus"           % "1.5.0"
-  lazy val bcprov          = "org.bouncycastle"            % "bcprov-jdk15on"  % "1.68"
-  lazy val fastparse       = "com.lihaoyi"                %% "fastparse"       % "2.3.1"
-  lazy val logback         = "ch.qos.logback"              % "logback-classic" % "1.2.3"
-  lazy val rocksdb         = "org.rocksdb"                 % "rocksdbjni"      % "7.2.2"
-  lazy val `scala-logging` = "com.typesafe.scala-logging" %% "scala-logging"   % "3.9.2"
-  lazy val scalacheck      = "org.scalacheck"             %% "scalacheck"      % "1.15.3"  % Test
-  lazy val scalatest       = "org.scalatest"              %% "scalatest"       % "3.2.6"   % Test
-=======
   lazy val ficus           = "com.iheart"                 %% "ficus"           % "1.5.2"
   lazy val bcprov          = "org.bouncycastle"            % "bcprov-jdk15on"  % "1.70"
   lazy val fastparse       = "com.lihaoyi"                %% "fastparse"       % "2.3.3"
@@ -50,7 +40,6 @@
   lazy val `scala-logging` = "com.typesafe.scala-logging" %% "scala-logging"   % "3.9.5"
   lazy val scalacheck      = "org.scalacheck"             %% "scalacheck"      % "1.15.4"  % Test
   lazy val scalatest       = "org.scalatest"              %% "scalatest"       % "3.2.12"  % Test
->>>>>>> cb1fee45
   lazy val scalatestplus   = "org.scalatestplus"          %% "scalacheck-1-14" % "3.2.2.0" % Test
   lazy val weupnp          = "org.bitlet"                  % "weupnp"          % "0.1.4"
   lazy val janino          = "org.codehaus.janino"         % "janino"          % "3.1.7"
