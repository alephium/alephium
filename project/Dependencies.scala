// Copyright 2018 The Alephium Authors
// This file is part of the alephium project.
//
// The library is free software: you can redistribute it and/or modify
// it under the terms of the GNU Lesser General Public License as published by
// the Free Software Foundation, either version 3 of the License, or
// (at your option) any later version.
//
// The library is distributed in the hope that it will be useful,
// but WITHOUT ANY WARRANTY; without even the implied warranty of
// MERCHANTABILITY or FITNESS FOR A PARTICULAR PURPOSE. See the
// GNU Lesser General Public License for more details.
//
// You should have received a copy of the GNU Lesser General Public License
// along with the library. If not, see <http://www.gnu.org/licenses/>.

import sbt._

object Version {
  lazy val akka       = "2.6.20"
  lazy val tapir      = "1.10.7"
  lazy val sttp       = "3.9.6"
  lazy val apispec    = "0.10.0"
  lazy val prometheus = "0.16.0"
}

object Dependencies {
  lazy val akka         = "com.typesafe.akka" %% "akka-actor"   % Version.akka
  lazy val `akka-slf4j` = "com.typesafe.akka" %% "akka-slf4j"   % Version.akka
  lazy val `akka-test`  = "com.typesafe.akka" %% "akka-testkit" % Version.akka % Test

  lazy val vertx = "io.vertx" % "vertx-core" % "4.5.7"

  lazy val `upickle` = "com.lihaoyi" %% "upickle" % "3.3.0"

  lazy val ficus           = "com.iheart"                 %% "ficus"           % "1.5.2"
<<<<<<< HEAD
  lazy val bcprov          = "org.bouncycastle"            % "bcprov-jdk18on"  % "1.71.1"
  lazy val fastparse       = "com.lihaoyi"                %% "fastparse"       % "2.3.3"
  lazy val logback         = "ch.qos.logback"              % "logback-classic" % "1.4.5"
  lazy val rocksdb         = "org.rocksdb"                 % "rocksdbjni"      % "8.11.4"
=======
  lazy val bcprov          = "org.bouncycastle"            % "bcprov-jdk18on"  % "1.78.1"
  lazy val fastparse       = "com.lihaoyi"                %% "fastparse"       % "3.1.0"
  lazy val logback         = "ch.qos.logback"              % "logback-classic" % "1.5.6"
  lazy val rocksdb         = "org.rocksdb"                 % "rocksdbjni"      % "6.29.5"
>>>>>>> c0f3e34a
  lazy val `scala-logging` = "com.typesafe.scala-logging" %% "scala-logging"   % "3.9.5"
  lazy val scalacheck      = "org.scalacheck"             %% "scalacheck"      % "1.18.0"  % Test
  lazy val scalatest       = "org.scalatest"              %% "scalatest"       % "3.2.18"  % Test
  lazy val scalatestplus   = "org.scalatestplus"          %% "scalacheck-1-14" % "3.2.2.0" % Test
  lazy val weupnp          = "org.bitlet"                  % "weupnp"          % "0.1.4"

  def `scala-reflect`(scalaVersion: String) = "org.scala-lang" % "scala-reflect" % scalaVersion

  lazy val `tapir-core`    = "com.softwaremill.sttp.tapir" %% "tapir-core"         % Version.tapir
  lazy val `tapir-server`  = "com.softwaremill.sttp.tapir" %% "tapir-server"       % Version.tapir
  lazy val `tapir-vertx`   = "com.softwaremill.sttp.tapir" %% "tapir-vertx-server" % Version.tapir
  lazy val `tapir-openapi` = "com.softwaremill.sttp.tapir" %% "tapir-openapi-docs" % Version.tapir
  lazy val `tapir-openapi-model` =
    "com.softwaremill.sttp.apispec" %% "openapi-model" % Version.apispec
  lazy val `tapir-swagger-ui` =
    "com.softwaremill.sttp.tapir" %% "tapir-swagger-ui" % Version.tapir
  lazy val `tapir-client` = "com.softwaremill.sttp.tapir" %% "tapir-sttp-client" % Version.tapir
  lazy val `tapir-files`  = "com.softwaremill.sttp.tapir" %% "tapir-files"       % Version.tapir
  lazy val `sttp-backend` =
    "com.softwaremill.sttp.client3" %% "async-http-client-backend-future" % Version.sttp

  lazy val `prometheus-simple-client` = "io.prometheus" % "simpleclient" % Version.prometheus
  lazy val `prometheus-simple-client-common` =
    "io.prometheus" % "simpleclient_common" % Version.prometheus
  lazy val `prometheus-simple-client-hotspot` =
    "io.prometheus" % "simpleclient_hotspot" % Version.prometheus
  lazy val scopt = "com.github.scopt" %% "scopt" % "4.1.0"
}<|MERGE_RESOLUTION|>--- conflicted
+++ resolved
@@ -34,17 +34,10 @@
   lazy val `upickle` = "com.lihaoyi" %% "upickle" % "3.3.0"
 
   lazy val ficus           = "com.iheart"                 %% "ficus"           % "1.5.2"
-<<<<<<< HEAD
-  lazy val bcprov          = "org.bouncycastle"            % "bcprov-jdk18on"  % "1.71.1"
-  lazy val fastparse       = "com.lihaoyi"                %% "fastparse"       % "2.3.3"
-  lazy val logback         = "ch.qos.logback"              % "logback-classic" % "1.4.5"
-  lazy val rocksdb         = "org.rocksdb"                 % "rocksdbjni"      % "8.11.4"
-=======
   lazy val bcprov          = "org.bouncycastle"            % "bcprov-jdk18on"  % "1.78.1"
   lazy val fastparse       = "com.lihaoyi"                %% "fastparse"       % "3.1.0"
   lazy val logback         = "ch.qos.logback"              % "logback-classic" % "1.5.6"
-  lazy val rocksdb         = "org.rocksdb"                 % "rocksdbjni"      % "6.29.5"
->>>>>>> c0f3e34a
+  lazy val rocksdb         = "org.rocksdb"                 % "rocksdbjni"      % "8.11.4"
   lazy val `scala-logging` = "com.typesafe.scala-logging" %% "scala-logging"   % "3.9.5"
   lazy val scalacheck      = "org.scalacheck"             %% "scalacheck"      % "1.18.0"  % Test
   lazy val scalatest       = "org.scalatest"              %% "scalatest"       % "3.2.18"  % Test
