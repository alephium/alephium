--- conflicted
+++ resolved
@@ -22,10 +22,7 @@
 import org.openjdk.jmh.annotations._
 import org.openjdk.jmh.infra.Blackhole
 
-<<<<<<< HEAD
-=======
 import org.alephium.crypto.Byte64
->>>>>>> 1556734f
 import org.alephium.protocol.Hash
 import org.alephium.protocol.config.{GroupConfig, NetworkConfig}
 import org.alephium.protocol.model._
@@ -65,11 +62,7 @@
           AVector.empty,
           AVector.empty
         ),
-<<<<<<< HEAD
-        AVector.empty[Bytes64]
-=======
         AVector.empty[Byte64]
->>>>>>> 1556734f
       )
     )
   val block: Block = Block(header, txs)
