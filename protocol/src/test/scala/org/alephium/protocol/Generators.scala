--- conflicted
+++ resolved
@@ -164,11 +164,6 @@
     Gen.choose[java.math.BigInteger](I256.MinValue.v, I256.MaxValue.v).map(I256.unsafe)
   val u256Gen: Gen[U256] =
     Gen.choose[java.math.BigInteger](U256.MinValue.v, U256.MaxValue.v).map(U256.unsafe)
-<<<<<<< HEAD
-=======
-
-  def bytesGen(size: Int): Gen[ByteString] =
-    Gen.listOfN(size, arbitrary[Byte].sample.get).map(ByteString.apply)
 
   def chainTipGen: Gen[ChainTip] = {
     for {
@@ -177,7 +172,6 @@
       weight    <- Gen.choose(U256.One.v, U256.MaxValue.subOneUnsafe().v).map(v => Weight(v))
     } yield ChainTip(blockHash, height, weight)
   }
->>>>>>> 09f7b353
 }
 
 trait DefaultGenerators extends Generators {
