--- conflicted
+++ resolved
@@ -61,16 +61,7 @@
       deserialize[UnlockScript](serialize[UnlockScript](unlock)) isE unlock
     }
 
-<<<<<<< HEAD
-    deserialize[UnlockScript](
-      serialize[UnlockScript](UnlockScript.P2PK(PublicKeyLike.SecP256K1))
-    ) isE UnlockScript.P2PK(PublicKeyLike.SecP256K1)
-    deserialize[UnlockScript](
-      serialize[UnlockScript](UnlockScript.P2PK(PublicKeyLike.Passkey))
-    ) isE UnlockScript.P2PK(PublicKeyLike.Passkey)
-=======
     deserialize[UnlockScript](serialize[UnlockScript](UnlockScript.P2PK)) isE UnlockScript.P2PK
->>>>>>> 1556734f
   }
 
   it should "serialize examples" in {
@@ -94,14 +85,7 @@
     serialize[UnlockScript](unlock3) is encoded
     deserialize[UnlockScript](encoded).rightValue is unlock3
 
-<<<<<<< HEAD
-    serialize[UnlockScript](UnlockScript.P2PK(PublicKeyLike.SecP256K1)) is Hex.unsafe("0500")
-    deserialize[UnlockScript](Hex.unsafe("0500")) isE UnlockScript.P2PK(PublicKeyLike.SecP256K1)
-    serialize[UnlockScript](UnlockScript.P2PK(PublicKeyLike.Passkey)) is Hex.unsafe("0501")
-    deserialize[UnlockScript](Hex.unsafe("0501")) isE UnlockScript.P2PK(PublicKeyLike.Passkey)
-=======
     serialize[UnlockScript](UnlockScript.P2PK) is Hex.unsafe("05")
->>>>>>> 1556734f
   }
 
   it should "validate multisig" in {
