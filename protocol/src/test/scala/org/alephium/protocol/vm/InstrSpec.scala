// Copyright 2018 The Alephium Authors
// This file is part of the alephium project.
//
// The library is free software: you can redistribute it and/or modify
// it under the terms of the GNU Lesser General Public License as published by
// the Free Software Foundation, either version 3 of the License, or
// (at your option) any later version.
//
// The library is distributed in the hope that it will be useful,
// but WITHOUT ANY WARRANTY; without even the implied warranty of
// MERCHANTABILITY or FITNESS FOR A PARTICULAR PURPOSE. See the
// GNU Lesser General Public License for more details.
//
// You should have received a copy of the GNU Lesser General Public License
// along with the library. If not, see <http://www.gnu.org/licenses/>.

package org.alephium.protocol.vm

import java.math.BigInteger
import java.nio.charset.StandardCharsets

import scala.collection.mutable
import scala.collection.mutable.ArrayBuffer

import akka.util.ByteString
import org.scalacheck.Arbitrary.arbitrary
import org.scalacheck.Gen

import org.alephium.crypto
import org.alephium.protocol._
import org.alephium.protocol.config.{NetworkConfig, NetworkConfigFixture}
import org.alephium.protocol.config.NetworkConfigFixture.{Genesis, Leman}
import org.alephium.protocol.model.{NetworkId => _, _}
import org.alephium.protocol.model.NetworkId.AlephiumMainNet
import org.alephium.serde._
import org.alephium.util._

// scalastyle:off file.size.limit no.equal number.of.methods number.of.types
class InstrSpec extends AlephiumSpec with NumericHelpers {
  import Instr._

  it should "initialize proper bytecodes" in {
    toCode.size is (statelessInstrs0.length + statefulInstrs0.length)
    toCode(CallLocal) is 0
    toCode(CallExternal) is 1
    toCode(Return) is 2
    statelessInstrs0.foreach { instr =>
      toCode(instr) < 160 is true
    }
    statefulInstrs0.foreach {
      case CallExternal => ()
      case instr        => toCode(instr) >= 160 is true
    }
    toCode
  }

  it should "serde properly" in new AllInstrsFixture {
    statelessInstrs.toSet.size is Instr.statelessInstrs0.length
    statefulInstrs.toSet.size is Instr.statefulInstrs0.length
    statelessInstrs.foreach { instr =>
      statelessSerde.deserialize(statelessSerde.serialize(instr)) isE instr
      statefulSerde.deserialize(statefulSerde.serialize(instr)) isE instr
    }
    statefulInstrs.foreach { instr =>
      statefulSerde.deserialize(statefulSerde.serialize(instr)) isE instr
    }
  }

  trait LemanForkFixture extends AllInstrsFixture {
    // format: off
    val lemanStatelessInstrs = AVector[LemanInstr[StatelessContext]](
      ByteVecSlice, ByteVecToAddress, Encode, Zeros,
      U256To1Byte, U256To2Byte, U256To4Byte, U256To8Byte, U256To16Byte, U256To32Byte,
      U256From1Byte, U256From2Byte, U256From4Byte, U256From8Byte, U256From16Byte, U256From32Byte,
      EthEcRecover,
      Log6, Log7, Log8, Log9,
      ContractIdToAddress,
      LoadLocalByIndex, StoreLocalByIndex, Dup, AssertWithErrorCode, Swap,
      vm.BlockHash, DEBUG(AVector.empty), TxGasPrice, TxGasAmount, TxGasFee,
      I256Exp, U256Exp, U256ModExp, VerifyBIP340Schnorr, GetSegregatedSignature, MulModN, AddModN,
      U256ToString, I256ToString, BoolToString
    )
    val lemanStatefulInstrs = AVector[LemanInstr[StatefulContext]](
      MigrateSimple, MigrateWithFields, CopyCreateContractWithToken, BurnToken, LockApprovedAssets,
      CreateSubContract, CreateSubContractWithToken, CopyCreateSubContract, CopyCreateSubContractWithToken,
      LoadMutFieldByIndex, StoreMutFieldByIndex, ContractExists, CreateContractAndTransferToken, CopyCreateContractAndTransferToken,
      CreateSubContractAndTransferToken, CopyCreateSubContractAndTransferToken,
      NullContractAddress, SubContractId, SubContractIdOf, ALPHTokenId,
      LoadImmField(0.toByte), LoadImmFieldByIndex
    )
    // format: on
  }

  trait RhoneForkFixture extends AllInstrsFixture {
    val rhoneStatelessInstrs = AVector[RhoneInstr[StatelessContext]](GroupOfAddress)
    val rhoneStatefulInstrs =
      AVector[RhoneInstr[StatefulContext]](
        PayGasFee,
        MinimalContractDeposit,
        CreateMapEntry(twoBytes),
        MethodSelector(Method.Selector(0)),
        CallExternalBySelector(Method.Selector(0))
      )
  }

  it should "check all LemanInstr" in new LemanForkFixture {
    lemanStatelessInstrs.foreach(_.isInstanceOf[LemanInstr[_]] is true)
    lemanStatefulInstrs.foreach(_.isInstanceOf[LemanInstr[_]] is true)
    (statelessInstrs.toSet -- lemanStatelessInstrs.toSet)
      .map(_.isInstanceOf[LemanInstr[_]] is false)
    (statefulInstrs.toSet -- lemanStatefulInstrs.toSet)
      .map(_.isInstanceOf[LemanInstr[_]] is false)
  }

  it should "check all RhoneInstr" in new RhoneForkFixture {
    rhoneStatelessInstrs.foreach(_.isInstanceOf[RhoneInstr[_]] is true)
    rhoneStatefulInstrs.foreach(_.isInstanceOf[RhoneInstr[_]] is true)
    (statelessInstrs.toSet -- rhoneStatelessInstrs.toSet)
      .map(_.isInstanceOf[RhoneInstr[_]] is false)
    (statefulInstrs.toSet -- rhoneStatefulInstrs.toSet)
      .map(_.isInstanceOf[RhoneInstr[_]] is false)
  }

  it should "fail if the fork is not activated yet for stateless instrs" in new LemanForkFixture
    with StatelessFixture {
    val frame0 = prepareFrame(AVector.empty)(NetworkConfigFixture.Leman) // Leman is activated
    lemanStatelessInstrs.foreach { instr =>
      val result = instr.runWith(frame0)
      if (result.isLeft) {
        result.leftValue isnotE InactiveInstr(instr)
      }
    }
    val frame1 =
      prepareFrame(AVector.empty)(NetworkConfigFixture.Genesis) // Leman is not activated yet
    lemanStatelessInstrs.foreach(instr => instr.runWith(frame1).leftValue isE InactiveInstr(instr))
  }

  it should "fail if the fork is not activated yet for stateful instrs" in new LemanForkFixture
    with StatefulFixture {
    val frame0 = prepareFrame()(NetworkConfigFixture.Leman) // Leman is activated
    lemanStatefulInstrs.foreach { instr =>
      val result = instr.runWith(frame0)
      if (result.isLeft) {
        result.leftValue isnotE InactiveInstr(instr)
      }
    }
    val frame1 = preparePreLemanFrame()
    lemanStatefulInstrs.foreach(instr => instr.runWith(frame1).leftValue isE InactiveInstr(instr))
  }

  it should "fail if the rhone hardfork is not activated yet for stateful instrs" in new RhoneForkFixture
    with StatefulFixture {
    val frame0 = prepareFrame()(NetworkConfigFixture.Rhone) // Rhone is activated
    rhoneStatefulInstrs.init.foreach { instr =>
      val result = instr.runWith(frame0)
      if (result.isLeft) {
        result.leftValue isnotE InactiveInstr(instr)
      }
    }
    val frame1 = prepareFrame()(NetworkConfigFixture.Leman)
    rhoneStatefulInstrs.foreach(instr => instr.runWith(frame1).leftValue isE InactiveInstr(instr))
    val frame2 = preparePreLemanFrame()
    rhoneStatefulInstrs.foreach(instr => instr.runWith(frame2).leftValue isE InactiveInstr(instr))
  }

  trait GenFixture extends ContextGenerators {
    val lockupScriptGen: Gen[LockupScript] = for {
      group        <- groupIndexGen
      lockupScript <- lockupGen(group)
    } yield lockupScript

    val contractLockupScriptGen: Gen[LockupScript.P2C] = for {
      group <- groupIndexGen
      p2c   <- p2cLockupGen(group)
    } yield p2c

    val assetLockupScriptGen: Gen[LockupScript.Asset] = for {
      group <- groupIndexGen
      asset <- assetLockupGen(group)
    } yield asset
  }

  trait StatelessFixture extends GenFixture {
    lazy val localsLength = 0
    def prepareFrame(
        instrs: AVector[Instr[StatelessContext]],
        blockEnv: Option[BlockEnv] = None,
        txEnv: Option[TxEnv] = None
    )(implicit networkConfig: NetworkConfig): Frame[StatelessContext] = {
      val baseMethod = Method[StatelessContext](
        isPublic = true,
        usePreapprovedAssets = false,
        useContractAssets = false,
        usePayToContractOnly = false,
        argsLength = 0,
        localsLength = localsLength,
        returnLength = 0,
        instrs
      )
      val ctx = genStatelessContext(
        blockEnv = blockEnv,
        txEnv = txEnv
      )
      val obj = StatelessScript.unsafe(AVector(baseMethod)).toObject
      Frame
        .stateless(ctx, obj, obj.getMethod(0).rightValue, Stack.ofCapacity(10), VM.noReturnTo)
        .rightValue
    }
    val addressValGen: Gen[Val.Address] = for {
      group        <- groupIndexGen
      lockupScript <- lockupGen(group)
    } yield Val.Address(lockupScript)
  }

  trait StatelessInstrFixture extends StatelessFixture {
    lazy val frame   = prepareFrame(AVector.empty)
    lazy val stack   = frame.opStack
    lazy val context = frame.ctx
    lazy val locals  = frame.locals

    lazy val mockBlockEnv =
      BlockEnv(
        ChainIndex.randomIntraGroup,
        AlephiumMainNet,
        TimeStamp.now(),
        Target.Max,
        Some(BlockHash.generate)
      )

    def runAndCheckGas[I <: Instr[StatelessContext] with GasSimple](
        instr: I,
        frame: Frame[StatelessContext] = frame
    ) = {
      val context    = frame.ctx
      val initialGas = context.gasRemaining
      instr.runWith(frame) isE ()
      initialGas.subUnsafe(context.gasRemaining) is instr.gas()
    }
  }

  it should "VerifyAbsoluteLocktime" in new StatelessFixture {
    def prepare(timeLock: TimeStamp, blockTs: TimeStamp): Frame[StatelessContext] = {
      val frame = prepareFrame(
        AVector.empty,
        blockEnv = Some(
          BlockEnv(
            ChainIndex.randomIntraGroup,
            AlephiumMainNet,
            blockTs,
            Target.Max,
            Some(BlockHash.generate)
          )
        )
      )
      frame.pushOpStack(Val.U256(timeLock.millis))
      frame
    }

    {
      info("time lock is still locked")
      val lockUntil = TimeStamp.now()
      val blockTime = lockUntil.minusUnsafe(Duration.ofSecondsUnsafe(1))
      val frame     = prepare(lockUntil, blockTime)
      VerifyAbsoluteLocktime.runWith(frame) is failed(
        AbsoluteLockTimeVerificationFailed(lockUntil, blockTime)
      )
    }

    {
      info("time lock is unlocked (1)")
      val now   = TimeStamp.now()
      val frame = prepare(now, now)
      VerifyAbsoluteLocktime.runWith(frame) isE ()
    }

    {
      info("time lock is unlocked (2)")
      val now   = TimeStamp.now()
      val frame = prepare(now, now.plus(Duration.ofSecondsUnsafe(1)).get)
      VerifyAbsoluteLocktime.runWith(frame) isE ()
    }
  }

  it should "VerifyRelativeLocktime" in new StatelessFixture {
    def prepare(
        timeLock: Duration,
        blockTs: TimeStamp,
        txLockTime: TimeStamp,
        txIndex: Int = 0
    ): Frame[StatelessContext] = {
      val (tx, prevOutputs) = transactionGenWithPreOutputs().sample.get
      val frame = prepareFrame(
        AVector.empty,
        blockEnv = Some(
          BlockEnv(
            ChainIndex.randomIntraGroup,
            AlephiumMainNet,
            blockTs,
            Target.Max,
            Some(BlockHash.generate)
          )
        ),
        txEnv = Some(
          TxEnv.dryrun(
            tx,
            prevOutputs.map(_.referredOutput.copy(lockTime = txLockTime)),
            Stack.ofCapacity[Bytes64](0)
          )
        )
      )
      frame.pushOpStack(Val.U256(txIndex))
      frame.pushOpStack(Val.U256(timeLock.millis))
      frame
    }

    {
      info("tx inputs are not from worldstate, and the locktime of the UTXOs is zero")
      val frame = prepare(
        timeLock = Duration.ofSecondsUnsafe(1),
        blockTs = TimeStamp.now(),
        txLockTime = TimeStamp.zero
      )
      VerifyRelativeLocktime.runWith(frame) is failed(RelativeLockTimeExpectPersistedUtxo)
    }

    {
      info("the relative lock is still locked")
      val blockTs    = TimeStamp.now()
      val txLockTime = TimeStamp.now()
      val timeLock   = Duration.ofSecondsUnsafe(1)
      val frame      = prepare(timeLock, blockTs, txLockTime)
      VerifyRelativeLocktime.runWith(frame) is failed(
        RelativeLockTimeVerificationFailed(txLockTime.plus(timeLock).value, blockTs)
      )
    }

    {
      info("the relative lock is unlocked (1)")
      val now = TimeStamp.now()
      val frame = prepare(
        timeLock = Duration.ofSecondsUnsafe(1),
        blockTs = now,
        txLockTime = now.minusUnsafe(Duration.ofSecondsUnsafe(1))
      )
      VerifyRelativeLocktime.runWith(frame) isE ()
    }

    {
      info("the relative lock is unlocked (2)")
      val now = TimeStamp.now()
      val frame = prepare(
        timeLock = Duration.ofSecondsUnsafe(1),
        blockTs = now.plus(Duration.ofSecondsUnsafe(2)).get,
        txLockTime = now
      )
      VerifyRelativeLocktime.runWith(frame) isE ()
    }
  }

  trait ConstInstrFixture extends StatelessInstrFixture {
    def test[C <: ConstInstr](constInstr: C, value: Val) = {
      val initialGas = context.gasRemaining
      constInstr.runWith(frame) isE ()
      stack.size is 1
      stack.top.get is value
      initialGas.subUnsafe(context.gasRemaining) is constInstr.gas()
    }
  }

  it should "ConstTrue" in new ConstInstrFixture {
    test(ConstTrue, Val.True)
  }

  it should "ConstFalse" in new ConstInstrFixture {
    test(ConstFalse, Val.False)
  }

  it should "I256Const0" in new ConstInstrFixture {
    test(I256Const0, Val.I256(I256.Zero))
  }

  it should "I256Const1" in new ConstInstrFixture {
    test(I256Const1, Val.I256(I256.One))
  }

  it should "I256Const2" in new ConstInstrFixture {
    test(I256Const2, Val.I256(I256.Two))
  }

  it should "I256Const3" in new ConstInstrFixture {
    test(I256Const3, Val.I256(I256.from(3L)))
  }

  it should "I256Const4" in new ConstInstrFixture {
    test(I256Const4, Val.I256(I256.from(4L)))
  }

  it should "I256Const5" in new ConstInstrFixture {
    test(I256Const5, Val.I256(I256.from(5L)))
  }

  it should "I256ConstN1" in new ConstInstrFixture {
    test(I256ConstN1, Val.I256(I256.NegOne))
  }

  it should "U256Const0" in new ConstInstrFixture {
    test(U256Const0, Val.U256(U256.Zero))
  }

  it should "U256Const1" in new ConstInstrFixture {
    test(U256Const1, Val.U256(U256.One))
  }

  it should "U256Const2" in new ConstInstrFixture {
    test(U256Const2, Val.U256(U256.Two))
  }

  it should "U256Const3" in new ConstInstrFixture {
    test(U256Const3, Val.U256(U256.unsafe(3L)))
  }

  it should "U256Const4" in new ConstInstrFixture {
    test(U256Const4, Val.U256(U256.unsafe(4L)))
  }

  it should "U256Const5" in new ConstInstrFixture {
    test(U256Const5, Val.U256(U256.unsafe(5L)))
  }

  it should "I256Const" in new ConstInstrFixture {
    forAll(arbitrary[Long]) { long =>
      val value = Val.I256(I256.from(long))
      test(I256Const(value), value)
      stack.pop()
    }
  }

  it should "U256Const" in new ConstInstrFixture {
    forAll(posLongGen) { long =>
      val value = Val.U256(U256.unsafe(long))
      test(U256Const(value), value)
      stack.pop()
    }
  }

  it should "BytesConst" in new ConstInstrFixture {
    forAll(dataGen) { data =>
      val value = Val.ByteVec(data)
      test(BytesConst(value), value)
      stack.pop()
    }
  }

  it should "AddressConst" in new ConstInstrFixture {
    forAll(addressValGen) { address =>
      test(AddressConst(address), address)
      stack.pop()
    }
  }

  it should "LoadLocal" in new StatelessInstrFixture {
    override lazy val localsLength = 1

    val bool: Val = Val.Bool(true)
    locals.set(0, bool)

    val instr = LoadLocal(0.toByte)
    runAndCheckGas(instr)
    stack.size is 1
    stack.top.get is bool

    LoadLocal(1.toByte).runWith(frame).leftValue isE InvalidVarIndex(1, 0)
    LoadLocal(-1.toByte).runWith(frame).leftValue isE InvalidVarIndex(255, 0)
  }

  it should "StoreLocal" in new StatelessInstrFixture {
    override lazy val localsLength = 1

    val bool: Val = Val.Bool(true)
    stack.push(bool)

    val instr = StoreLocal(0.toByte)
    runAndCheckGas(instr)
    locals.getUnsafe(0) is bool

    StoreLocal(1.toByte).runWith(frame).leftValue isE StackUnderflow

    stack.push(bool)
    StoreLocal(1.toByte).runWith(frame).leftValue isE InvalidVarIndex(1, 0)
    stack.push(bool)
    StoreLocal(-1.toByte).runWith(frame).leftValue isE InvalidVarIndex(255, 0)
  }

  it should "LoadLocalByIndex" in new StatelessInstrFixture {
    override lazy val localsLength = 1

    val bool: Val = Val.Bool(true)
    locals.set(0, bool)
    locals.getUnsafe(0) is bool

    stack.push(Val.U256(0))
    runAndCheckGas(LoadLocalByIndex)
    stack.size is 1
    stack.top.get is bool

    stack.push(Val.U256(1)) isE ()
    LoadLocalByIndex.runWith(frame).leftValue isE InvalidVarIndex(1, 0)
    stack.push(Val.U256(0xff)) isE ()
    LoadLocalByIndex.popIndex(frame, InvalidVarIndex.apply) isE 0xff
    stack.push(Val.U256(0xff + 1)) isE ()
    LoadLocalByIndex.popIndex(frame, InvalidVarIndex.apply).leftValue isE InvalidVarIndex(
      0xff + 1,
      0xff
    )
  }

  it should "StoreLocalByIndex" in new StatelessInstrFixture {
    override lazy val localsLength: Int = 1

    val bool: Val = Val.Bool(true)
    stack.push(bool)
    stack.push(Val.U256(0))
    runAndCheckGas(StoreLocalByIndex)
    stack.size is 0

    stack.push(bool)
    stack.push(Val.U256(1))
    StoreLocalByIndex.runWith(frame).leftValue isE InvalidVarIndex(1, 0)
    stack.push(bool)
    stack.push(Val.U256(0xff))
    StoreLocalByIndex.popIndex(frame, InvalidVarIndex.apply) isE 0xff
    stack.push(bool)
    stack.push(Val.U256(0xff + 1))
    StoreLocalByIndex.popIndex(frame, InvalidVarIndex.apply).leftValue isE InvalidVarIndex(
      0xff + 1,
      0xff
    )
  }

  it should "Pop" in new StatelessInstrFixture {
    val bool: Val = Val.Bool(true)
    stack.push(bool)

    runAndCheckGas(Pop)
    stack.size is 0

    Pop.runWith(frame).leftValue isE StackUnderflow
  }

  it should "Dup" in new StatelessInstrFixture {
    stack.size is 0
    stack.top is None
    Dup.runWith(frame).leftValue isE StackUnderflow

    val bool: Val = Val.True
    stack.push(bool)
    stack.top is Some(bool)
    stack.size is 1

    runAndCheckGas(Dup)
    stack.top is Some(bool)
    stack.size is 2
  }

  it should "Swap" in new StatelessInstrFixture {
    stack.size is 0
    Swap.runWith(frame).leftValue isE StackUnderflow

    stack.push(Val.True)
    stack.size is 1
    Swap.runWith(frame).leftValue isE StackUnderflow

    stack.push(Val.False)
    stack.size is 2
    stack.underlying.toSeq.take(2) is Seq(Val.True, Val.False)
    runAndCheckGas(Swap)
    stack.size is 2
    stack.underlying.toSeq.take(2) is Seq(Val.False, Val.True)
  }

  it should "BoolNot" in new StatelessInstrFixture {
    val bool: Val = Val.Bool(true)
    stack.push(bool)

    val initialGas = context.gasRemaining
    BoolNot.runWith(frame) isE ()
    stack.top.get is Val.Bool(false)
    initialGas.subUnsafe(context.gasRemaining) is BoolNot.gas()

    val zero = Val.I256(I256.Zero)
    stack.push(zero)
    BoolNot.runWith(frame).leftValue isE InvalidType(Val.Bool, zero)
  }

  trait BinaryBoolFixture extends StatelessInstrFixture {
    def test(binaryBoll: BinaryBool, op: (Boolean, Boolean) => Boolean) = {

      forAll(arbitrary[Boolean], arbitrary[Boolean]) { case (b1, b2) =>
        val bool1: Val = Val.Bool(b1)
        val bool2: Val = Val.Bool(b2)
        stack.push(bool1)
        stack.push(bool2)

        val initialGas = context.gasRemaining

        binaryBoll.runWith(frame) isE ()

        stack.size is 1
        stack.top.get is Val.Bool(op(b1, b2))
        initialGas.subUnsafe(context.gasRemaining) is BoolNot.gas()
        stack.pop()

        stack.push(bool1)
        binaryBoll.runWith(frame).leftValue isE StackUnderflow
      }
    }
  }

  it should "BoolAnd" in new BinaryBoolFixture {
    test(BoolAnd, _ && _)
  }

  it should "BoolOr" in new BinaryBoolFixture {
    test(BoolOr, _ || _)
  }

  it should "BoolEq" in new BinaryBoolFixture {
    test(BoolEq, _ == _)
  }

  it should "BoolNeq" in new BinaryBoolFixture {
    test(BoolNeq, _ != _)
  }

  it should "BoolToByteVec" in new StatelessInstrFixture {
    forAll(arbitrary[Boolean]) { boolean =>
      val bool       = Val.Bool(boolean)
      val initialGas = context.gasRemaining
      val bytes      = serialize(bool)

      stack.push(bool)
      BoolToByteVec.runWith(frame) isE ()

      stack.size is 1
      stack.top.get is Val.ByteVec(bytes)
      initialGas.subUnsafe(context.gasRemaining) is BoolToByteVec.gas(bytes.length)

      stack.pop()
    }
  }

  trait BinaryArithmeticInstrFixture extends StatelessInstrFixture {
    def binaryArithmeticGenTest[A <: Val, B, R](
        instr: BinaryArithmeticInstr[A],
        buildArg: B => A,
        buildRes: R => Val,
        op: (B, B) => R,
        genB: Gen[B]
    ) = {
      forAll(genB, genB) { case (b1, b2) =>
        binaryArithmeticTest(instr, buildArg, buildRes, op, b1, b2)
      }
    }

    def binaryArithmeticTest[A <: Val, B, R](
        instr: BinaryArithmeticInstr[A],
        buildArg: B => A,
        buildRes: R => Val,
        op: (B, B) => R,
        b1: B,
        b2: B
    ) = {
      val a1: A = buildArg(b1)
      val a2: A = buildArg(b2)
      stack.push(a1)
      stack.push(a2)

      val initialGas = context.gasRemaining

      instr.runWith(frame) isE ()

      stack.size is 1
      stack.top.get is buildRes(op(b1, b2))
      initialGas.subUnsafe(context.gasRemaining) is instr.gas()
      stack.pop()

      stack.push(a1)
      instr.runWith(frame).leftValue isE StackUnderflow
    }

    def binaryArithmeticfail[A <: Val, B](
        instr: BinaryArithmeticInstr[A],
        b1: B,
        b2: B,
        buildArg: B => A
    ) = {
      val a1: A = buildArg(b1)
      val a2: A = buildArg(b2)
      stack.push(a1)
      stack.push(a2)

      instr.runWith(frame).leftValue isE a[ArithmeticError]
    }
  }

  trait I256BinaryArithmeticInstrFixture extends BinaryArithmeticInstrFixture {
    override val i256Gen: Gen[I256] = arbitrary[Long].map(I256.from)

    def testOp(instr: BinaryArithmeticInstr[Val.I256], op: (I256, I256) => I256) = {
      binaryArithmeticGenTest(instr, Val.I256.apply, Val.I256.apply, op, i256Gen)
    }

    def testOp(
        instr: BinaryArithmeticInstr[Val.I256],
        op: (I256, I256) => I256,
        b1: I256,
        b2: I256
    ) = {
      binaryArithmeticTest(instr, Val.I256.apply, Val.I256.apply, op, b1, b2)
    }

    def testComp(instr: BinaryArithmeticInstr[Val.I256], comp: (I256, I256) => Boolean) = {
      binaryArithmeticGenTest(instr, Val.I256.apply, Val.Bool.apply, comp, i256Gen)
    }

    def fail(instr: BinaryArithmeticInstr[Val.I256], b1: I256, b2: I256) = {
      binaryArithmeticfail(instr, b1, b2, Val.I256.apply)
    }
  }

  it should "I256Add" in new I256BinaryArithmeticInstrFixture {
    testOp(I256Add, _ addUnsafe _)
    fail(I256Add, I256.MaxValue, I256.One)
    fail(I256Add, I256.MinValue, I256.NegOne)
  }

  it should "I256Sub" in new I256BinaryArithmeticInstrFixture {
    testOp(I256Sub, _ subUnsafe _)
    fail(I256Sub, I256.MinValue, I256.One)
    fail(I256Sub, I256.MaxValue, I256.NegOne)
  }

  it should "I256Mul" in new I256BinaryArithmeticInstrFixture {
    testOp(I256Mul, _ mulUnsafe _)
    fail(I256Mul, I256.MaxValue, I256.Two)
    fail(I256Mul, I256.MinValue, I256.Two)
  }

  it should "I256Div" in new I256BinaryArithmeticInstrFixture {
    override val i256Gen: Gen[I256] = arbitrary[Long].retryUntil(_ != 0).map(I256.from)
    testOp(I256Div, _ divUnsafe _)
    testOp(I256Div, _ divUnsafe _, I256.Zero, I256.One)
    fail(I256Div, I256.One, I256.Zero)
    fail(I256Div, I256.MinValue, I256.NegOne)
    testOp(I256Div, _ divUnsafe _, I256.NegOne, I256.MinValue)
  }

  it should "I256Mod" in new I256BinaryArithmeticInstrFixture {
    override val i256Gen: Gen[I256] = arbitrary[Long].retryUntil(_ != 0).map(I256.from)
    testOp(I256Mod, _ modUnsafe _)
    testOp(I256Mod, _ modUnsafe _, I256.Zero, I256.One)
    fail(I256Mod, I256.One, I256.Zero)
  }

  it should "I256Eq" in new I256BinaryArithmeticInstrFixture {
    testComp(I256Eq, _ == _)
  }

  it should "I256Neq" in new I256BinaryArithmeticInstrFixture {
    testComp(I256Neq, _ != _)
  }

  it should "I256Lt" in new I256BinaryArithmeticInstrFixture {
    testComp(I256Lt, _ < _)
  }

  it should "I256Le" in new I256BinaryArithmeticInstrFixture {
    testComp(I256Le, _ <= _)
  }

  it should "I256Gt" in new I256BinaryArithmeticInstrFixture {
    testComp(I256Gt, _ > _)
  }

  it should "I256Ge" in new I256BinaryArithmeticInstrFixture {
    testComp(I256Ge, _ >= _)
  }

  trait U256BinaryArithmeticInstrFixture extends BinaryArithmeticInstrFixture {
    override val u256Gen: Gen[U256] = posLongGen.map(U256.unsafe)

    def testOp(instr: BinaryArithmeticInstr[Val.U256], op: (U256, U256) => U256) = {
      binaryArithmeticGenTest(instr, Val.U256.apply, Val.U256.apply, op, u256Gen)
    }

    def testOp(
        instr: BinaryArithmeticInstr[Val.U256],
        op: (U256, U256) => U256,
        b1: U256,
        b2: U256
    ) = {
      binaryArithmeticTest(instr, Val.U256.apply, Val.U256.apply, op, b1, b2)
    }

    def testComp(instr: BinaryArithmeticInstr[Val.U256], comp: (U256, U256) => Boolean) = {
      binaryArithmeticGenTest(instr, Val.U256.apply, Val.Bool.apply, comp, u256Gen)
    }

    def fail(instr: BinaryArithmeticInstr[Val.U256], b1: U256, b2: U256) = {
      binaryArithmeticfail(instr, b1, b2, Val.U256.apply)
    }
  }
  it should "U256Add" in new U256BinaryArithmeticInstrFixture {
    testOp(U256Add, _ addUnsafe _)
    fail(U256Add, U256.MaxValue, U256.One)
  }

  it should "U256Sub" in new U256BinaryArithmeticInstrFixture {
    testOp(U256Sub, _ subUnsafe _, U256.Ten, U256.One)
    testOp(U256Sub, _ subUnsafe _, U256.One, U256.One)
    testOp(U256Sub, _ subUnsafe _, U256.MaxValue, U256.MaxValue)
    fail(U256Sub, U256.MinValue, U256.One)
    fail(U256Sub, U256.Zero, U256.One)
    fail(U256Sub, U256.One, U256.Two)
  }

  it should "U256Mul" in new U256BinaryArithmeticInstrFixture {
    testOp(U256Mul, _ mulUnsafe _)
    fail(U256Mul, U256.MaxValue, U256.Two)
  }

  it should "U256Div" in new U256BinaryArithmeticInstrFixture {
    override val u256Gen: Gen[U256] = posLongGen.retryUntil(_ != 0).map(U256.unsafe)
    testOp(U256Div, _ divUnsafe _)
    testOp(U256Div, _ divUnsafe _, U256.Zero, U256.One)
    fail(U256Div, U256.One, U256.Zero)
  }

  it should "U256Mod" in new U256BinaryArithmeticInstrFixture {
    override val u256Gen: Gen[U256] = posLongGen.retryUntil(_ != 0).map(U256.unsafe)
    testOp(U256Mod, _ modUnsafe _)
    testOp(U256Mod, _ modUnsafe _, U256.Zero, U256.One)
    fail(U256Mod, U256.One, U256.Zero)
  }

  it should "U256Eq" in new U256BinaryArithmeticInstrFixture {
    testComp(U256Eq, _ == _)
  }

  it should "U256Neq" in new U256BinaryArithmeticInstrFixture {
    testComp(U256Neq, _ != _)
  }

  it should "U256Lt" in new U256BinaryArithmeticInstrFixture {
    testComp(U256Lt, _ < _)
  }

  it should "U256Le" in new U256BinaryArithmeticInstrFixture {
    testComp(U256Le, _ <= _)
  }

  it should "U256Gt" in new U256BinaryArithmeticInstrFixture {
    testComp(U256Gt, _ > _)
  }

  it should "U256Ge" in new U256BinaryArithmeticInstrFixture {
    testComp(U256Ge, _ >= _)
  }

  it should "U256ModAdd" in new U256BinaryArithmeticInstrFixture {
    testOp(U256ModAdd, _ modAdd _)
  }

  it should "U256ModSub" in new U256BinaryArithmeticInstrFixture {
    testOp(U256ModSub, _ modSub _)
  }

  it should "U256ModMul" in new U256BinaryArithmeticInstrFixture {
    testOp(U256ModMul, _ modMul _)
  }

  it should "U256BitAnd" in new U256BinaryArithmeticInstrFixture {
    testOp(U256BitAnd, _ bitAnd _)
  }

  it should "U256BitOr" in new U256BinaryArithmeticInstrFixture {
    testOp(U256BitOr, _ bitOr _)
  }

  it should "U256Xor" in new U256BinaryArithmeticInstrFixture {
    testOp(U256Xor, _ xor _)
  }

  it should "U256SHL" in new U256BinaryArithmeticInstrFixture {
    testOp(U256SHL, _ shl _)
  }

  it should "U256SHR" in new U256BinaryArithmeticInstrFixture {
    testOp(U256SHR, _ shr _)
  }

  trait ExpArithmeticInstrFixture extends StatelessInstrFixture {
    val expGen: Gen[U256] = Gen.choose(0, 200).map(U256.unsafe)

    def test[T <: Val](
        instr: ExpInstr[T],
        baseGen: Gen[T],
        expGen: Gen[U256],
        check: (T, U256) => Either[ExeFailure, T]
    ) = {
      forAll(baseGen, expGen) { case (base, exp) =>
        stack.push(base)
        stack.push(Val.U256(exp))

        check(base, exp) match {
          case Left(error) =>
            instr.runWith(frame).leftValue is Right(error)
            stack.pop(2)
          case Right(result) =>
            val initialGas = context.gasRemaining
            instr.runWith(frame) isE ()

            stack.size is 1
            stack.top.get is result
            initialGas.subUnsafe(context.gasRemaining) is instr.gas(exp.byteLength())

            stack.pop()
        }
      }
    }
  }

  it should "I256Exp" in new ExpArithmeticInstrFixture {
    val baseGen: Gen[Val.I256] = Gen.choose(-200, 200).map(v => Val.I256(I256.from(v)))
    test(
      I256Exp,
      baseGen,
      expGen,
      (base: Val.I256, e: U256) => {
        val exp = e.toIntUnsafe
        base.v
          .pow(exp)
          .map(v => Val.I256(v))
          .toRight(ArithmeticError(s"Exp overflow: $base ** $exp"))
      }
    )
  }

  it should "U256Exp" in new ExpArithmeticInstrFixture {
    val baseGen: Gen[Val.U256] = Gen.choose(0, 200).map(v => Val.U256(U256.unsafe(v)))
    test(
      U256Exp,
      baseGen,
      expGen,
      (base: Val.U256, e: U256) => {
        val exp = e.toIntUnsafe
        base.v
          .pow(exp)
          .map(v => Val.U256(v))
          .toRight(ArithmeticError(s"Exp overflow: $base ** $exp"))
      }
    )
  }

  it should "U256ModExp" in new ExpArithmeticInstrFixture {
    val baseGen: Gen[Val.U256] = Gen.choose(0, 200).map(v => Val.U256(U256.unsafe(v)))
    test(
      U256ModExp,
      baseGen,
      expGen,
      (base: Val.U256, e: U256) => Right(Val.U256(base.v.modPow(e.toIntUnsafe)))
    )
  }

  trait ModNInstrFixture extends StatelessInstrFixture {
    def test(instr: ModNInstr, op: (Val.U256, Val.U256, Val.U256) => Val.U256) = {
      val nonZeroU256 = valU256Gen.retryUntil(_.v.nonZero)
      forAll(valU256Gen, valU256Gen, nonZeroU256) { case (x, y, n) =>
        stack.push(x)
        stack.push(y)
        stack.push(n)

        val initialGas = context.gasRemaining
        instr.runWith(frame) isE ()

        stack.size is 1
        stack.top.get is op(x, y, n)
        initialGas.subUnsafe(context.gasRemaining) is instr.gas()

        stack.pop()
      }

      stack.push(Val.U256(U256.Two))
      stack.push(Val.U256(U256.Two))
      stack.push(Val.U256(U256.Zero))

      instr.runWith(frame).leftValue isE a[ArithmeticError]
    }
  }

  it should "MulModN" in new ModNInstrFixture {
    test(MulModN, (x, y, n) => Val.U256(x.v.mulModN(y.v, n.v).get))
  }

  it should "AddModN" in new ModNInstrFixture {
    test(AddModN, (x, y, n) => Val.U256(x.v.addModN(y.v, n.v).get))
  }

  it should "I256ToU256" in new StatelessInstrFixture {
    override val i256Gen: Gen[I256] = posLongGen.map(I256.from)

    forAll(i256Gen) { i256 =>
      val value = Val.I256(i256)
      stack.push(value)

      val initialGas = context.gasRemaining
      I256ToU256.runWith(frame) isE ()

      stack.size is 1
      stack.top.get is Val.U256(U256.fromI256(i256).get)
      initialGas.subUnsafe(context.gasRemaining) is I256ToU256.gas()

      stack.pop()
    }

    val negI256Gen: Gen[I256] = negLongGen.map(I256.from)

    forAll(negI256Gen) { i256 =>
      val value = Val.I256(i256)
      stack.push(value)
      I256ToU256.runWith(frame).leftValue isE a[InvalidConversion]
      stack.pop()
    }
  }

  it should "I256ToByteVec" in new StatelessInstrFixture {
    forAll(i256Gen) { i256 =>
      val value = Val.I256(i256)
      stack.push(value)

      val initialGas = context.gasRemaining
      I256ToByteVec.runWith(frame) isE ()

      val bytes = serialize(i256)
      stack.size is 1
      stack.top.get is Val.ByteVec(bytes)
      initialGas.subUnsafe(context.gasRemaining) is I256ToByteVec.gas(bytes.length)

      stack.pop()
    }
  }

  it should "U256ToI256" in new StatelessInstrFixture {
    override val u256Gen: Gen[U256] = posLongGen.map(U256.unsafe)

    forAll(u256Gen) { u256 =>
      val value = Val.U256(u256)
      stack.push(value)

      val initialGas = context.gasRemaining
      U256ToI256.runWith(frame) isE ()

      stack.size is 1
      stack.top.get is Val.I256(I256.fromU256(u256).get)
      initialGas.subUnsafe(context.gasRemaining) is U256ToI256.gas()

      stack.pop()

      stack.push(Val.U256(U256.MaxValue))
      U256ToI256.runWith(frame).leftValue isE a[InvalidConversion]
    }
  }

  it should "U256ToByteVec" in new StatelessInstrFixture {
    forAll(u256Gen) { u256 =>
      val value = Val.U256(u256)
      stack.push(value)

      val initialGas = context.gasRemaining
      U256ToByteVec.runWith(frame) isE ()

      val bytes = serialize(u256)
      stack.size is 1
      stack.top.get is Val.ByteVec(bytes)
      initialGas.subUnsafe(context.gasRemaining) is U256ToByteVec.gas(bytes.length)

      stack.pop()
    }
  }

  trait ByteVecCompFixture extends StatelessInstrFixture {
    def test(
        instr: ByteVecComparison,
        op: (ByteString, ByteString) => Boolean,
        sameByteVecComp: Boolean
    ) = {
      forAll(dataGen) { data =>
        val value = Val.ByteVec(data)

        stack.push(value)
        stack.push(value)

        val initialGas = context.gasRemaining
        instr.runWith(frame) isE ()

        stack.size is 1
        stack.top.get is Val.Bool(sameByteVecComp)
        initialGas.subUnsafe(context.gasRemaining) is instr.gas(data.length)

        stack.pop()
      }

      forAll(dataGen, dataGen) { case (data1, data2) =>
        val value1 = Val.ByteVec(data1)
        val value2 = Val.ByteVec(data2)

        stack.push(value1)
        stack.push(value2)

        val initialGas = context.gasRemaining
        instr.runWith(frame) isE ()

        stack.size is 1
        stack.top.get is Val.Bool(op(data1, data2))
        initialGas.subUnsafe(context.gasRemaining) is instr.gas(data2.length)

        stack.pop()
      }

      stack.push(Val.ByteVec(dataGen.sample.get))
      instr.runWith(frame).leftValue isE StackUnderflow
    }
  }

  it should "ByteVecEq" in new ByteVecCompFixture {
    test(ByteVecEq, _ == _, true)
  }

  it should "ByteVecNeq" in new ByteVecCompFixture {
    test(ByteVecNeq, _ != _, false)
  }

  it should "ByteVecSize" in new StatelessInstrFixture {
    forAll(dataGen) { data =>
      val value = Val.ByteVec(data)

      stack.push(value)

      val initialGas = context.gasRemaining
      ByteVecSize.runWith(frame) isE ()

      stack.size is 1
      stack.top.get is Val.U256(U256.unsafe(data.length))
      initialGas.subUnsafe(context.gasRemaining) is ByteVecSize.gas()

      stack.pop()
    }
  }

  it should "ByteVecConcat" in new StatelessInstrFixture {
    forAll(dataGen, dataGen) { case (data1, data2) =>
      val value1 = Val.ByteVec(data1)
      val value2 = Val.ByteVec(data2)
      val concat = data1 ++ data2

      stack.push(value1)
      stack.push(value2)

      val initialGas = context.gasRemaining
      ByteVecConcat.runWith(frame) isE ()

      stack.size is 1
      stack.top.get is Val.ByteVec(concat)
      initialGas.subUnsafe(context.gasRemaining) is ByteVecConcat.gas(concat.length)

      stack.pop()
    }

    stack.push(Val.ByteVec(dataGen.sample.get))
    ByteVecNeq.runWith(frame).leftValue isE StackUnderflow
  }

  it should "ByteVecSlice" in new StatelessInstrFixture {
    def prepare(bytes: ByteString, begin: Int, end: Int) = {
      stack.push(Val.ByteVec(bytes))
      stack.push(Val.U256(begin))
      stack.push(Val.U256(end))
    }

    val bytes = ByteString(Array[Byte](1, 2, 3, 4))
    // The type is U256 and cannot be less than 0
    val invalidArgs = Seq((0, 5), (3, 2))
    invalidArgs.foreach { case (begin, end) =>
      prepare(bytes, begin, end)
      ByteVecSlice.runWith(frame).leftValue isE InvalidBytesSliceArg
      stack.pop(3)
    }
    val validArgs = Seq((0, 4), (1, 3), (3, 3))
    validArgs.foreach { case (begin, end) =>
      prepare(bytes, begin, end)

      val slice      = bytes.slice(begin, end)
      val initialGas = context.gasRemaining
      ByteVecSlice.runWith(frame) isE ()

      stack.size is 1
      stack.top.get is Val.ByteVec(slice)
      initialGas.subUnsafe(context.gasRemaining) is ByteVecSlice.gas(slice.length)
      stack.pop()
    }
  }

  it should "Encode" in new StatelessInstrFixture {
    stack.push(Val.True)
    stack.push(Val.U256(U256.One))
    stack.push(Val.False)
    stack.push(Val.U256(U256.MaxValue))
    Encode.runWith(frame).leftValue isE InvalidLengthForEncodeInstr

    stack.push(Val.U256(U256.unsafe(3)))
    Encode.runWith(frame) isE ()
    stack.pop() isE Val.ByteVec(Hex.unsafe("03000102010000"))
  }

  it should "Zeros" in new StatelessInstrFixture {
    stack.push(Val.U256(U256.unsafe(4097)))
    Zeros.runWith(frame).leftValue isE InvalidSizeForZeros
    stack.push(Val.U256(U256.unsafe(4096)))
    Zeros.runWith(frame) isE ()
    stack.pop() isE Val.ByteVec(ByteString.fromArrayUnsafe(Array.fill(4096)(0)))
  }

  it should "ByteVecToAddress" in new StatelessInstrFixture {
    forAll(lockupScriptGen) { lockupScript =>
      val address    = Val.Address(lockupScript)
      val bytes      = serialize(address)
      val initialGas = context.gasRemaining

      stack.push(Val.ByteVec(bytes))
      ByteVecToAddress.runWith(frame) isE ()
      stack.size is 1
      stack.top.get is address
      initialGas.subUnsafe(context.gasRemaining) is ByteVecToAddress.gas(bytes.length)
      stack.pop()
    }

    Seq(32, 34).foreach { n =>
      val byteVec = Val.ByteVec(ByteString(Gen.listOfN(n, arbitrary[Byte]).sample.get))
      stack.push(byteVec)
      ByteVecToAddress.runWith(frame).leftValue isE a[SerdeErrorByteVecToAddress]
    }
  }

  it should "ContractIdToAddress" in new StatelessInstrFixture {
    val p2cLockupScriptGen: Gen[LockupScript.P2C] = for {
      group        <- groupIndexGen
      lockupScript <- p2cLockupGen(group)
    } yield lockupScript

    forAll(p2cLockupScriptGen) { lockupScript =>
      val bytes      = lockupScript.contractId.bytes
      val address    = Val.Address(lockupScript)
      val initialGas = context.gasRemaining

      stack.push(Val.ByteVec(bytes))
      ContractIdToAddress.runWith(frame) isE ()
      stack.size is 1
      stack.top.get is address
      initialGas.subUnsafe(context.gasRemaining) is ContractIdToAddress.gas()
      stack.pop()
    }

    Seq(31, 33).foreach { n =>
      val byteVec = Val.ByteVec(ByteString(Gen.listOfN(n, arbitrary[Byte]).sample.get))
      stack.push(byteVec)
      ContractIdToAddress.runWith(frame).leftValue isE InvalidContractId.from(byteVec)
    }
  }

  trait AddressCompFixture extends StatelessInstrFixture {
    def test(
        instr: ComparisonInstr[Val.Address],
        op: (LockupScript, LockupScript) => Boolean,
        sameAddressComp: Boolean
    ) = {
      forAll(addressValGen) { address =>
        stack.push(address)
        stack.push(address)

        val initialGas = context.gasRemaining
        instr.runWith(frame) isE ()
        initialGas.subUnsafe(context.gasRemaining) is instr.gas()

        stack.size is 1
        stack.top.get is Val.Bool(sameAddressComp)
        stack.pop()
      }

      forAll(addressValGen, addressValGen) { case (address1, address2) =>
        stack.push(address1)
        stack.push(address2)

        val initialGas = context.gasRemaining
        instr.runWith(frame) isE ()
        initialGas.subUnsafe(context.gasRemaining) is instr.gas()

        stack.size is 1
        stack.top.get is Val.Bool(op(address1.lockupScript, address2.lockupScript))
        stack.pop()
      }

      stack.push(addressValGen.sample.get)
      instr.runWith(frame).leftValue isE StackUnderflow
    }
  }

  it should "AddressEq" in new AddressCompFixture {
    test(AddressEq, _ == _, true)
  }

  it should "AddressNeq" in new AddressCompFixture {
    test(AddressNeq, _ != _, false)
  }

  it should "AddressToByteVec" in new StatelessInstrFixture {
    forAll(addressValGen) { address =>
      stack.push(address)

      val initialGas = context.gasRemaining
      AddressToByteVec.runWith(frame) isE ()

      val bytes = serialize(address)
      stack.size is 1
      stack.top.get is Val.ByteVec(bytes)
      initialGas.subUnsafe(context.gasRemaining) is AddressToByteVec.gas(bytes.length)

      stack.pop()
    }
  }

  it should "IsAssetAddress" in new StatelessInstrFixture {
    forAll(addressValGen) { address =>
      stack.push(address)

      val initialGas = context.gasRemaining
      IsAssetAddress.runWith(frame) isE ()

      stack.size is 1
      stack.top.get is Val.Bool(address.lockupScript.isAssetType)
      initialGas.subUnsafe(context.gasRemaining) is IsAssetAddress.gas()

      stack.pop()
    }
  }

  it should "IsContractAddress" in new StatelessInstrFixture {
    forAll(addressValGen) { address =>
      stack.push(address)

      val initialGas = context.gasRemaining
      IsContractAddress.runWith(frame) isE ()

      stack.size is 1
      stack.top.get is Val.Bool(!address.lockupScript.isAssetType)
      initialGas.subUnsafe(context.gasRemaining) is IsContractAddress.gas()

      stack.pop()
    }
  }

  it should "Jump" in new StatelessInstrFixture {
    Jump(0).runWith(frame).leftValue isE InvalidInstrOffset

    val newFrame = prepareFrame(AVector(ConstTrue, ConstTrue, ConstTrue))

    Jump(-1).runWith(newFrame).leftValue isE InvalidInstrOffset

    Jump(0).runWith(newFrame) isE ()
    newFrame.pc is 0

    Jump(2).runWith(newFrame) isE ()
    newFrame.pc is 2

    Jump(-1).runWith(newFrame) isE ()
    newFrame.pc is 1

    Jump(2).runWith(newFrame).leftValue isE InvalidInstrOffset
  }

  it should "IfTrue" in new StatelessInstrFixture {
    override lazy val frame = prepareFrame(AVector(ConstTrue, ConstTrue))

    stack.push(Val.Bool(false))
    stack.push(Val.Bool(true))

    val initialGas = context.gasRemaining
    IfTrue(1).runWith(frame) isE ()
    frame.pc is 1
    stack.size is 1
    initialGas.subUnsafe(context.gasRemaining) is IfTrue(1).gas()

    IfTrue(-1).runWith(frame) isE ()
    frame.pc is 1
    stack.size is 0

    IfTrue(0).runWith(frame).leftValue isE StackUnderflow
  }

  it should "IfFalse" in new StatelessInstrFixture {
    override lazy val frame = prepareFrame(AVector(ConstTrue, ConstTrue))

    stack.push(Val.Bool(true))
    stack.push(Val.Bool(false))

    val initialGas = context.gasRemaining
    IfFalse(1).runWith(frame) isE ()
    frame.pc is 1
    stack.size is 1
    initialGas.subUnsafe(context.gasRemaining) is IfFalse(1).gas()

    IfFalse(-1).runWith(frame) isE ()
    frame.pc is 1
    stack.size is 0

    IfFalse(0).runWith(frame).leftValue isE StackUnderflow
  }

  it should "CallLocal" in new StatelessInstrFixture {
    intercept[NotImplementedError] {
      CallLocal(0.toByte).runWith(frame)
    }
  }

  // TODO Not sure how to test this one
  it should "Return" in new StatelessInstrFixture {
    Return.runWith(frame) isE ()
  }

  it should "Assert" in new StatelessInstrFixture {
    forAll(arbitrary[Boolean]) { boolean =>
      val bool       = Val.Bool(boolean)
      val initialGas = context.gasRemaining

      stack.push(bool)

      if (boolean) {
        Assert.runWith(frame) isE ()
      } else {
        Assert.runWith(frame).leftValue isE AssertionFailed
      }
      initialGas.subUnsafe(context.gasRemaining) is Assert.gas()
    }
  }

  it should "AssertWithErrorCode" in {
    new StatelessInstrFixture {
      stack.push(Val.Bool(true))
      stack.push(Val.U256(U256.Zero))
      runAndCheckGas(AssertWithErrorCode)
    }

    new StatelessInstrFixture {
      stack.push(Val.Bool(false))
      stack.push(Val.U256(U256.MaxValue))
      AssertWithErrorCode.runWith(frame).leftValue isE InvalidErrorCode(U256.MaxValue)
    }

    new StatelessInstrFixture {
      stack.push(Val.Bool(false))
      stack.push(Val.U256(U256.Zero))
      AssertWithErrorCode.runWith(frame).leftValue isE AssertionFailedWithErrorCode(None, 0)
    }

    new StatefulInstrFixture {
      stack.push(Val.Bool(false))
      stack.push(Val.U256(U256.Zero))
      AssertWithErrorCode.runWith(frame).leftValue isE AssertionFailedWithErrorCode(
        frame.obj.contractIdOpt,
        0
      )
    }
  }

  trait HashFixture extends StatelessInstrFixture {
    def test[H <: RandomBytes](instr: HashAlg[H], hashSchema: crypto.HashSchema[H]) = {
      forAll(dataGen) { data =>
        val value = Val.ByteVec(data)
        stack.push(value)

        val initialGas = context.gasRemaining
        instr.runWith(frame)
        stack.size is 1
        stack.top.get is Val.ByteVec.from(hashSchema.hash(data))

        initialGas.subUnsafe(context.gasRemaining) is instr.gas(data.length)

        stack.pop()
      }
      instr.runWith(frame).leftValue isE StackUnderflow
    }
  }
  it should "Blake2b" in new HashFixture {
    test(Blake2b, crypto.Blake2b)
  }

  it should "Keccak256" in new HashFixture {
    test(Keccak256, crypto.Keccak256)
  }

  it should "Sha256" in new HashFixture {
    test(Sha256, crypto.Sha256)
  }

  it should "Sha3" in new HashFixture {
    test(Sha3, crypto.Sha3)
  }

  trait SignatureFixture extends StatelessInstrFixture {
    val keysGen = for {
      group         <- groupIndexGen
      (_, pub, pri) <- addressGen(group)
    } yield ((pub, pri))

    val tx               = transactionGen().sample.get
    val (pubKey, priKey) = keysGen.sample.get

    val signature      = Bytes64.from(SignatureSchema.sign(tx.id.bytes, priKey))
    val signatureStack = Stack.ofCapacity[Bytes64](1)
    signatureStack.push(signature)

    override lazy val frame = prepareFrame(
      AVector.empty,
      txEnv = Some(TxEnv.dryrun(tx, AVector.empty, signatureStack))
    )
  }

  it should "VerifyTxSignature" in new SignatureFixture {
    val initialGas = context.gasRemaining
    stack.push(Val.ByteVec(pubKey.bytes))
    VerifyTxSignature.runWith(frame) isE ()
    initialGas.subUnsafe(context.gasRemaining) is VerifyTxSignature.gas()

    val (wrongKey, _) = keysGen.sample.get

    signatureStack.push(signature)
    stack.push(Val.ByteVec(wrongKey.bytes))
    VerifyTxSignature.runWith(frame).leftValue isE InvalidSignature(
      wrongKey.bytes,
      tx.id.bytes,
      signature.bytes
    )

    signatureStack.push(signature)
    stack.push(Val.ByteVec(wrongKey.bytes))
    VerifyTxSignature.mockup().runWith(frame) isE ()
    stack.isEmpty is true

    val wrongData = dataGen.sample.get
    stack.push(Val.ByteVec(wrongData))
    VerifyTxSignature
      .runWith(frame)
      .leftValue
      .rightValue
      .toString is s"Invalid public key: ${Hex.toHexString(wrongData)}"
  }

  it should "GetSegregatedSignature" in new SignatureFixture {
    GetSegregatedSignature.runWith(frame) isE ()
    GetSegregatedSignature.runWith(frame).leftValue isE StackUnderflow
  }

  trait GenericSignatureFixture extends StatelessInstrFixture {
    val data32Gen: Gen[ByteString] = for {
      bytes <- Gen.listOfN(32, arbitrary[Byte])
    } yield ByteString(bytes)

    // scalastyle:off method.length
    def test[PriKey <: RandomBytes, PubKey <: RandomBytes, Sig <: RandomBytes](
        instr: GenericVerifySignature[PubKey, Sig],
        genratePriPub: => (PriKey, PubKey),
        sign: (ByteString, PriKey) => Sig
    ) = {
      val keysGen = for {
        (pri, pub) <- Gen.const(()).map(_ => genratePriPub)
      } yield ((pri, pub))

      val (priKey, pubKey) = keysGen.sample.get
      val data             = data32Gen.sample.get

      val signature = sign(data, priKey)

      stack.push(Val.ByteVec(data))
      stack.push(Val.ByteVec(pubKey.bytes))
      stack.push(Val.ByteVec(signature.bytes))

      val initialGas = context.gasRemaining
      instr.runWith(frame) isE ()
      initialGas.subUnsafe(context.gasRemaining) is instr.gas()

      stack.push(Val.ByteVec(ByteString("zzz")))
      instr.runWith(frame).leftValue isE InvalidSignatureFormat(ByteString("zzz"))

      val wrongData = dataGen.sample.get
      stack.push(Val.ByteVec(wrongData))
      stack.push(Val.ByteVec(signature.bytes))
      instr
        .runWith(frame)
        .leftValue
        .rightValue
        .toString is s"Invalid public key: ${Hex.toHexString(wrongData)}"

      val signedData = dataGen.sample.get
      stack.push(Val.ByteVec(signedData))
      stack.push(Val.ByteVec(pubKey.bytes))
      stack.push(Val.ByteVec(signature.bytes))
      instr
        .runWith(frame)
        .leftValue
        .rightValue
        .toString is s"Signed data bytes should have 32 bytes, get ${signedData.length} instead"

      stack.push(Val.ByteVec(data))
      stack.push(Val.ByteVec(pubKey.bytes))
      stack.push(Val.ByteVec(sign(data32Gen.sample.get, priKey).bytes))
      instr.runWith(frame).leftValue isE a[InvalidSignature]
      stack.isEmpty is true

      stack.push(Val.ByteVec(data))
      stack.push(Val.ByteVec(pubKey.bytes))
      stack.push(Val.ByteVec(sign(data32Gen.sample.get, priKey).bytes))
      instr.mockup().runWith(frame) isE ()
      stack.isEmpty is true
    }
    // scalastyle:on method.length
  }

  it should "VerifySecP256K1" in new GenericSignatureFixture {
    test(VerifySecP256K1, crypto.SecP256K1.generatePriPub(), crypto.SecP256K1.sign)
  }

  it should "VerifyED25519" in new GenericSignatureFixture {
    test(VerifyED25519, crypto.ED25519.generatePriPub(), crypto.ED25519.sign)
  }

  it should "VerifyBIP340Schnorr" in new GenericSignatureFixture {
    test(VerifyBIP340Schnorr, crypto.BIP340Schnorr.generatePriPub(), crypto.BIP340Schnorr.sign)
  }

  it should "test EthEcRecover: succeed in execution" in new StatelessInstrFixture
    with crypto.EthEcRecoverFixture {
    val initialGas = context.gasRemaining
    stack.push(Val.ByteVec(messageHash.bytes))
    stack.push(Val.ByteVec(signature))
    EthEcRecover.runWith(frame) isE ()
    stack.size is 1
    stack.top.get is Val.ByteVec(address)
    initialGas.subUnsafe(context.gasRemaining) is EthEcRecover.gas()
  }

  it should "test EthEcRecover: fail in execution" in new StatelessInstrFixture
    with crypto.EthEcRecoverFixture {
    stack.push(Val.ByteVec(signature))
    stack.push(Val.ByteVec(messageHash.bytes))
    EthEcRecover.runWith(frame).leftValue isE FailedInRecoverEthAddress
  }

  it should "NetworkId" in new StatelessInstrFixture {
    override lazy val frame = prepareFrame(
      AVector.empty,
      blockEnv = Some(mockBlockEnv)
    )

    val initialGas = context.gasRemaining
    NetworkId.runWith(frame) isE ()
    stack.size is 1
    stack.top.get is Val.ByteVec(ByteString(AlephiumMainNet.id))
    initialGas.subUnsafe(context.gasRemaining) is NetworkId.gas()
  }

  it should "BlockTimeStamp" in {
    new StatelessInstrFixture {
      private val timestamp = TimeStamp.now()
      override lazy val frame = prepareFrame(
        AVector.empty,
        blockEnv = Some(mockBlockEnv.copy(timeStamp = timestamp))
      )

      private val initialGas = context.gasRemaining
      BlockTimeStamp.runWith(frame) isE ()
      stack.size is 1
      stack.top.get is Val.U256(timestamp.millis)
      initialGas.subUnsafe(context.gasRemaining) is BlockTimeStamp.gas()
    }

    new StatelessInstrFixture {
      val timestamp = new TimeStamp(-1)
      override lazy val frame = prepareFrame(
        AVector.empty,
        blockEnv = Some(mockBlockEnv.copy(timeStamp = timestamp))
      )

      BlockTimeStamp.runWith(frame).leftValue isE NegativeTimeStamp(-1)
    }
  }

  it should "BlockTarget" in new StatelessInstrFixture {
    override lazy val frame = prepareFrame(
      AVector.empty,
      blockEnv = Some(mockBlockEnv)
    )

    private val initialGas = context.gasRemaining
    BlockTarget.runWith(frame) isE ()
    stack.size is 1
    stack.top.get is Val.U256(U256.unsafe(Target.Max.value))
    initialGas.subUnsafe(context.gasRemaining) is BlockTarget.gas()
  }

  it should "TxId" in new StatelessInstrFixture {
    val tx = transactionGen().sample.get

    override lazy val frame = prepareFrame(
      AVector.empty,
<<<<<<< HEAD
      txEnv = Some(TxEnv(tx, AVector.empty, Stack.ofCapacity[Bytes64](0)))
=======
      txEnv = Some(TxEnv.dryrun(tx, AVector.empty, Stack.ofCapacity[Signature](0)))
>>>>>>> 09f7b353
    )

    val initialGas = context.gasRemaining
    TxId.runWith(frame) isE ()
    stack.size is 1
    stack.top.get is Val.ByteVec(tx.id.bytes)
    initialGas.subUnsafe(context.gasRemaining) is TxId.gas()
  }

  trait GasInstrFixture extends StatelessInstrFixture {
    val gasPriceGen = Gen
      .choose[BigInteger](coinbaseGasPrice.value.v, ALPH.oneAlph.v)
      .map(v => GasPrice(U256.unsafe(v)))
    val gasAmountGen = Gen.choose[Int](minimalGas.value, maximalGasPerTx.value).map(GasBox.unsafe)
    val txEnv = TxEnv.mockup(
      TransactionId.random,
      Stack.ofCapacity(0),
      AVector.empty,
      AVector.empty,
      gasPriceGen.sample.get,
      gasAmountGen.sample.get,
      isEntryMethodPayable = false
    )

    override lazy val frame = prepareFrame(AVector.empty, txEnv = Some(txEnv))
  }

  it should "TxGasPrice" in new GasInstrFixture {
    runAndCheckGas(TxGasPrice, frame)
    stack.size is 1
    stack.top.get is Val.U256(txEnv.gasPrice.value)
  }

  it should "TxGasAmount" in new GasInstrFixture {
    runAndCheckGas(TxGasAmount, frame)
    stack.size is 1
    stack.top.get is Val.U256(txEnv.gasAmount.toU256)
  }

  it should "TxGasFee" in new GasInstrFixture {
    runAndCheckGas(TxGasFee, frame)
    stack.size is 1
    stack.top.get is Val.U256(txEnv.gasFeeUnsafe)
  }

  trait TxEnvFixture extends StatefulInstrFixture {
    val (script, _)   = prepareStatefulScript(StatefulScript.alwaysFail)
    val (tx, prevOut) = transactionGenWithPreOutputs(inputsNumGen = Gen.const(3)).sample.get
    val prevOutputs0  = prevOut.map(_.referredOutput)
    val prevOutputs1  = AVector.fill(3)(prevOutputs0.head)

    val txEnvWithRandomAddresses =
      TxEnv.dryrun(tx, prevOutputs0, Stack.ofCapacity(0))
    val txEnvWithUniqueAddress =
      TxEnv.dryrun(tx, prevOutputs1, Stack.ofCapacity(0))
    val uniqueAddress = Val.Address(prevOutputs0.head.lockupScript)
  }

  it should "TxInputAddressAt" in new TxEnvFixture {
    override lazy val frame: Frame[StatefulContext] =
      prepareFrame(txEnvOpt = Some(txEnvWithRandomAddresses))
        .asInstanceOf[StatefulFrame]
        .copy(obj = script)

    val index      = prevOutputs0.length - 1
    val initialGas = context.gasRemaining
    stack.push(Val.U256(U256.unsafe(index)))
    TxInputAddressAt.runWith(frame) isE ()
    stack.size is 1
    stack.top.get is Val.Address(prevOutputs0.get(index).get.lockupScript)
    initialGas.subUnsafe(context.gasRemaining) is TxInputAddressAt.gas()

    val contractFrame = prepareFrame(txEnvOpt = Some(txEnvWithRandomAddresses))
    TxInputAddressAt.runWith(contractFrame).leftValue isE AccessTxInputAddressInContract
  }

  it should "TxInputsSize" in new TxEnvFixture {
    override lazy val frame: Frame[StatefulContext] =
      prepareFrame(txEnvOpt = Some(txEnvWithRandomAddresses))
        .asInstanceOf[StatefulFrame]
        .copy(obj = script)

    val initialGas = context.gasRemaining
    TxInputsSize.runWith(frame) isE ()
    stack.size is 1
    stack.top.get is Val.U256(U256.unsafe(prevOutputs0.length))
    initialGas.subUnsafe(context.gasRemaining) is TxInputsSize.gas()

    val contractFrame = prepareFrame(txEnvOpt = Some(txEnvWithRandomAddresses))
    TxInputsSize.runWith(contractFrame).leftValue isE AccessTxInputAddressInContract
  }

  it should "test TxInstr.checkScriptFrameForLeman" in new TxEnvFixture {
    import NetworkConfigFixture.Leman
    val lemanContractFrame    = prepareFrame()(Leman)
    val lemanScriptFrame      = lemanContractFrame.asInstanceOf[StatefulFrame].copy(obj = script)
    val preLemanContractFrame = preparePreLemanFrame()
    val preLemanScriptFrame   = preLemanContractFrame.asInstanceOf[StatefulFrame].copy(obj = script)

    TxInstr
      .checkScriptFrameForLeman(lemanContractFrame)
      .leftValue isE AccessTxInputAddressInContract
    TxInstr.checkScriptFrameForLeman(lemanScriptFrame) isE ()
    TxInstr.checkScriptFrameForLeman(preLemanContractFrame) isE ()
    TxInstr.checkScriptFrameForLeman(preLemanScriptFrame) isE ()
  }

  trait LogFixture extends StatefulInstrFixture {
    def test(instr: LogInstr, n: Int) = {
      stack.pop(stack.size).isRight is true
      (0 until n).foreach { _ =>
        stack.push(Val.True)
      }

      val initialGas = context.gasRemaining
      instr.runWith(frame) isE ()
      stack.size is 0
      initialGas.subUnsafe(context.gasRemaining) is instr.gas(n)

      (0 until (n - 1)).foreach { _ =>
        stack.push(Val.True)
      }

      instr.runWith(frame).leftValue isE StackUnderflow
    }
  }

  it should "test Log" in new LogFixture {
    Instr.allLogInstrs.zipWithIndex.foreach { case (log, index) =>
      test(log, index + 1)
    }
    statelessInstrs0.filter(_.isInstanceOf[LogInstr]).length is Instr.allLogInstrs.length
  }

  it should "Log1" in new LogFixture {
    test(Log1, 1)
  }

  it should "Log2" in new LogFixture {
    test(Log2, 2)
  }

  it should "Log3" in new LogFixture {
    test(Log3, 3)
  }

  it should "Log4" in new LogFixture {
    test(Log4, 4)
  }

  it should "Log5" in new LogFixture {
    test(Log5, 5)
  }

  trait U256ToBytesFixture extends StatelessInstrFixture {
    def check(instr: U256ToBytesInstr, value: U256, bytes: ByteString) = {
      stack.push(Val.U256(value))
      val initialGas = context.gasRemaining
      instr.runWith(frame) isE ()
      initialGas.subUnsafe(context.gasRemaining) is instr.gas(instr.size)
      stack.size is 1
      stack.top.get is Val.ByteVec(bytes)
      stack.pop()
    }

    def test(instr: U256ToBytesInstr, size: Int) = {
      val gen = Gen
        .choose[BigInteger](
          BigInteger.ZERO,
          BigInteger.ONE.shiftLeft(size * 8).subtract(BigInteger.ONE)
        )
        .map(U256.unsafe)

      forAll(gen) { value =>
        val expected = value.toFixedSizeBytes(size).get
        check(instr, value, expected)
      }

      check(instr, U256.Zero, ByteString(Array.fill[Byte](size)(0)))
      check(
        instr,
        U256.unsafe(BigInteger.ONE.shiftLeft(size * 8).subtract(BigInteger.ONE)),
        ByteString(Array.fill[Byte](size)(-1))
      )
      if (size != 32) {
        val value = Val.U256(U256.unsafe(BigInteger.ONE.shiftLeft(size * 8)))
        stack.push(value)
        instr.runWith(frame).leftValue isE InvalidConversion(value, Val.ByteVec)
      }
    }
  }

  it should "U256To1Byte" in new U256ToBytesFixture {
    test(U256To1Byte, 1)
  }

  it should "U256To2Byte" in new U256ToBytesFixture {
    test(U256To2Byte, 2)
  }

  it should "U256To4Byte" in new U256ToBytesFixture {
    test(U256To4Byte, 4)
  }

  it should "U256To8Byte" in new U256ToBytesFixture {
    test(U256To8Byte, 8)
  }

  it should "U256To16Byte" in new U256ToBytesFixture {
    test(U256To16Byte, 16)
  }

  it should "U256To32Byte" in new U256ToBytesFixture {
    test(U256To32Byte, 32)
  }

  trait U256FromBytesFixture extends StatelessInstrFixture {
    def test(instr: U256FromBytesInstr, size: Int) = {
      forAll(Gen.listOfN(size, arbitrary[Byte])) { bytes =>
        val byteString = ByteString(bytes)
        val value      = U256.from(byteString).get
        stack.push(Val.ByteVec(byteString))
        val initialGas = context.gasRemaining
        instr.runWith(frame) isE ()
        initialGas.subUnsafe(context.gasRemaining) is instr.gas(size)
        stack.top.get is Val.U256(value)
        stack.pop()
      }

      Seq(size - 1, size + 1).foreach { n =>
        val bytes = ByteString(Gen.listOfN(n, arbitrary[Byte]).sample.get)
        stack.push(Val.ByteVec(bytes))
        instr.runWith(frame).leftValue isE InvalidBytesSize
      }
    }
  }

  it should "U256From1Byte" in new U256FromBytesFixture {
    test(U256From1Byte, 1)
  }

  it should "U256From2Byte" in new U256FromBytesFixture {
    test(U256From2Byte, 2)
  }

  it should "U256From4Byte" in new U256FromBytesFixture {
    test(U256From4Byte, 4)
  }

  it should "U256From8Byte" in new U256FromBytesFixture {
    test(U256From8Byte, 8)
  }

  it should "U256From16Byte" in new U256FromBytesFixture {
    test(U256From16Byte, 16)
  }

  it should "U256From32Byte" in new U256FromBytesFixture {
    test(U256From32Byte, 32)
  }

  it should "GroupOfAddress" in new StatelessInstrFixture {
    def lemanP2CLockupGen(groupIndex: GroupIndex): Gen[LockupScript.P2C] = {
      txIdGen.map(txId => LockupScript.p2c(ContractId.from(txId, 0, groupIndex)))
    }
    def lockupScriptGen(groupIndex: GroupIndex): Gen[LockupScript] = {
      Gen.oneOf(assetLockupGen(groupIndex), lemanP2CLockupGen(groupIndex))
    }
    forAll(groupIndexGen) { groupIndex =>
      val lockupScript = lockupScriptGen(groupIndex).sample.get

      stack.push(Val.Address(lockupScript))
      runAndCheckGas(GroupOfAddress)
      stack.size is 1
      stack.top.get is Val.U256(U256.unsafe(groupIndex.value))
      stack.pop()
    }
  }

  trait StatefulFixture extends GenFixture {
    lazy val baseMethod =
      Method[StatefulContext](
        isPublic = true,
        usePreapprovedAssets = false,
        useContractAssets = false,
        usePayToContractOnly = false,
        argsLength = 0,
        localsLength = 0,
        returnLength = 0,
        instrs = AVector()
      )

    lazy val contract = StatefulContract(2, methods = AVector(baseMethod))

    lazy val tokenId = TokenId.generate

    def alphBalance(lockupScript: LockupScript, amount: U256): MutBalances = {
      MutBalances(ArrayBuffer((lockupScript, MutBalancesPerLockup.alph(amount))))
    }

    def tokenBalance(lockupScript: LockupScript, tokenId: TokenId, amount: U256): MutBalances = {
      MutBalances(ArrayBuffer((lockupScript, MutBalancesPerLockup.token(tokenId, amount))))
    }

    def balances(
        lockupScript: LockupScript,
        alphAmount: Option[U256],
        tokens: Map[TokenId, U256]
    ): MutBalances = {
      MutBalances(
        ArrayBuffer(
          (
            lockupScript,
            MutBalancesPerLockup(
              alphAmount.getOrElse(U256.Zero),
              mutable.Map.from(tokens),
              0
            )
          )
        )
      )
    }

    def prepareFrame(
        balanceState: Option[MutBalanceState] = None,
        contractOutputOpt: Option[(ContractId, ContractOutput, ContractOutputRef)] = None,
        txEnvOpt: Option[TxEnv] = None,
        callerFrameOpt: Option[StatefulFrame] = None,
        immFields: AVector[Val] = AVector(Val.False),
        mutFields: AVector[Val] = AVector(Val.True)
    )(implicit networkConfig: NetworkConfig) = {
      val (obj, ctx) =
        prepareContract(
          contract,
          immFields,
          mutFields,
          contractOutputOpt = contractOutputOpt,
          txEnvOpt = txEnvOpt
        )
      Frame
        .stateful(
          ctx,
          callerFrameOpt,
          balanceState,
          obj,
          baseMethod,
          AVector.empty,
          Stack.ofCapacity(10),
          _ => okay
        )
        .rightValue
    }

    def preparePreRhoneFrame(
        balanceState: Option[MutBalanceState] = None,
        contractOutputOpt: Option[(ContractId, ContractOutput, ContractOutputRef)] = None,
        txEnvOpt: Option[TxEnv] = None,
        callerFrameOpt: Option[StatefulFrame] = None
    ) = {
      val config = NetworkConfigFixture.PreRhone
      if (config.getHardFork(TimeStamp.now()).isLemanEnabled()) {
        prepareFrame(balanceState, contractOutputOpt, txEnvOpt, callerFrameOpt)(config)
      } else {
        preparePreLemanFrame(balanceState, contractOutputOpt, txEnvOpt, callerFrameOpt)
      }
    }

    def preparePreLemanFrame(
        balanceState: Option[MutBalanceState] = None,
        contractOutputOpt: Option[(ContractId, ContractOutput, ContractOutputRef)] = None,
        txEnvOpt: Option[TxEnv] = None,
        callerFrameOpt: Option[StatefulFrame] = None,
        immFields: AVector[Val] = AVector.empty,
        mutFields: AVector[Val] = AVector(Val.True, Val.False)
    ) = {
      prepareFrame(
        balanceState,
        contractOutputOpt,
        txEnvOpt,
        callerFrameOpt,
        immFields,
        mutFields
      )(NetworkConfigFixture.Genesis)
    }
  }

  trait StatefulInstrFixture extends StatefulFixture {
    lazy val frame   = prepareFrame()
    lazy val stack   = frame.opStack
    lazy val context = frame.ctx

    lazy val contractAddress = LockupScript.p2c(ContractId.random)

    def runAndCheckGas[I <: Instr[StatefulContext] with GasSimple](
        instr: I,
        extraGasOpt: Option[GasBox] = None,
        frame: Frame[StatefulContext] = frame
    ) = {
      val initialGas = frame.ctx.gasRemaining
      instr.runWith(frame) isE ()
      initialGas.subUnsafe(frame.ctx.gasRemaining) is
        instr.gas().addUnsafe(extraGasOpt.getOrElse(GasBox.zero))
    }
  }

  it should "LoadImmField(byte)" in new StatefulInstrFixture {
    runAndCheckGas(LoadImmField(0.toByte))
    stack.size is 1
    stack.top.get is Val.False

    LoadImmField(1.toByte).runWith(frame).leftValue isE InvalidImmFieldIndex(1, 1)
    LoadImmField(-1.toByte).runWith(frame).leftValue isE InvalidImmFieldIndex(255, 1)
  }

  it should "LoadMutField(byte)" in new StatefulInstrFixture {
    runAndCheckGas(LoadMutField(0.toByte))
    stack.size is 1
    stack.top.get is Val.True

    LoadMutField(1.toByte).runWith(frame).leftValue isE InvalidMutFieldIndex(1, 1)
    LoadMutField(-1.toByte).runWith(frame).leftValue isE InvalidMutFieldIndex(255, 1)
  }

  it should "StoreMutField(byte)" in new StatefulInstrFixture {
    stack.push(Val.False)
    runAndCheckGas(StoreMutField(0.toByte))
    stack.size is 0
    frame.obj.getMutField(0) isE Val.False

    stack.push(Val.True)
    StoreMutField(1.toByte).runWith(frame).leftValue isE InvalidMutFieldIndex(1, 1)
    stack.push(Val.True)
    StoreMutField(-1.toByte).runWith(frame).leftValue isE InvalidMutFieldIndex(255, 1)
  }

  it should "LoadImmFieldByIndex" in new StatefulInstrFixture {
    stack.push(Val.U256(0))
    runAndCheckGas(LoadImmFieldByIndex)
    stack.size is 1
    stack.top.get is Val.False

    stack.push(Val.U256(1))
    LoadImmFieldByIndex.runWith(frame).leftValue isE InvalidImmFieldIndex(1, 1)
    stack.push(Val.U256(0xff))
    LoadImmFieldByIndex.popIndex(frame, InvalidMutFieldIndex.apply) isE 0xff
    stack.push(Val.U256(0xff + 1))
    LoadImmFieldByIndex
      .popIndex(frame, InvalidMutFieldIndex.apply)
      .leftValue isE InvalidMutFieldIndex(
      0xff + 1,
      0xff
    )
  }

  it should "LoadMutFieldByIndex" in new StatefulInstrFixture {
    stack.push(Val.U256(0))
    runAndCheckGas(LoadMutFieldByIndex)
    stack.size is 1
    stack.top.get is Val.True

    stack.push(Val.U256(1))
    LoadMutFieldByIndex.runWith(frame).leftValue isE InvalidMutFieldIndex(1, 1)
    stack.push(Val.U256(0xff))
    LoadMutFieldByIndex.popIndex(frame, InvalidMutFieldIndex.apply) isE 0xff
    stack.push(Val.U256(0xff + 1))
    LoadMutFieldByIndex
      .popIndex(frame, InvalidMutFieldIndex.apply)
      .leftValue isE InvalidMutFieldIndex(
      0xff + 1,
      0xff
    )
  }

  it should "StoreMutFieldByIndex" in new StatefulInstrFixture {
    stack.push(Val.False)
    stack.push(Val.U256(0))
    runAndCheckGas(StoreMutFieldByIndex)
    stack.size is 0
    frame.obj.getMutField(0) isE Val.False

    stack.push(Val.False)
    stack.push(Val.U256(1))
    StoreMutFieldByIndex.runWith(frame).leftValue isE InvalidMutFieldIndex(1, 1)
    stack.push(Val.False)
    stack.push(Val.U256(0xff))
    StoreMutFieldByIndex.popIndex(frame, InvalidMutFieldIndex.apply) isE 0xff
    stack.push(Val.False)
    stack.push(Val.U256(0xff + 1))
    StoreMutFieldByIndex
      .popIndex(frame, InvalidMutFieldIndex.apply)
      .leftValue isE InvalidMutFieldIndex(
      0xff + 1,
      0xff
    )
  }

  it should "CallExternal(byte)" in new StatefulInstrFixture {
    intercept[NotImplementedError] {
      CallExternal(0.toByte).runWith(frame)
    }
  }

  "MethodSelector" should "run successfully with empty stack" in new StatefulInstrFixture {
    MethodSelector(Method.Selector(0xffffffff)).runWith(frame).isRight is true
  }

  "CallExternalBySelector(bytes)" should "not run" in new StatefulInstrFixture {
    intercept[NotImplementedError] {
      CallExternalBySelector(Method.Selector(0)).runWith(frame)
    }
  }

  it should "serde" in new StatefulInstrFixture {
    def test(selector: Int, encoded: ByteString) = {
      val instr = CallExternalBySelector(Method.Selector(selector))
      val bytes = ByteString(CallExternalBySelector.code) ++ encoded
      instr.serialize() is bytes
      deserialize[Instr[StatefulContext]](bytes).rightValue is instr
    }
    CallExternalBySelector.code is 212.toByte
    CallExternalBySelector.code.toInt is -44
    test(0, ByteString(0, 0, 0, 0))
    test(0xffffffff, ByteString(0xff, 0xff, 0xff, 0xff))
  }

  it should "ApproveAlph" in new StatefulInstrFixture {
    val lockupScript       = lockupScriptGen.sample.get
    val randomLockupScript = lockupScriptGen.sample.get

    def test(
        frame: Frame[StatefulContext],
        amount: U256,
        balanceState: MutBalanceState,
        lockupScriptOpt: Option[LockupScript] = None
    ) = {
      frame.opStack.push(Val.Address(lockupScriptOpt.getOrElse(lockupScript)))
      frame.opStack.push(Val.U256(amount))
      runAndCheckGas(ApproveAlph, None, frame)

      frame.opStack.size is 0
      frame.getBalanceState() isE balanceState
    }
    def fail(
        frame: Frame[StatefulContext],
        amount: U256,
        remain: U256,
        lockupScriptOpt: Option[LockupScript] = None
    ) = {
      val from = lockupScriptOpt.getOrElse(lockupScript)
      intercept[AssertionError](
        test(frame, amount, MutBalanceState.empty, lockupScriptOpt)
      ).getMessage is Right(
        NotEnoughApprovedBalance(from, TokenId.alph, amount, remain)
      ).toString
    }

    val balanceState0 = MutBalanceState.from(alphBalance(lockupScript, ALPH.oneAlph))
    val preRhoneFrame = preparePreRhoneFrame(Some(balanceState0))
    test(
      preRhoneFrame,
      U256.Zero,
      MutBalanceState(
        alphBalance(lockupScript, ALPH.oneAlph),
        alphBalance(lockupScript, U256.Zero)
      )
    )
    test(
      preRhoneFrame,
      ALPH.oneNanoAlph,
      MutBalanceState(
        alphBalance(lockupScript, ALPH.oneAlph.subUnsafe(ALPH.oneNanoAlph)),
        alphBalance(lockupScript, ALPH.oneNanoAlph)
      )
    )
    fail(preRhoneFrame, U256.Zero, U256.Zero, Some(randomLockupScript))
    fail(preRhoneFrame, U256.One, U256.Zero, Some(randomLockupScript))
    fail(preRhoneFrame, ALPH.alph(2), ALPH.oneAlph.subUnsafe(ALPH.oneNanoAlph))

    val balanceState1      = MutBalanceState.from(alphBalance(lockupScript, ALPH.oneAlph))
    val remainBalanceState = MutBalanceState.from(alphBalance(lockupScript, ALPH.oneAlph))
    val rhoneFrame         = prepareFrame(Some(balanceState1))(NetworkConfigFixture.Rhone)
    test(rhoneFrame, U256.Zero, remainBalanceState)
    test(rhoneFrame, U256.Zero, remainBalanceState, Some(randomLockupScript))
    fail(rhoneFrame, U256.One, U256.Zero, Some(randomLockupScript))
    test(
      rhoneFrame,
      ALPH.oneNanoAlph,
      MutBalanceState(
        alphBalance(lockupScript, ALPH.oneAlph.subUnsafe(ALPH.oneNanoAlph)),
        alphBalance(lockupScript, ALPH.oneNanoAlph)
      )
    )
    fail(rhoneFrame, ALPH.alph(2), ALPH.oneAlph.subUnsafe(ALPH.oneNanoAlph))

    val frameWithEmptyBalanceState = prepareFrame(Some(MutBalanceState.empty))
    test(frameWithEmptyBalanceState, U256.Zero, MutBalanceState.empty)
    fail(frameWithEmptyBalanceState, U256.One, U256.Zero)
  }

  it should "ApproveToken" in new StatefulInstrFixture {
    val lockupScript       = lockupScriptGen.sample.get
    val randomLockupScript = lockupScriptGen.sample.get
    val randomTokenId      = TokenId.generate

    def test(
        frame: Frame[StatefulContext],
        tokenId: TokenId,
        amount: U256,
        balanceState: MutBalanceState,
        lockupScriptOpt: Option[LockupScript] = None
    ) = {
      frame.opStack.push(Val.Address(lockupScriptOpt.getOrElse(lockupScript)))
      frame.opStack.push(Val.ByteVec(tokenId.bytes))
      frame.opStack.push(Val.U256(amount))
      runAndCheckGas(ApproveToken, None, frame)

      frame.opStack.size is 0
      frame.getBalanceState() isE balanceState
    }
    def fail(
        frame: Frame[StatefulContext],
        tokenId: TokenId,
        amount: U256,
        remain: U256,
        lockupScriptOpt: Option[LockupScript] = None
    ) = {
      val from = lockupScriptOpt.getOrElse(lockupScript)
      intercept[AssertionError](
        test(frame, tokenId, amount, MutBalanceState.empty, lockupScriptOpt)
      ).getMessage is Right(
        NotEnoughApprovedBalance(from, tokenId, amount, remain)
      ).toString
    }

    val initBalanceState0 =
      MutBalanceState.from(
        balances(lockupScript, None, Map(tokenId -> ALPH.oneAlph, TokenId.alph -> ALPH.oneAlph))
      )
    val genesisFrame = preparePreLemanFrame(Some(initBalanceState0))
    fail(genesisFrame, tokenId, ALPH.alph(2), ALPH.oneAlph)
    fail(genesisFrame, tokenId, U256.Zero, U256.Zero, Some(randomLockupScript))
    fail(genesisFrame, TokenId.alph, U256.Zero, U256.Zero, Some(randomLockupScript))
    fail(genesisFrame, randomTokenId, U256.Zero, U256.Zero, Some(randomLockupScript))
    test(
      genesisFrame,
      tokenId,
      U256.Zero,
      MutBalanceState(
        balances(lockupScript, None, Map(tokenId -> ALPH.oneAlph, TokenId.alph -> ALPH.oneAlph)),
        balances(lockupScript, None, Map(tokenId -> U256.Zero))
      )
    )
    test(
      genesisFrame,
      TokenId.alph,
      U256.Zero,
      MutBalanceState(
        balances(lockupScript, None, Map(tokenId -> ALPH.oneAlph, TokenId.alph -> ALPH.oneAlph)),
        balances(lockupScript, None, Map(tokenId -> U256.Zero, TokenId.alph -> U256.Zero))
      )
    )
    test(
      genesisFrame,
      tokenId,
      ALPH.oneNanoAlph,
      MutBalanceState(
        balances(
          lockupScript,
          None,
          Map(tokenId -> ALPH.oneAlph.subUnsafe(ALPH.oneNanoAlph), TokenId.alph -> ALPH.oneAlph)
        ),
        balances(lockupScript, None, Map(tokenId -> ALPH.oneNanoAlph, TokenId.alph -> U256.Zero))
      )
    )
    test(
      genesisFrame,
      TokenId.alph,
      ALPH.oneNanoAlph,
      MutBalanceState(
        balances(
          lockupScript,
          None,
          Map(
            tokenId      -> ALPH.oneAlph.subUnsafe(ALPH.oneNanoAlph),
            TokenId.alph -> ALPH.oneAlph.subUnsafe(ALPH.oneNanoAlph)
          )
        ),
        balances(
          lockupScript,
          None,
          Map(tokenId -> ALPH.oneNanoAlph, TokenId.alph -> ALPH.oneNanoAlph)
        )
      )
    )

    val initBalanceState1 =
      MutBalanceState.from(balances(lockupScript, Some(ALPH.oneAlph), Map(tokenId -> ALPH.oneAlph)))
    val lemanFrame = prepareFrame(Some(initBalanceState1))(NetworkConfigFixture.Leman)
    fail(lemanFrame, tokenId, ALPH.alph(2), ALPH.oneAlph)
    fail(lemanFrame, tokenId, U256.Zero, U256.Zero, Some(randomLockupScript))
    fail(lemanFrame, TokenId.alph, U256.Zero, U256.Zero, Some(randomLockupScript))
    fail(lemanFrame, randomTokenId, U256.One, U256.Zero, Some(randomLockupScript))
    test(
      lemanFrame,
      tokenId,
      U256.Zero,
      MutBalanceState(
        balances(lockupScript, Some(ALPH.oneAlph), Map(tokenId -> ALPH.oneAlph)),
        balances(lockupScript, None, Map(tokenId -> U256.Zero))
      )
    )
    test(
      lemanFrame,
      TokenId.alph,
      U256.Zero,
      MutBalanceState(
        balances(lockupScript, Some(ALPH.oneAlph), Map(tokenId -> ALPH.oneAlph)),
        balances(lockupScript, Some(U256.Zero), Map(tokenId -> U256.Zero))
      )
    )
    test(
      lemanFrame,
      tokenId,
      ALPH.oneNanoAlph,
      MutBalanceState(
        balances(
          lockupScript,
          Some(ALPH.oneAlph),
          Map(tokenId -> ALPH.oneAlph.subUnsafe(ALPH.oneNanoAlph))
        ),
        balances(lockupScript, Some(U256.Zero), Map(tokenId -> ALPH.oneNanoAlph))
      )
    )
    test(
      lemanFrame,
      TokenId.alph,
      ALPH.oneNanoAlph,
      MutBalanceState(
        balances(
          lockupScript,
          Some(ALPH.oneAlph.subUnsafe(ALPH.oneNanoAlph)),
          Map(tokenId -> ALPH.oneAlph.subUnsafe(ALPH.oneNanoAlph))
        ),
        balances(lockupScript, Some(ALPH.oneNanoAlph), Map(tokenId -> ALPH.oneNanoAlph))
      )
    )

    val initBalanceState2 =
      MutBalanceState.from(balances(lockupScript, Some(ALPH.oneAlph), Map(tokenId -> ALPH.oneAlph)))
    val remainBalanceState =
      MutBalanceState.from(balances(lockupScript, Some(ALPH.oneAlph), Map(tokenId -> ALPH.oneAlph)))
    val rhoneFrame = prepareFrame(Some(initBalanceState2))(NetworkConfigFixture.Rhone)
    fail(rhoneFrame, tokenId, ALPH.alph(2), ALPH.oneAlph)
    test(rhoneFrame, tokenId, U256.Zero, remainBalanceState, Some(randomLockupScript))
    fail(rhoneFrame, tokenId, U256.One, U256.Zero, Some(randomLockupScript))
    test(rhoneFrame, TokenId.alph, U256.Zero, remainBalanceState, Some(randomLockupScript))
    fail(rhoneFrame, TokenId.alph, U256.One, U256.Zero, Some(randomLockupScript))
    test(rhoneFrame, randomTokenId, U256.Zero, remainBalanceState, Some(randomLockupScript))
    fail(rhoneFrame, randomTokenId, U256.One, U256.Zero, Some(randomLockupScript))
    test(rhoneFrame, tokenId, U256.Zero, remainBalanceState)
    test(rhoneFrame, TokenId.alph, U256.Zero, remainBalanceState)
    test(
      rhoneFrame,
      tokenId,
      ALPH.oneNanoAlph,
      MutBalanceState(
        balances(
          lockupScript,
          Some(ALPH.oneAlph),
          Map(tokenId -> ALPH.oneAlph.subUnsafe(ALPH.oneNanoAlph))
        ),
        balances(lockupScript, None, Map(tokenId -> ALPH.oneNanoAlph))
      )
    )
    test(
      rhoneFrame,
      TokenId.alph,
      ALPH.oneNanoAlph,
      MutBalanceState(
        balances(
          lockupScript,
          Some(ALPH.oneAlph.subUnsafe(ALPH.oneNanoAlph)),
          Map(tokenId -> ALPH.oneAlph.subUnsafe(ALPH.oneNanoAlph))
        ),
        balances(lockupScript, Some(ALPH.oneNanoAlph), Map(tokenId -> ALPH.oneNanoAlph))
      )
    )
  }

  it should "AlphRemaining" in new StatefulInstrFixture {
    val lockupScript       = lockupScriptGen.sample.get
    val randomLockupScript = lockupScriptGen.sample.get

    def test(
        frame: Frame[StatefulContext],
        amount: U256,
        lockupScriptOpt: Option[LockupScript] = None
    ) = {
      frame.opStack.push(Val.Address(lockupScriptOpt.getOrElse(lockupScript)))
      runAndCheckGas(AlphRemaining, None, frame)

      frame.opStack.size is 1
      frame.opStack.top.get is Val.U256(amount)
      frame.opStack.pop()
    }
    def fail(
        frame: Frame[StatefulContext],
        amount: U256,
        lockupScriptTest: LockupScript
    ) = {
      intercept[AssertionError](
        test(frame, amount, Option(lockupScriptTest))
      ).getMessage is Right(
        NoAlphBalanceForTheAddress(Address.from(lockupScriptTest))
      ).toString
    }

    val balanceState =
      MutBalanceState.from(alphBalance(lockupScript, ALPH.oneAlph))

    val preRhoneFrame = preparePreRhoneFrame(Option(balanceState))
    test(preRhoneFrame, ALPH.oneAlph)
    fail(preRhoneFrame, U256.Zero, randomLockupScript)

    val rhoneFrame = prepareFrame(Option(balanceState))(NetworkConfigFixture.SinceRhone)
    test(rhoneFrame, ALPH.oneAlph)
    test(rhoneFrame, U256.Zero, Option(randomLockupScript))
  }

  it should "TokenRemaining" in new StatefulInstrFixture {
    val lockupScript       = lockupScriptGen.sample.get
    val randomLockupScript = lockupScriptGen.sample.get

    def test(
        frame: Frame[StatefulContext],
        tokenId: TokenId,
        amount: U256,
        lockupScriptOpt: Option[LockupScript] = None
    ) = {
      frame.opStack.push(Val.Address(lockupScriptOpt.getOrElse(lockupScript)))
      frame.opStack.push(Val.ByteVec(tokenId.bytes))

      runAndCheckGas(TokenRemaining, None, frame)

      frame.opStack.size is 1
      frame.opStack.top.get is Val.U256(amount)
      frame.opStack.pop()
    }

    def fail(
        frame: Frame[StatefulContext],
        tokenId: TokenId,
        amount: U256,
        lockupScriptOpt: Option[LockupScript] = None
    ) = {
      val address = Address.from(lockupScriptOpt.getOrElse(lockupScript))
      intercept[AssertionError](
        test(frame, tokenId, amount, lockupScriptOpt)
      ).getMessage is Right(
        if (tokenId == TokenId.alph) {
          NoAlphBalanceForTheAddress(address)
        } else {
          NoTokenBalanceForTheAddress(tokenId, address)
        }
      ).toString
    }

    val balanceState = MutBalanceState.from(
      balances(lockupScript, Option(ALPH.oneAlph), Map(tokenId -> ALPH.oneAlph))
    )

    val genesisFrame = preparePreLemanFrame(Option(balanceState))
    test(genesisFrame, tokenId, ALPH.oneAlph)
    fail(genesisFrame, tokenId, U256.Zero, Option(randomLockupScript))
    fail(genesisFrame, TokenId.alph, ALPH.oneAlph)
    fail(genesisFrame, TokenId.alph, U256.Zero, Option(randomLockupScript))

    val lemanFrame = prepareFrame(Option(balanceState))(NetworkConfigFixture.Leman)
    test(lemanFrame, tokenId, ALPH.oneAlph)
    fail(lemanFrame, tokenId, U256.Zero, Option(randomLockupScript))
    test(lemanFrame, TokenId.alph, ALPH.oneAlph)
    fail(lemanFrame, TokenId.alph, U256.Zero, Option(randomLockupScript))

    val rhoneFrame = prepareFrame(Option(balanceState))(NetworkConfigFixture.SinceRhone)
    test(rhoneFrame, tokenId, ALPH.oneAlph)
    test(rhoneFrame, tokenId, U256.Zero, Option(randomLockupScript))
    test(rhoneFrame, TokenId.alph, ALPH.oneAlph)
    test(rhoneFrame, TokenId.alph, U256.Zero, Option(randomLockupScript))
  }

  it should "IsPaying" in new StatefulFixture {
    {
      info("Alph")
      val lockupScript = lockupScriptGen.sample.get
      val balanceState =
        MutBalanceState.from(alphBalance(lockupScript, ALPH.oneAlph))
      val frame = prepareFrame(Some(balanceState))
      val stack = frame.opStack

      stack.push(Val.Address(lockupScript))

      val initialGas = frame.ctx.gasRemaining
      IsPaying.runWith(frame) isE ()
      initialGas.subUnsafe(frame.ctx.gasRemaining) is IsPaying.gas()

      stack.size is 1
      stack.top.get is Val.Bool(true)
      stack.pop()

      stack.push(Val.Address(lockupScriptGen.sample.get))
      IsPaying.runWith(frame) isE ()
      stack.size is 1
      stack.top.get is Val.Bool(false)
    }
    {
      info("Token")
      val lockupScript = lockupScriptGen.sample.get
      val balanceState =
        MutBalanceState.from(
          tokenBalance(lockupScript, tokenId, ALPH.oneAlph)
        )
      val frame = prepareFrame(Some(balanceState))
      val stack = frame.opStack

      stack.push(Val.Address(lockupScript))

      val initialGas = frame.ctx.gasRemaining
      IsPaying.runWith(frame) isE ()
      initialGas.subUnsafe(frame.ctx.gasRemaining) is IsPaying.gas()

      stack.size is 1
      stack.top.get is Val.Bool(true)
      stack.pop()

      stack.push(Val.Address(lockupScriptGen.sample.get))
      IsPaying.runWith(frame) isE ()
      stack.size is 1
      stack.top.get is Val.Bool(false)
    }
  }

  it should "BurnToken" in new StatefulInstrFixture {
    val from = lockupScriptGen.sample.get
    val balanceState = MutBalanceState.from(
      tokenBalance(
        from,
        tokenId,
        ALPH.alph(2)
      )
    )
    override lazy val frame = prepareFrame(Some(balanceState))

    stack.push(Val.Address(from))
    stack.push(Val.ByteVec(tokenId.bytes))
    stack.push(Val.U256(ALPH.oneAlph))

    runAndCheckGas(BurnToken)

    frame.balanceStateOpt is Some(
      MutBalanceState.from(
        tokenBalance(from, tokenId, ALPH.oneAlph)
      )
    )

    stack.push(Val.Address(from))
    stack.push(Val.ByteVec(tokenId.bytes))
    stack.push(Val.U256(ALPH.alph(2)))

    BurnToken.runWith(frame).leftValue isE NotEnoughApprovedBalance(
      from,
      tokenId,
      ALPH.alph(2),
      ALPH.oneAlph
    )

    stack.push(Val.Address(from))
    stack.push(Val.ByteVec(TokenId.alph.bytes))
    stack.push(Val.U256(ALPH.alph(2)))

    BurnToken.runWith(frame).leftValue isE BurningAlphNotAllowed
  }

  it should "LockApprovedAssets" in new StatefulInstrFixture {
    val assetAddress = assetLockupScriptGen.sample.get
    val balanceState = MutBalanceState.from {
      val balance = tokenBalance(assetAddress, tokenId, ALPH.alph(2))
      balance.merge(alphBalance(assetAddress, ALPH.alph(2)))
      balance
    }
    override lazy val frame = prepareFrame(Some(balanceState))

    def prepareStack(attoAlphAmount: U256, tokenAmount: U256, timestamp: U256) = {
      balanceState.approveALPH(assetAddress, attoAlphAmount)
      balanceState.approveToken(assetAddress, tokenId, tokenAmount)
      stack.push(Val.Address(assetAddress))
      stack.push(Val.U256(timestamp))
    }

    val validTimestamp = TimeStamp.now().plusHoursUnsafe(1)

    prepareStack(ALPH.oneAlph, ALPH.cent(1), validTimestamp.millis)
    runAndCheckGas(LockApprovedAssets, Some(GasSchedule.txOutputBaseGas.mulUnsafe(2)))
    frame.balanceStateOpt is Some(
      MutBalanceState.from {
        val balance = tokenBalance(assetAddress, tokenId, ALPH.cent(199))
        balance.merge(alphBalance(assetAddress, ALPH.oneAlph))
        balance
      }
    )
    frame.ctx.outputBalances.all.isEmpty is true
    frame.ctx.generatedOutputs.head is
      TxOutput.asset(
        dustUtxoAmount,
        assetAddress,
        AVector(tokenId -> ALPH.cent(1)),
        validTimestamp
      )
    frame.ctx.generatedOutputs(1) is
      TxOutput.asset(
        ALPH.oneAlph - dustUtxoAmount,
        assetAddress,
        AVector.empty,
        validTimestamp
      )

    prepareStack(ALPH.oneAlph, ALPH.oneNanoAlph, U256.MaxValue)
    LockApprovedAssets.runWith(frame).leftValue isE LockTimeOverflow

    // use up remaining approved assets
    prepareStack(ALPH.oneAlph, ALPH.oneNanoAlph, validTimestamp.millis)
    LockApprovedAssets.runWith(frame) isE ()

    prepareStack(ALPH.oneAlph, ALPH.alph(2), validTimestamp.millis)
    LockApprovedAssets.runWith(frame).leftValue isE a[NoAssetsApproved]

    prepareStack(ALPH.oneAlph, ALPH.alph(2), 0)
    LockApprovedAssets.runWith(frame).leftValue isE a[InvalidLockTime]
  }

  it should "TransferAlph" in new StatefulInstrFixture {
    val from               = lockupScriptGen.sample.get
    val to                 = assetLockupScriptGen.sample.get
    val randomLockupScript = lockupScriptGen.sample.get

    def test(
        frame: Frame[StatefulContext],
        amount: U256,
        received: U256,
        fromLockupScriptOpt: Option[LockupScript] = None,
        toLockupScriptOpt: Option[LockupScript] = None
    ) = {
      val toLockupScript = toLockupScriptOpt.getOrElse(to)
      frame.opStack.push(Val.Address(fromLockupScriptOpt.getOrElse(from)))
      frame.opStack.push(Val.Address(toLockupScript))
      frame.opStack.push(Val.U256(amount))
      runAndCheckGas(TransferAlph, None, frame)
      frame.ctx.outputBalances
        .getBalances(toLockupScript)
        .map(_.attoAlphAmount)
        .getOrElse(U256.Zero) is received
    }
    def fail(
        frame: Frame[StatefulContext],
        amount: U256,
        remain: U256,
        fromLockupScriptOpt: Option[LockupScript] = None,
        toLockupScriptOpt: Option[LockupScript] = None
    ) = {
      val error =
        intercept[AssertionError](
          test(frame, amount, U256.Zero, fromLockupScriptOpt, toLockupScriptOpt)
        )
      if (toLockupScriptOpt.exists(_.isInstanceOf[LockupScript.P2C])) {
        val address = Address.contract(contractAddress.contractId)
        error.getMessage is Right(PayToContractAddressNotInCallerTrace(address)).toString
      } else {
        val f = fromLockupScriptOpt.getOrElse(from)
        error.getMessage is Right(
          NotEnoughApprovedBalance(f, TokenId.alph, amount, remain)
        ).toString
      }
    }

    val balanceState0 = MutBalanceState.from(alphBalance(from, ALPH.oneAlph))
    val genesisFrame  = preparePreLemanFrame(Some(balanceState0))
    test(genesisFrame, ALPH.oneNanoAlph, ALPH.oneNanoAlph)
    fail(genesisFrame, ALPH.alph(10), ALPH.oneAlph.subUnsafe(ALPH.oneNanoAlph))
    fail(genesisFrame, U256.Zero, U256.Zero, Some(randomLockupScript))

    val balanceState1 = MutBalanceState.from(alphBalance(from, ALPH.oneAlph))
    val lemanFrame    = prepareFrame(Some(balanceState1))(NetworkConfigFixture.Leman)
    test(lemanFrame, ALPH.oneNanoAlph, ALPH.oneNanoAlph)
    fail(lemanFrame, ALPH.alph(10), ALPH.oneAlph.subUnsafe(ALPH.oneNanoAlph))
    fail(lemanFrame, ALPH.oneNanoAlph, U256.Zero, None, Some(contractAddress))
    fail(lemanFrame, U256.Zero, U256.Zero, Some(randomLockupScript))

    val balanceState2 = MutBalanceState.from(alphBalance(from, ALPH.oneAlph))
    val rhoneFrame    = prepareFrame(Some(balanceState2))(NetworkConfigFixture.Rhone)
    test(rhoneFrame, U256.Zero, U256.Zero, Some(randomLockupScript))
    test(rhoneFrame, ALPH.oneNanoAlph, ALPH.oneNanoAlph)
    fail(rhoneFrame, ALPH.alph(10), ALPH.oneAlph.subUnsafe(ALPH.oneNanoAlph))
    fail(rhoneFrame, ALPH.oneNanoAlph, U256.Zero, None, Some(contractAddress))
    test(rhoneFrame, U256.Zero, ALPH.oneNanoAlph, Some(randomLockupScript))
    fail(rhoneFrame, U256.One, U256.Zero, Some(randomLockupScript))
  }

  trait ContractOutputFixture extends StatefulInstrFixture {
    val contractOutput =
      ContractOutput(ALPH.alph(0), contractLockupScriptGen.sample.get, AVector.empty)
    val txId              = TransactionId.generate
    val contractOutputRef = ContractOutputRef.from(txId, contractOutput, 0)
    val contractId        = ContractId.random
  }

  it should "TransferAlphFromSelf" in new ContractOutputFixture {
    val from = LockupScript.P2C(contractId)
    val to   = assetLockupScriptGen.sample.get

    def test(
        frame: Frame[StatefulContext],
        amount: U256,
        received: U256,
        toLockupScriptOpt: Option[LockupScript] = None
    ) = {
      val toLockupScript = toLockupScriptOpt.getOrElse(to)
      frame.opStack.push(Val.Address(toLockupScript))
      frame.opStack.push(Val.U256(amount))
      runAndCheckGas(TransferAlphFromSelf, None, frame)
      frame.ctx.outputBalances
        .getBalances(toLockupScript)
        .map(_.attoAlphAmount)
        .getOrElse(U256.Zero) is received
    }
    def fail(
        frame: Frame[StatefulContext],
        amount: U256,
        remain: U256,
        toLockupScriptOpt: Option[LockupScript] = None
    ) = {
      val error =
        intercept[AssertionError](test(frame, amount, U256.Zero, toLockupScriptOpt))
      if (toLockupScriptOpt.exists(_.isInstanceOf[LockupScript.P2C])) {
        val address = Address.contract(contractAddress.contractId)
        error.getMessage is Right(PayToContractAddressNotInCallerTrace(address)).toString
      } else {
        error.getMessage is Right(
          NotEnoughApprovedBalance(from, TokenId.alph, amount, remain)
        ).toString
      }
    }

    val balanceState0 = MutBalanceState.from(alphBalance(from, ALPH.oneAlph))
    val genesisFrame =
      preparePreLemanFrame(
        Some(balanceState0),
        Some((contractId, contractOutput, contractOutputRef))
      )
    test(genesisFrame, U256.Zero, U256.Zero)
    fail(genesisFrame, ALPH.alph(2), ALPH.oneAlph)
    test(genesisFrame, ALPH.oneNanoAlph, ALPH.oneNanoAlph)

    val balanceState1 = MutBalanceState.from(alphBalance(from, ALPH.oneAlph))
    val sinceLemanFrame =
      prepareFrame(Some(balanceState1), Some((contractId, contractOutput, contractOutputRef)))(
        NetworkConfigFixture.SinceLeman
      )
    test(sinceLemanFrame, U256.Zero, U256.Zero)
    fail(sinceLemanFrame, ALPH.alph(2), ALPH.oneAlph)
    test(sinceLemanFrame, ALPH.oneNanoAlph, ALPH.oneNanoAlph)
    fail(sinceLemanFrame, ALPH.oneNanoAlph, U256.Zero, Some(contractAddress))

    val frameWithEmptyBalanceState =
      prepareFrame(
        Some(MutBalanceState.empty),
        Some((contractId, contractOutput, contractOutputRef))
      )
    test(frameWithEmptyBalanceState, U256.Zero, U256.Zero)
    fail(frameWithEmptyBalanceState, U256.One, U256.Zero)
  }

  it should "TransferAlphToSelf" in new ContractOutputFixture {
    val from               = lockupScriptGen.sample.get
    val to                 = LockupScript.P2C(contractId)
    val randomLockupScript = lockupScriptGen.sample.get

    def test(
        frame: Frame[StatefulContext],
        amount: U256,
        received: U256,
        fromLockupScriptOpt: Option[LockupScript] = None
    ) = {
      frame.opStack.push(Val.Address(fromLockupScriptOpt.getOrElse(from)))
      frame.opStack.push(Val.U256(amount))
      runAndCheckGas(TransferAlphToSelf, None, frame)
      frame.ctx.outputBalances
        .getBalances(to)
        .map(_.attoAlphAmount)
        .getOrElse(U256.Zero) is received
    }
    def fail(
        frame: Frame[StatefulContext],
        amount: U256,
        remain: U256,
        fromLockupScriptOpt: Option[LockupScript]
    ) = {
      val error =
        intercept[AssertionError](test(frame, amount, U256.Zero, fromLockupScriptOpt))
      val f = fromLockupScriptOpt.getOrElse(from)
      error.getMessage is Right(NotEnoughApprovedBalance(f, TokenId.alph, amount, remain)).toString
    }

    val balanceState0 = MutBalanceState.from(alphBalance(from, ALPH.oneAlph))
    val preRhoneFrame =
      preparePreRhoneFrame(
        Some(balanceState0),
        Some((contractId, contractOutput, contractOutputRef))
      )
    test(preRhoneFrame, U256.Zero, U256.Zero)
    test(preRhoneFrame, ALPH.oneNanoAlph, ALPH.oneNanoAlph)
    fail(preRhoneFrame, U256.Zero, U256.Zero, Some(randomLockupScript))

    val balanceState1 = MutBalanceState.from(alphBalance(from, ALPH.oneAlph))
    val rhoneFrame =
      prepareFrame(Some(balanceState1), Some((contractId, contractOutput, contractOutputRef)))(
        NetworkConfigFixture.Rhone
      )
    test(rhoneFrame, U256.Zero, U256.Zero)
    test(rhoneFrame, U256.Zero, U256.Zero, Some(randomLockupScript))
    test(rhoneFrame, ALPH.oneNanoAlph, ALPH.oneNanoAlph)
    test(rhoneFrame, U256.Zero, ALPH.oneNanoAlph, Some(randomLockupScript))
    fail(rhoneFrame, U256.One, U256.Zero, Some(randomLockupScript))
  }

  trait PayGasFeeFixture extends ContractOutputFixture {
    def contractBalance: U256
    def gasFeePaid: U256
    def gasFeePaying: U256 = gasFeePaid

    val from  = LockupScript.P2C(contractId)
    val txEnv = genTxEnv(None, AVector.empty)
    def balanceState =
      MutBalanceState(remaining = alphBalance(from, contractBalance), approved = MutBalances.empty)

    override lazy val frame = {
      val frame = prepareFrame(
        Some(balanceState),
        Some((contractId, contractOutput, contractOutputRef)),
        Some(txEnv)
      )
      frame.opStack.push(Val.Address(from))
      frame.opStack.push(Val.U256(gasFeePaying))
      frame
    }

    def success() = {
      runAndCheckGas(PayGasFee)

      frame.ctx.gasFeePaid is gasFeePaid
      frame.getBalanceState().rightValue.remaining.getAttoAlphAmount(from).value is contractBalance
        .sub(
          gasFeePaid
        )
        .getOrElse(U256.Zero)
      stack.size is 0
    }
  }

  it should "not pay when contract has no available fund [PayGasFee]" in new PayGasFeeFixture {
    override def contractBalance: U256 = U256.Zero
    override def gasFeePaid: U256      = U256.Zero

    success()
  }

  it should "pay partial gas that contract has available fund for [PayGasFee]" in new PayGasFeeFixture {
    lazy val halfGas                   = txEnv.gasFeeUnsafe.div(2).get
    override def contractBalance: U256 = halfGas
    override def gasFeePaid: U256      = halfGas

    success()
  }

  it should "pay all gas if contract has enough fund [PayGasFee]" in new PayGasFeeFixture {
    lazy val twiceGas                  = txEnv.gasFeeUnsafe.mul(2).get
    override def contractBalance: U256 = minimalAlphInContract.addUnsafe(twiceGas)
    override def gasFeePaid: U256      = txEnv.gasFeeUnsafe

    success()
  }

  it should "pay gas from ALPH, not enough approved balance [PayGasFee]" in new PayGasFeeFixture {
    lazy val halfGas                   = txEnv.gasFeeUnsafe.div(2).get
    override def contractBalance: U256 = halfGas.subUnsafe(1)
    override def gasFeePaid: U256      = halfGas

    PayGasFee.runWith(frame).leftValue isE a[NotEnoughApprovedBalance]
  }

  it should "pay gas from ALPH, paying too much gas [PayGasFee]" in new PayGasFeeFixture {
    override def contractBalance: U256 = txEnv.gasFeeUnsafe.addUnsafe(1)
    override def gasFeePaid: U256      = txEnv.gasFeeUnsafe.addUnsafe(1)

    PayGasFee.runWith(frame).leftValue isE GasOverPaid
  }

  trait TransferTokenFixture extends ContractOutputFixture {
    def instr: Instr[StatefulContext] with GasSimple
    def from: LockupScript
    def to: LockupScript
    def contractOutputOpt: Option[(ContractId, ContractOutput, ContractOutputRef)]
    def prepareOpStack(frame: Frame[StatefulContext]): ExeResult[Unit]

    def createBalanceState(tokenId: TokenId, address: LockupScript, amount: U256) = {
      MutBalanceState.from(tokenBalance(address, tokenId, amount))
    }

    private def test(
        frame: Frame[StatefulContext],
        tokenId: TokenId,
        amount: U256,
        outputBalances: MutBalances
    ) = {
      prepareOpStack(frame)
      frame.opStack.push(Val.ByteVec(tokenId.bytes))
      frame.opStack.push(Val.U256(amount))

      runAndCheckGas(instr, None, frame)

      frame.ctx.outputBalances is outputBalances
    }

    private def fail(
        frame: Frame[StatefulContext],
        tokenId: TokenId,
        amount: U256
    ) = {
      intercept[AssertionError](
        test(frame, tokenId, amount, MutBalances.empty)
      ).getMessage is Right(NotEnoughApprovedBalance(from, tokenId, amount, U256.Zero)).toString
    }

    // scalastyle:off method.length
    def testTransferToken() = {
      val randomTokenId = TokenId.generate
      val balanceState0 = createBalanceState(tokenId, from, ALPH.oneAlph)
      val genesisFrame0 =
        preparePreLemanFrame(Some(balanceState0), contractOutputOpt)
      val outputBalances0 = MutBalances(
        ArrayBuffer((to, MutBalancesPerLockup.token(tokenId, ALPH.oneNanoAlph)))
      )
      test(genesisFrame0, tokenId, ALPH.oneNanoAlph, outputBalances0)
      fail(genesisFrame0, randomTokenId, U256.Zero)

      val balanceState1 = createBalanceState(TokenId.alph, from, ALPH.oneAlph)
      val genesisFrame1 =
        preparePreLemanFrame(Some(balanceState1), contractOutputOpt)
      val outputBalances1 = MutBalances(
        ArrayBuffer((to, MutBalancesPerLockup.token(TokenId.alph, ALPH.oneNanoAlph)))
      )
      test(genesisFrame1, TokenId.alph, ALPH.oneNanoAlph, outputBalances1)

      val balanceState2 = createBalanceState(tokenId, from, ALPH.oneAlph)
      val lemanFrame0 =
        prepareFrame(Some(balanceState2), contractOutputOpt)(NetworkConfigFixture.Leman)
      val outputBalances2 = MutBalances(
        ArrayBuffer((to, MutBalancesPerLockup.token(tokenId, ALPH.oneNanoAlph)))
      )
      test(lemanFrame0, tokenId, ALPH.oneNanoAlph, outputBalances2)
      fail(lemanFrame0, TokenId.generate, U256.Zero)

      val balanceState3 = MutBalanceState.from(alphBalance(from, ALPH.oneAlph))
      val lemanFrame1 =
        prepareFrame(Some(balanceState3), contractOutputOpt)(NetworkConfigFixture.Leman)
      val outputBalances3 = MutBalances(
        ArrayBuffer((to, MutBalancesPerLockup.alph(ALPH.oneNanoAlph)))
      )
      test(lemanFrame1, TokenId.alph, ALPH.oneNanoAlph, outputBalances3)

      val balanceState4 = createBalanceState(tokenId, from, ALPH.oneAlph)
      val rhoneFrame0 =
        prepareFrame(Some(balanceState4), contractOutputOpt)(NetworkConfigFixture.Rhone)
      val outputBalances4 = MutBalances(
        ArrayBuffer((to, MutBalancesPerLockup.token(tokenId, ALPH.oneNanoAlph)))
      )
      test(rhoneFrame0, tokenId, ALPH.oneNanoAlph, outputBalances4)
      test(rhoneFrame0, randomTokenId, U256.Zero, outputBalances4)
      fail(rhoneFrame0, randomTokenId, U256.One)

      val balanceState5 = MutBalanceState.from(alphBalance(from, ALPH.oneAlph))
      val rhoneFrame1 =
        prepareFrame(Some(balanceState5), contractOutputOpt)(NetworkConfigFixture.Rhone)
      val outputBalances5 = MutBalances(
        ArrayBuffer((to, MutBalancesPerLockup.alph(ALPH.oneNanoAlph)))
      )
      test(rhoneFrame1, TokenId.alph, ALPH.oneNanoAlph, outputBalances5)

      val rhoneFrame2 =
        prepareFrame(Some(MutBalanceState.empty), contractOutputOpt)(NetworkConfigFixture.Rhone)
      test(rhoneFrame2, tokenId, U256.Zero, MutBalances.empty)
      fail(rhoneFrame2, tokenId, U256.One)
      test(rhoneFrame2, TokenId.alph, U256.Zero, MutBalances.empty)
      fail(rhoneFrame2, TokenId.alph, U256.One)
      test(rhoneFrame2, randomTokenId, U256.Zero, MutBalances.empty)
      fail(rhoneFrame2, randomTokenId, U256.One)
    }
    // scalastyle:on method.length
  }

  it should "TransferToken" in new TransferTokenFixture {
    val instr: Instr[StatefulContext] with GasSimple = TransferToken
    val from                                         = lockupScriptGen.sample.get
    val to: LockupScript                             = assetLockupScriptGen.sample.get
    val contractOutputOpt: Option[(ContractId, ContractOutput, ContractOutputRef)] = None

    def prepareOpStack(frame: Frame[StatefulContext]): ExeResult[Unit] = {
      frame.opStack.push(Val.Address(from))
      frame.opStack.push(Val.Address(to))
    }

    testTransferToken()

    override lazy val frame = prepareFrame(Some(createBalanceState(tokenId, from, ALPH.oneAlph)))(
      NetworkConfigFixture.SinceLeman
    )

    stack.push(Val.Address(from))
    stack.push(Val.Address(contractAddress))
    stack.push(Val.ByteVec(tokenId.bytes))
    stack.push(Val.U256(ALPH.oneNanoAlph))
    TransferToken.runWith(frame).leftValue isE a[PayToContractAddressNotInCallerTrace]

    stack.push(Val.Address(from))
    stack.push(Val.Address(to))
    stack.push(Val.ByteVec(tokenId.bytes))
    stack.push(Val.U256(ALPH.alph(2)))
    TransferToken.runWith(frame).leftValue isE NotEnoughApprovedBalance(
      from,
      tokenId,
      ALPH.alph(2),
      ALPH.oneAlph
    )
  }

  it should "TransferTokenFromSelf" in new TransferTokenFixture {
    val instr: Instr[StatefulContext] with GasSimple = TransferTokenFromSelf
    val from: LockupScript                           = LockupScript.P2C(contractId)
    val to: LockupScript                             = assetLockupScriptGen.sample.get
    val contractOutputOpt: Option[(ContractId, ContractOutput, ContractOutputRef)] =
      Some((contractId, contractOutput, contractOutputRef))

    def prepareOpStack(frame: Frame[StatefulContext]): ExeResult[Unit] = {
      frame.opStack.push(Val.Address(to))
    }

    testTransferToken()

    override lazy val frame =
      prepareFrame(Some(createBalanceState(tokenId, from, ALPH.oneAlph)), contractOutputOpt)(
        NetworkConfigFixture.SinceLeman
      )

    stack.push(Val.Address(contractAddress))
    stack.push(Val.ByteVec(tokenId.bytes))
    stack.push(Val.U256(ALPH.oneNanoAlph))
    TransferTokenFromSelf.runWith(frame).leftValue isE a[PayToContractAddressNotInCallerTrace]
  }

  it should "TransferTokenToSelf" in new TransferTokenFixture {
    val instr: Instr[StatefulContext] with GasSimple = TransferTokenToSelf
    val from: LockupScript                           = lockupScriptGen.sample.get
    val to: LockupScript                             = LockupScript.P2C(contractId)
    val contractOutputOpt: Option[(ContractId, ContractOutput, ContractOutputRef)] =
      Some((contractId, contractOutput, contractOutputRef))

    def prepareOpStack(frame: Frame[StatefulContext]): ExeResult[Unit] = {
      frame.opStack.push(Val.Address(from))
    }

    testTransferToken()
  }

  it should "generate contract id for different network" in new StatefulInstrFixture {
    val groupIndex   = GroupIndex.random
    val path         = Hash.random.bytes
    val genesisFrame = preparePreLemanFrame()
    val lemanFrame   = prepareFrame()(NetworkConfigFixture.Leman)

    CreateContractAbstract.getContractId(genesisFrame, false, groupIndex).rightValue is
      ContractId.deprecatedFrom(genesisFrame.ctx.txId, 0)

    CreateContractAbstract.getContractId(lemanFrame, false, groupIndex).rightValue is
      ContractId.from(lemanFrame.ctx.txId, 0, groupIndex)

    genesisFrame.pushOpStack(Val.ByteVec(path))
    intercept[RuntimeException](
      CreateContractAbstract.getContractId(genesisFrame, true, groupIndex)
    ).getMessage is "Dead branch while creating a new contract"

    lemanFrame.pushOpStack(Val.ByteVec(path))
    CreateContractAbstract.getContractId(lemanFrame, true, groupIndex).rightValue is
      ContractId.subContract(lemanFrame.obj.getContractId().rightValue.bytes ++ path, groupIndex)
  }

  trait CreateContractAbstractFixture extends StatefulInstrFixture {
    val from              = lockupScriptGen.sample.get
    val (tx, prevOutputs) = transactionGenWithPreOutputs().sample.get
    val immFields         = AVector[Val](Val.False)
    val mutFields         = AVector[Val](Val.True)
    val contractBytes     = serialize(contract)

    val immState = Val.ByteVec(serialize(immFields))
    val mutState = Val.ByteVec(serialize(mutFields))

    def balanceState: MutBalanceState

    val callerFrame = prepareFrame().asInstanceOf[StatefulFrame]
    override lazy val frame = prepareFrame(
      Some(balanceState),
      txEnvOpt = Some(
        TxEnv.dryrun(
          tx,
          prevOutputs.map(_.referredOutput),
          Stack.ofCapacity[Bytes64](0)
        )
      ),
      callerFrameOpt = Some(callerFrame)
    )
    lazy val fromContractId = frame.obj.contractIdOpt.get

    def getSubContractId(path: String): ContractId = {
      fromContractId.subContractId(serialize(path), frame.ctx.blockEnv.chainIndex.from)
    }

    def createContract(instr: ContractFactory) = {
      val initialGas = context.gasRemaining
      instr.runWith(frame) isE ()
      val extraGas = instr match {
        case CreateContract | CreateContractWithToken | CreateContractAndTransferToken =>
          contractBytes.length + 200 // 200 from GasSchedule.callGas
        case CopyCreateContract | CopyCreateContractWithToken |
            CopyCreateContractAndTransferToken =>
          801 // 801 from contractLoadGas
        case CreateSubContract | CreateSubContractWithToken | CreateSubContractAndTransferToken |
            CreateMapEntry(_, _) =>
          contractBytes.length + 314
        case CopyCreateSubContract | CopyCreateSubContractWithToken |
            CopyCreateSubContractAndTransferToken =>
          915
      }
      initialGas.subUnsafe(frame.ctx.gasRemaining) is GasBox.unsafe(
        instr.gas().value + immFields.length + mutFields.length + extraGas
      )
    }

    def checkContractState(
        instr: ContractFactory,
        contractId: ContractId,
        attoAlphAmount: U256,
        tokens: AVector[(TokenId, U256)],
        tokenAmount: Option[U256]
    ) = {
      val contractState = frame.ctx.worldState.getContractState(contractId).rightValue
      contractState.immFields is immFields
      contractState.mutFields is mutFields
      val contractOutput =
        frame.ctx.worldState.getContractAsset(contractState.contractOutputRef).rightValue
      val tokenId = TokenId.from(contractId)
      val allTokens = tokenAmount match {
        case Some(amount) => tokens :+ (tokenId -> amount)
        case None         => tokens
      }
      contractOutput.tokens.toSet is allTokens.toSet
      contractOutput.amount is attoAlphAmount
      val code = frame.ctx.worldState.getContractCode(contractState).rightValue
      code.toContract() isE contract

      val event = frame.ctx.worldState.nodeIndexesState.logState.getNewLogs().last.states.last
      event.index is createContractEventIndexInt.toByte
      event.fields(0) is Val.Address(Address.contract(contractId).lockupScript)
      if (instr.subContract) {
        event.fields(1) is Val.Address(Address.contract(frame.obj.contractIdOpt.value).lockupScript)
      } else {
        event.fields(1) is Val.ByteVec(ByteString.empty)
      }
    }

    def test(
        instr: ContractFactory,
        attoAlphAmount: U256,
        tokens: AVector[(TokenId, U256)],
        tokenAmount: Option[U256],
        expectedContractId: Option[ContractId] = None
    ) = {
      createContract(instr)
      frame.opStack.size is 1
      val contractId = ContractId.from(frame.popOpStackByteVec().rightValue.bytes).get
      expectedContractId.foreach { _ is contractId }
      checkContractState(instr, contractId, attoAlphAmount, tokens, tokenAmount)
    }

    val rhoneInstrs: AVector[Instr[StatefulContext]] = AVector(
      GroupOfAddress,
      PayGasFee,
      MinimalContractDeposit,
      CreateMapEntry(0, 0),
      MethodSelector(Method.Selector(0)),
      CallExternalBySelector(Method.Selector(0))
    )
    val invalidMethod        = baseMethod.copy(instrs = AVector(rhoneInstrs.shuffle().head))
    val invalidContract      = contract.copy(methods = AVector(invalidMethod))
    val invalidContractBytes = serialize(invalidContract)

    def testInactiveInstrs(instr: ContractFactory, values: AVector[Val]) = {
      val preRhoneFrame = prepareFrame(
        Some(balanceState),
        txEnvOpt = Some(
          TxEnv.dryrun(
            tx,
            prevOutputs.map(_.referredOutput),
            Stack.ofCapacity[Bytes64](0)
          )
        ),
        callerFrameOpt = Some(callerFrame)
      )(NetworkConfigFixture.Leman)
      values.foreach(preRhoneFrame.opStack.push)
      // Inactive instrs check will be enabled in future upgrades
      instr.runWith(preRhoneFrame).leftValue isnotE a[InactiveInstr[_]]
    }
  }

  it should "CreateContract" in new CreateContractAbstractFixture {
    val balanceState =
      MutBalanceState(MutBalances.empty, alphBalance(from, ALPH.oneAlph))

    val values: AVector[Val] = AVector(Val.ByteVec(contractBytes), immState, mutState)
    values.foreach(stack.push)
    test(CreateContract, ALPH.oneAlph, AVector.empty, None)

    testInactiveInstrs(CreateContract, values.replace(0, Val.ByteVec(invalidContractBytes)))
  }

  it should "CreateContractWithToken" in new CreateContractAbstractFixture {
    val balanceState =
      MutBalanceState(
        MutBalances.empty,
        tokenBalance(from, tokenId, ALPH.oneAlph)
      )

    val values: AVector[Val] =
      AVector(Val.ByteVec(contractBytes), immState, mutState, Val.U256(ALPH.oneNanoAlph))
    values.foreach(stack.push)
    test(
      CreateContractWithToken,
      U256.Zero,
      AVector((tokenId, ALPH.oneAlph)),
      Some(ALPH.oneNanoAlph)
    )

    testInactiveInstrs(
      CreateContractWithToken,
      values.replace(0, Val.ByteVec(invalidContractBytes))
    )
  }

  it should "CreateContractAndTransferToken" in new CreateContractAbstractFixture {
    val balanceState =
      MutBalanceState(
        MutBalances.empty,
        tokenBalance(from, tokenId, ALPH.oneAlph)
      )

    {
      info("create contract and transfer token")

      val values: AVector[Val] = AVector(
        Val.ByteVec(contractBytes),
        immState,
        mutState,
        Val.U256(ALPH.oneNanoAlph),
        Val.Address(assetLockupScriptGen.sample.get)
      )
      values.foreach(stack.push)
      test(
        CreateContractAndTransferToken,
        U256.Zero,
        AVector((tokenId, ALPH.oneAlph)),
        tokenAmount = None
      )

      testInactiveInstrs(
        CreateContractAndTransferToken,
        values.replace(0, Val.ByteVec(invalidContractBytes))
      )
    }

    {
      info("can only transfer to asset address")

      stack.push(Val.ByteVec(contractBytes))
      stack.push(immState)
      stack.push(mutState)
      stack.push(Val.U256(ALPH.oneNanoAlph))
      stack.push(Val.Address(contractLockupScriptGen.sample.get))

      CreateContractAndTransferToken.runWith(frame).leftValue isE a[InvalidAssetAddress]
    }
  }

  it should "CreateSubContract" in new CreateContractAbstractFixture {
    val balanceState =
      MutBalanceState(MutBalances.empty, alphBalance(from, ALPH.oneAlph))

    val values: AVector[Val] =
      AVector(Val.ByteVec(serialize("nft-01")), Val.ByteVec(contractBytes), immState, mutState)
    values.foreach(stack.push)
    val subContractId = getSubContractId("nft-01")
    test(CreateSubContract, ALPH.oneAlph, AVector.empty, None, Some(subContractId))

    testInactiveInstrs(CreateSubContract, values.replace(1, Val.ByteVec(invalidContractBytes)))
  }

  it should "CreateSubContractWithToken" in new CreateContractAbstractFixture {
    val balanceState =
      MutBalanceState(
        MutBalances.empty,
        tokenBalance(from, tokenId, ALPH.oneAlph)
      )

    val values: AVector[Val] = AVector(
      Val.ByteVec(serialize("nft-01")),
      Val.ByteVec(contractBytes),
      immState,
      mutState,
      Val.U256(ALPH.oneNanoAlph)
    )
    values.foreach(stack.push)
    val subContractId = getSubContractId("nft-01")
    test(
      CreateSubContractWithToken,
      U256.Zero,
      AVector((tokenId, ALPH.oneAlph)),
      Some(ALPH.oneNanoAlph),
      Some(subContractId)
    )

    testInactiveInstrs(
      CreateSubContractWithToken,
      values.replace(1, Val.ByteVec(invalidContractBytes))
    )
  }

  it should "CreateSubContractAndTransferToken" in new CreateContractAbstractFixture {
    val balanceState =
      MutBalanceState(
        MutBalances.empty,
        tokenBalance(from, tokenId, ALPH.oneAlph)
      )

    {
      info("create sub contract and transfer token")

      val values: AVector[Val] = AVector(
        Val.ByteVec(serialize("nft-01")),
        Val.ByteVec(contractBytes),
        immState,
        mutState,
        Val.U256(ALPH.oneNanoAlph),
        Val.Address(assetLockupScriptGen.sample.get)
      )
      values.foreach(stack.push)
      val subContractId = getSubContractId("nft-01")
      test(
        CreateSubContractAndTransferToken,
        U256.Zero,
        AVector((tokenId, ALPH.oneAlph)),
        tokenAmount = None,
        Some(subContractId)
      )

      testInactiveInstrs(
        CreateSubContractAndTransferToken,
        values.replace(1, Val.ByteVec(invalidContractBytes))
      )
    }

    {
      info("can only transfer to asset address")

      stack.push(Val.ByteVec(serialize("nft-01")))
      stack.push(Val.ByteVec(contractBytes))
      stack.push(immState)
      stack.push(mutState)
      stack.push(Val.U256(ALPH.oneNanoAlph))
      stack.push(Val.Address(contractLockupScriptGen.sample.get))

      CreateSubContractAndTransferToken.runWith(frame).leftValue isE a[InvalidAssetAddress]
    }
  }

  it should "CreateMapEntry" in new CreateContractAbstractFixture {
    val balanceState =
      MutBalanceState(MutBalances.empty, alphBalance(from, ALPH.oneAlph))

    override lazy val contract = CreateMapEntry.genContract(immFields.length, mutFields.length)

    stack.push(Val.ByteVec(serialize("entity")))
    immFields.foreach(stack.push)
    mutFields.foreach(stack.push)

    val subContractId = getSubContractId("entity")
    val instr         = CreateMapEntry(immFields.length.toByte, mutFields.length.toByte)
    createContract(instr)
    frame.opStack.size is 0
    checkContractState(instr, subContractId, ALPH.oneAlph, AVector.empty, None)
  }

  it should "check external method arg and return length" in new ContextGenerators {
    // scalastyle:off method.length
    def prepareFrame(lengthOpt: Option[(U256, U256)])(implicit
        networkConfig: NetworkConfig
    ): Frame[StatefulContext] = {
      val contractMethod = Method[StatefulContext](
        isPublic = true,
        usePreapprovedAssets = false,
        useContractAssets = false,
        usePayToContractOnly = false,
        argsLength = 1,
        localsLength = 1,
        returnLength = 1,
        instrs = AVector(LoadLocal(0), Return)
      )
      val contract   = StatefulContract(0, AVector(contractMethod))
      val (obj, ctx) = prepareContract(contract, AVector.empty[Val], AVector.empty[Val])
      val instrs = AVector[Instr[StatefulContext]](
        BytesConst(Val.ByteVec(obj.contractId.bytes)),
        CallExternal(0)
      )
      val scriptMethod = Method[StatefulContext](
        isPublic = true,
        usePreapprovedAssets = false,
        useContractAssets = false,
        usePayToContractOnly = false,
        argsLength = 0,
        localsLength = 0,
        returnLength = 0,
        instrs = lengthOpt match {
          case Some((argLength, retLength)) =>
            AVector[Instr[StatefulContext]](
              U256Const0,
              ConstInstr.u256(Val.U256(argLength)),
              ConstInstr.u256(Val.U256(retLength))
            ) ++ instrs
          case _ => U256Const0 +: instrs
        }
      )
      val script         = StatefulScript.from(AVector(scriptMethod)).get
      val (scriptObj, _) = prepareStatefulScript(script)
      Frame
        .stateful(
          ctx,
          None,
          None,
          scriptObj,
          script.methods(0),
          AVector.empty,
          Stack.ofCapacity(10),
          _ => okay
        )
        .rightValue
    }

    prepareFrame(None)(NetworkConfigFixture.Genesis).execute().isRight is true
    prepareFrame(Some((U256.One, U256.One)))(NetworkConfigFixture.Genesis)
      .execute()
      .isRight is true

    prepareFrame(None)(NetworkConfigFixture.Leman)
      .execute()
      .leftValue isE a[InvalidExternalMethodReturnLength]

    prepareFrame(Some((U256.One, U256.One)))(NetworkConfigFixture.Leman).execute().isRight is true
    prepareFrame(Some((U256.One, U256.Zero)))(NetworkConfigFixture.Leman)
      .execute()
      .leftValue isE a[InvalidExternalMethodReturnLength]

    prepareFrame(Some((U256.One, U256.Two)))(NetworkConfigFixture.Leman)
      .execute()
      .leftValue isE a[InvalidExternalMethodReturnLength]

    prepareFrame(Some((U256.One, U256.MaxValue)))(NetworkConfigFixture.Leman)
      .execute()
      .leftValue is Right(
      InvalidReturnLength
    )
    prepareFrame(Some((U256.Zero, U256.One)))(NetworkConfigFixture.Leman)
      .execute()
      .leftValue isE a[InvalidExternalMethodArgLength]

    prepareFrame(Some((U256.Two, U256.One)))(NetworkConfigFixture.Leman)
      .execute()
      .leftValue isE a[InvalidExternalMethodArgLength]

    prepareFrame(Some((U256.MaxValue, U256.One)))(NetworkConfigFixture.Leman)
      .execute()
      .leftValue is Right(
      InvalidArgLength
    )
  }

  it should "check method modifier when creating contract" in new StatefulFixture {
    val from = lockupScriptGen.sample.get

    val preLemanFrame = (balanceState: MutBalanceState) =>
      prepareFrame(
        Some(balanceState),
        immFields = AVector.empty,
        mutFields = AVector(Val.True, Val.False)
      )(NetworkConfigFixture.Genesis)
    val lemanFrame =
      (balanceState: MutBalanceState) =>
        prepareFrame(Some(balanceState))(NetworkConfigFixture.Leman)
    val rhoneFrame =
      (balanceState: MutBalanceState) =>
        prepareFrame(Some(balanceState))(NetworkConfigFixture.Rhone)

    val contract0 =
      StatefulContract(0, AVector(Method(true, true, true, false, 0, 0, 0, AVector.empty)))
    val contract1 =
      StatefulContract(0, AVector(Method(true, false, false, false, 0, 0, 0, AVector.empty)))
    val contract2 =
      StatefulContract(0, AVector(Method(true, true, false, false, 0, 0, 0, AVector.empty)))
    val contract3 =
      StatefulContract(0, AVector(Method(true, false, true, false, 0, 0, 0, AVector.empty)))
    val contract4 =
      StatefulContract(0, AVector(Method(true, true, true, true, 0, 0, 0, AVector.empty)))
    val contract5 =
      StatefulContract(0, AVector(Method(true, false, false, true, 0, 0, 0, AVector.empty)))
    val contract6 =
      StatefulContract(0, AVector(Method(true, true, false, true, 0, 0, 0, AVector.empty)))
    val contract7 =
      StatefulContract(0, AVector(Method(true, false, true, true, 0, 0, 0, AVector.empty)))

    def testModifier(
        instr: Instr[StatefulContext],
        frameBuilder: MutBalanceState => Frame[StatefulContext],
        contract: StatefulContract,
        succeeded: Boolean
    ) = {
      val balanceState =
        MutBalanceState(MutBalances.empty, tokenBalance(from, tokenId, ALPH.oneAlph))
      val frame = frameBuilder(balanceState)
      frame.opStack.push(Val.ByteVec(serialize(contract)))
      if (frame.ctx.getHardFork().isLemanEnabled()) {
        // push immutable fields
        frame.opStack.push(Val.ByteVec(serialize(AVector.empty[Val])))
      }
      frame.opStack.push(Val.ByteVec(serialize(AVector.empty[Val])))
      if (instr.isInstanceOf[CreateContractWithToken.type]) {
        frame.opStack.push(Val.U256(ALPH.oneNanoAlph))
      }
      if (succeeded) {
        instr.runWith(frame) isE ()
      } else {
        instr.runWith(frame).leftValue.toString.contains("InvalidMethodModifier") is true
      }
    }

    testModifier(CreateContract, rhoneFrame, contract0, true)
    testModifier(CreateContract, rhoneFrame, contract1, true)
    testModifier(CreateContract, rhoneFrame, contract2, true)
    testModifier(CreateContract, rhoneFrame, contract3, true)
    testModifier(CreateContract, rhoneFrame, contract4, false)
    testModifier(CreateContract, rhoneFrame, contract5, true)
    testModifier(CreateContract, rhoneFrame, contract6, true)
    testModifier(CreateContract, rhoneFrame, contract7, false)
    testModifier(CreateContract, lemanFrame, contract0, true)
    testModifier(CreateContract, lemanFrame, contract1, true)
    testModifier(CreateContract, lemanFrame, contract2, true)
    testModifier(CreateContract, lemanFrame, contract3, true)
    testModifier(CreateContract, lemanFrame, contract4, false)
    testModifier(CreateContract, lemanFrame, contract5, false)
    testModifier(CreateContract, lemanFrame, contract6, false)
    testModifier(CreateContract, lemanFrame, contract7, false)
    testModifier(CreateContract, preLemanFrame, contract0, true)
    testModifier(CreateContract, preLemanFrame, contract1, true)
    testModifier(CreateContract, preLemanFrame, contract2, false)
    testModifier(CreateContract, preLemanFrame, contract3, false)
    testModifier(CreateContract, preLemanFrame, contract4, false)
    testModifier(CreateContract, preLemanFrame, contract5, false)
    testModifier(CreateContract, preLemanFrame, contract6, false)
    testModifier(CreateContract, preLemanFrame, contract7, false)

    testModifier(CreateContractWithToken, rhoneFrame, contract0, true)
    testModifier(CreateContractWithToken, rhoneFrame, contract1, true)
    testModifier(CreateContractWithToken, rhoneFrame, contract2, true)
    testModifier(CreateContractWithToken, rhoneFrame, contract3, true)
    testModifier(CreateContractWithToken, rhoneFrame, contract4, false)
    testModifier(CreateContractWithToken, rhoneFrame, contract5, true)
    testModifier(CreateContractWithToken, rhoneFrame, contract6, true)
    testModifier(CreateContractWithToken, rhoneFrame, contract7, false)
    testModifier(CreateContractWithToken, lemanFrame, contract0, true)
    testModifier(CreateContractWithToken, lemanFrame, contract1, true)
    testModifier(CreateContractWithToken, lemanFrame, contract2, true)
    testModifier(CreateContractWithToken, lemanFrame, contract3, true)
    testModifier(CreateContractWithToken, lemanFrame, contract4, false)
    testModifier(CreateContractWithToken, lemanFrame, contract5, false)
    testModifier(CreateContractWithToken, lemanFrame, contract6, false)
    testModifier(CreateContractWithToken, lemanFrame, contract7, false)
    testModifier(CreateContractWithToken, preLemanFrame, contract0, true)
    testModifier(CreateContractWithToken, preLemanFrame, contract1, true)
    testModifier(CreateContractWithToken, preLemanFrame, contract2, false)
    testModifier(CreateContractWithToken, preLemanFrame, contract3, false)
    testModifier(CreateContractWithToken, preLemanFrame, contract4, false)
    testModifier(CreateContractWithToken, preLemanFrame, contract5, false)
    testModifier(CreateContractWithToken, preLemanFrame, contract6, false)
    testModifier(CreateContractWithToken, preLemanFrame, contract7, false)
  }

  it should "CopyCreateContract" in new CreateContractAbstractFixture {
    val balanceState =
      MutBalanceState(MutBalances.empty, alphBalance(from, ALPH.oneAlph))

    stack.push(Val.ByteVec(serialize(Hash.generate)))
    stack.push(immState)
    stack.push(mutState)
    CopyCreateContract.runWith(frame).leftValue isE a[NonExistContract]

    stack.push(Val.ByteVec(fromContractId.bytes))
    stack.push(immState)
    stack.push(mutState)
    test(CopyCreateContract, ALPH.oneAlph, AVector.empty, None)
  }

  it should "CopyCreateContractWithToken" in new CreateContractAbstractFixture {
    val balanceState =
      MutBalanceState(
        MutBalances.empty,
        tokenBalance(from, tokenId, ALPH.oneAlph)
      )

    stack.push(Val.ByteVec(serialize(Hash.generate)))
    stack.push(immState)
    stack.push(mutState)
    stack.push(Val.U256(ALPH.oneNanoAlph))
    CopyCreateContractWithToken.runWith(frame).leftValue isE a[NonExistContract]

    stack.push(Val.ByteVec(fromContractId.bytes))
    stack.push(immState)
    stack.push(mutState)
    stack.push(Val.U256(ALPH.oneNanoAlph))
    test(
      CopyCreateContractWithToken,
      U256.Zero,
      AVector((tokenId, ALPH.oneAlph)),
      Some(ALPH.oneNanoAlph)
    )
  }

  it should "CopyCreateContractAndTransferToken" in new CreateContractAbstractFixture {
    val balanceState =
      MutBalanceState(
        MutBalances.empty,
        tokenBalance(from, tokenId, ALPH.oneAlph)
      )

    val assetAddress = Val.Address(assetLockupScriptGen.sample.get)

    {
      info("create contract and transfer token")

      stack.push(Val.ByteVec(fromContractId.bytes))
      stack.push(immState)
      stack.push(mutState)
      stack.push(Val.U256(ALPH.oneNanoAlph))
      stack.push(assetAddress)
      test(
        CopyCreateContractAndTransferToken,
        U256.Zero,
        AVector((tokenId, ALPH.oneAlph)),
        tokenAmount = None
      )
    }

    {
      info("non existent contract")

      stack.push(Val.ByteVec(serialize(Hash.generate)))
      stack.push(immState)
      stack.push(mutState)
      stack.push(Val.U256(ALPH.oneNanoAlph))
      stack.push(Val.Address(assetLockupScriptGen.sample.get))
      CopyCreateContractAndTransferToken.runWith(frame).leftValue isE a[NonExistContract]
    }

    {
      info("can only transfer to asset address")

      stack.push(Val.ByteVec(serialize(Hash.generate)))
      stack.push(immState)
      stack.push(mutState)
      stack.push(Val.U256(ALPH.oneNanoAlph))
      stack.push(Val.Address(contractLockupScriptGen.sample.get))
      CopyCreateContractAndTransferToken.runWith(frame).leftValue isE a[InvalidAssetAddress]
    }
  }

  it should "CopyCreateSubContract" in new CreateContractAbstractFixture {
    val balanceState =
      MutBalanceState(MutBalances.empty, alphBalance(from, ALPH.oneAlph))

    stack.push(Val.ByteVec(serialize(Hash.generate)))
    stack.push(immState)
    stack.push(mutState)
    CopyCreateSubContract.runWith(frame).leftValue isE a[NonExistContract]

    stack.push(Val.ByteVec(serialize("nft-01")))
    stack.push(Val.ByteVec(fromContractId.bytes))
    stack.push(immState)
    stack.push(mutState)

    val subContractId = getSubContractId("nft-01")
    test(CopyCreateSubContract, ALPH.oneAlph, AVector.empty, None, Some(subContractId))
  }

  it should "CopyCreateSubContractWithToken" in new CreateContractAbstractFixture {
    val balanceState =
      MutBalanceState(
        MutBalances.empty,
        tokenBalance(from, tokenId, ALPH.oneAlph)
      )

    stack.push(Val.ByteVec(serialize(Hash.generate)))
    stack.push(immState)
    stack.push(mutState)
    stack.push(Val.U256(ALPH.oneNanoAlph))
    CopyCreateSubContractWithToken.runWith(frame).leftValue isE a[NonExistContract]

    stack.push(Val.ByteVec(serialize("nft-01")))
    stack.push(Val.ByteVec(fromContractId.bytes))
    stack.push(immState)
    stack.push(mutState)
    stack.push(Val.U256(ALPH.oneNanoAlph))

    val subContractId = getSubContractId("nft-01")
    test(
      CopyCreateSubContractWithToken,
      U256.Zero,
      AVector((tokenId, ALPH.oneAlph)),
      Some(ALPH.oneNanoAlph),
      Some(subContractId)
    )
  }

  it should "CopyCreateSubContractAndTransferToken" in new CreateContractAbstractFixture {
    val balanceState =
      MutBalanceState(
        MutBalances.empty,
        tokenBalance(from, tokenId, ALPH.oneAlph)
      )

    val assetAddress = Val.Address(assetLockupScriptGen.sample.get)

    {
      info("copy create sub contract and transfer token")

      stack.push(Val.ByteVec(serialize("nft-01")))
      stack.push(Val.ByteVec(fromContractId.bytes))
      stack.push(immState)
      stack.push(mutState)
      stack.push(Val.U256(ALPH.oneNanoAlph))
      stack.push(assetAddress)

      val subContractId = getSubContractId("nft-01")
      test(
        CopyCreateSubContractAndTransferToken,
        U256.Zero,
        AVector((tokenId, ALPH.oneAlph)),
        tokenAmount = None,
        Some(subContractId)
      )
    }

    {
      info("non existent contract")

      stack.push(Val.ByteVec(serialize("nft-01")))
      stack.push(Val.ByteVec(serialize(Hash.generate)))
      stack.push(immState)
      stack.push(mutState)
      stack.push(Val.U256(ALPH.oneNanoAlph))
      stack.push(assetAddress)

      CopyCreateSubContractAndTransferToken.runWith(frame).leftValue isE a[NonExistContract]
    }

    {
      info("can only transfer to asset address")

      stack.push(Val.ByteVec(serialize("nft-01")))
      stack.push(Val.ByteVec(serialize(Hash.generate)))
      stack.push(immState)
      stack.push(mutState)
      stack.push(Val.U256(ALPH.oneNanoAlph))
      stack.push(Val.Address(contractLockupScriptGen.sample.get))

      CopyCreateContractAndTransferToken.runWith(frame).leftValue isE a[InvalidAssetAddress]
    }
  }

  it should "ContractExists" in new StatefulInstrFixture {
    val contractOutput =
      ContractOutput(ALPH.alph(1), contractLockupScriptGen.sample.get, AVector.empty)
    val contractOutputRef = ContractOutputRef.from(TransactionId.generate, contractOutput, 0)
    val contractId        = ContractId.random
    override lazy val frame =
      prepareFrame(contractOutputOpt = Some((contractId, contractOutput, contractOutputRef)))

    stack.push(Val.ByteVec(contractId.bytes))
    runAndCheckGas(ContractExists)
    frame.opStack.top.get is Val.True

    stack.push(Val.ByteVec(Hash.generate.bytes))
    runAndCheckGas(ContractExists)
    frame.opStack.top.get is Val.False
  }

  it should "not DestroySelf if contract asset is not used" in new StatefulInstrFixture {
    val contractOutput =
      ContractOutput(ALPH.alph(0), contractLockupScriptGen.sample.get, AVector.empty)
    val txId = TransactionId.generate

    val contractOutputRef = ContractOutputRef.from(txId, contractOutput, 0)
    val contractId        = ContractId.random

    val callerFrame = prepareFrame().asInstanceOf[StatefulFrame]

    val from = LockupScript.P2C(contractId)

    val balanceState =
      MutBalanceState.from(alphBalance(from, ALPH.oneAlph))
    override lazy val frame =
      prepareFrame(
        Some(balanceState),
        Some((contractId, contractOutput, contractOutputRef)),
        callerFrameOpt = Some(callerFrame)
      )

    stack.push(Val.Address(assetLockupScriptGen.sample.get))

    DestroySelf
      .runWith(frame)
      .leftValue
      .rightValue
      .toString is s"Assets for contract ${Address.contract(contractId).toBase58} is not loaded, please annotate the function with `@using(assetsInContract = true)`"
  }

  trait DestroySelfFixture extends GenFixture {
    // scalastyle:off method.length
    def prepareFrame()(implicit networkConfig: NetworkConfig): Frame[StatefulContext] = {
      val destroyMethod = Method[StatefulContext](
        isPublic = true,
        usePreapprovedAssets = true,
        useContractAssets = true,
        usePayToContractOnly = false,
        argsLength = 0,
        localsLength = 0,
        returnLength = 0,
        instrs = AVector(DestroySelf)
      )

      val destroyContract = StatefulContract(0, AVector(destroyMethod))
      val (destroyContractObj, ctx) =
        prepareContract(destroyContract, AVector.empty[Val], AVector.empty[Val])

      val callingMethod =
        Method[StatefulContext](
          isPublic = true,
          usePreapprovedAssets = false,
          useContractAssets = false,
          usePayToContractOnly = false,
          argsLength = 0,
          localsLength = 0,
          returnLength = 0,
          instrs = AVector(
            BytesConst(Val.ByteVec(destroyContractObj.contractId.bytes)),
            CallExternal(0)
          )
        )
      val callingContract = StatefulContract(0, AVector(callingMethod))
      val (callingContractObj, _) =
        prepareContract(callingContract, AVector.empty[Val], AVector.empty[Val])

      val balanceState = MutBalanceState.from(
        MutBalances(
          ArrayBuffer(
            (
              LockupScript.P2C(destroyContractObj.contractId),
              MutBalancesPerLockup.alph(ALPH.oneAlph)
            )
          )
        )
      )

      Frame
        .stateful(
          ctx,
          None,
          Some(balanceState),
          callingContractObj,
          callingMethod,
          AVector.empty,
          Stack.ofCapacity(10),
          _ => okay
        )
        .rightValue
    }
    // scalastyle:on method.length
  }

  it should "test DestroySelf and transfer fund to non-calling contract" in new DestroySelfFixture {
    {
      info("Before Leman hardfork")

      val frame        = prepareFrame()(Genesis)
      val destroyFrame = frame.execute().rightValue.value

      destroyFrame.opStack.push(Val.Address(contractLockupScriptGen.sample.get))
      destroyFrame.execute().leftValue.rightValue is InvalidAddressTypeInContractDestroy
    }

    {
      info("After Leman hardfork")

      val frame = prepareFrame()(Leman)
      frame.opStack.push(Val.U256(0))
      frame.opStack.push(Val.U256(0))

      val destroyFrame = frame.execute().rightValue.value

      destroyFrame.opStack.push(Val.Address(contractLockupScriptGen.sample.get))
      destroyFrame.execute().leftValue.rightValue is a[PayToContractAddressNotInCallerTrace]
    }
  }

  it should "test DestroySelf and transfer fund to calling contract" in new DestroySelfFixture {
    {
      info("Should fail before Leman hardfork")

      val frame               = prepareFrame()(Genesis)
      val callingLockupScript = LockupScript.p2c(frame.obj.contractIdOpt.value)

      val destroyFrame = frame.execute().rightValue.value

      destroyFrame.opStack.push(Val.Address(callingLockupScript))
      destroyFrame.execute().leftValue.rightValue is InvalidAddressTypeInContractDestroy
    }

    {
      info("Should succeed after Leman hardfork")

      val frame = prepareFrame()(Leman)
      frame.opStack.push(Val.U256(0))
      frame.opStack.push(Val.U256(0))

      checkDestroyRefundBalance(frame) { destroyFrame =>
        val callingLockupScript = LockupScript.p2c(frame.obj.contractIdOpt.value)
        destroyFrame.opStack.push(Val.Address(callingLockupScript))
        destroyFrame.execute().isRight is true

        callingLockupScript
      }
    }
  }

  it should "test DestroySelf and transfer fund to asset address" in new DestroySelfFixture {
    {
      info("Before Leman hardfork")

      val frame = prepareFrame()(Genesis)

      checkDestroyRefundBalance(frame) { destroyFrame =>
        val assetLockupScript = assetLockupScriptGen.sample.get
        destroyFrame.opStack.push(Val.Address(assetLockupScript))
        destroyFrame.execute().isRight is true

        assetLockupScript
      }
    }

    {
      info("After Leman hardfork")

      val frame = prepareFrame()(Leman)
      frame.opStack.push(Val.U256(0))
      frame.opStack.push(Val.U256(0))

      checkDestroyRefundBalance(frame) { destroyFrame =>
        val assetLockupScript = assetLockupScriptGen.sample.get
        destroyFrame.opStack.push(Val.Address(assetLockupScript))
        destroyFrame.execute().isRight is true

        assetLockupScript
      }
    }
  }

  private def checkDestroyRefundBalance(
      frame: Frame[StatefulContext]
  )(runTest: (Frame[StatefulContext]) => LockupScript) = {
    val destroyFrame         = frame.execute().rightValue.value
    val remainingBalance     = destroyFrame.getBalanceState().rightValue.remaining
    val contractId           = destroyFrame.obj.contractIdOpt.value
    val contractLockupScript = LockupScript.p2c(contractId)
    val contractBalance      = remainingBalance.getBalances(contractLockupScript).value

    val lockupScript = runTest(destroyFrame)

    val refundBalance = destroyFrame.ctx.outputBalances.getBalances(lockupScript).value
    refundBalance is contractBalance
  }

  trait ContractInstrFixture extends StatefulInstrFixture {
    override lazy val frame = prepareFrame()

    def test(
        instr: ContractInstr,
        value: Val,
        frame: Frame[StatefulContext] = frame,
        extraGas: GasBox = GasBox.zero
    ) = {
      val initialGas = frame.ctx.gasRemaining
      instr.runWith(frame) isE ()
      frame.opStack.size is 1
      frame.opStack.top.get is value
      initialGas.subUnsafe(frame.ctx.gasRemaining) is instr.gas().addUnsafe(extraGas)
    }
  }

  it should "SelfContractId" in new ContractInstrFixture {
    test(SelfContractId, Val.ByteVec(frame.obj.contractIdOpt.get.bytes))
  }

  trait SubContractIdBaseFixture extends StatefulInstrFixture {
    def test(instr: SubContractIdBase, expected: ContractId, initialVals: Val*) = {
      initialVals.foreach(frame.pushOpStack)
      frame.opStack.size is initialVals.length
      instr.runWithLeman(frame) isE ()
      frame.popContractId().rightValue is expected
    }
  }

  it should "SubContractId" in new SubContractIdBaseFixture {
    val path = Hash.random.bytes
    val expectedId =
      frame.obj.getContractId().rightValue.subContractId(path, frame.ctx.blockEnv.chainIndex.from)
    test(SubContractId, expectedId, Val.ByteVec(path))
  }

  it should "SubContractIdOf" in new SubContractIdBaseFixture {
    val parentId   = ContractId.random
    val path       = Hash.random.bytes
    val expectedId = parentId.subContractId(path, frame.ctx.blockEnv.chainIndex.from)
    test(SubContractIdOf, expectedId, Val.ByteVec(parentId.bytes), Val.ByteVec(path))
  }

  it should "ALPHTokenId" in new StatefulInstrFixture {
    stack.size is 0
    runAndCheckGas(ALPHTokenId)
    stack.size is 1
    stack.top.get is Val.ByteVec(TokenId.alph.bytes)
  }

  it should "SelfAddress" in new ContractInstrFixture {
    test(SelfAddress, Val.Address(LockupScript.p2c(frame.obj.contractIdOpt.get)))
  }

  trait CallerFrameFixture extends ContractInstrFixture {
    val callerFrame         = prepareFrame().asInstanceOf[StatefulFrame]
    override lazy val frame = prepareFrame(callerFrameOpt = Some(callerFrame))
  }

  it should "CallerContractId" in new CallerFrameFixture {
    test(CallerContractId, Val.ByteVec(callerFrame.obj.contractIdOpt.get.bytes))
  }

  it should "CallerAddress" in new CallerFrameFixture with TxEnvFixture {
    {
      info("PreLeman: Caller is a contract frame")
      val callerFrame = preparePreLemanFrame().asInstanceOf[StatefulFrame]
      val frame       = preparePreLemanFrame(callerFrameOpt = Some(callerFrame))
      test(CallerAddress, Val.Address(LockupScript.p2c(callerFrame.obj.contractIdOpt.get)), frame)
    }

    {
      info("Leman: Caller is a contract frame")
      val callerFrame = prepareFrame()(Leman).asInstanceOf[StatefulFrame]
      val frame       = prepareFrame(callerFrameOpt = Some(callerFrame))(Leman)
      test(CallerAddress, Val.Address(LockupScript.p2c(callerFrame.obj.contractIdOpt.get)), frame)
    }

    {
      info("PreLeman: Caller is a script frame with unique address in tx env")
      val callerFrame = preparePreLemanFrame(txEnvOpt = Some(txEnvWithUniqueAddress))
        .asInstanceOf[StatefulFrame]
        .copy(obj = script)
      val frame = preparePreLemanFrame(callerFrameOpt = Some(callerFrame))
      CallerAddress.runWith(frame).leftValue isE PartiallyActiveInstr(CallerAddress)
    }

    {
      info("Leman: Caller is a script frame with unique address in tx env")
      val callerFrame = prepareFrame(txEnvOpt = Some(txEnvWithUniqueAddress))
        .asInstanceOf[StatefulFrame]
        .copy(obj = script)
      val frame = prepareFrame(callerFrameOpt = Some(callerFrame))
      test(CallerAddress, uniqueAddress, frame)
    }

    {
      info("Leman: Caller is a script frame with random addresses in tx env")
      val callerFrame = prepareFrame(txEnvOpt = Some(txEnvWithRandomAddresses))
        .asInstanceOf[StatefulFrame]
        .copy(obj = script)
      val frame = prepareFrame(callerFrameOpt = Some(callerFrame))
      CallerAddress.runWith(frame).leftValue isE a[TxInputAddressesAreNotIdentical]
    }

    {
      info("PreLeman: The current frame is a script frame")
      val frame = preparePreLemanFrame(txEnvOpt = Some(txEnvWithUniqueAddress))
        .asInstanceOf[StatefulFrame]
        .copy(obj = script)
      CallerAddress.runWith(frame).leftValue isE PartiallyActiveInstr(CallerAddress)
    }

    {
      info("Leman: The current frame is a script frame with unique address in tx env")
      val frame = prepareFrame(txEnvOpt = Some(txEnvWithUniqueAddress))
        .asInstanceOf[StatefulFrame]
        .copy(obj = script)
      test(CallerAddress, uniqueAddress, frame, extraGas = GasBox.unsafe(6))
    }

    {
      info("Leman: The current frame is a script frame with random addresses in tx env")
      val frame = prepareFrame(txEnvOpt = Some(txEnvWithRandomAddresses))
        .asInstanceOf[StatefulFrame]
        .copy(obj = script)
      val randomAddresses = prevOutputs0.map { v =>
        Address.Asset(v.lockupScript).toBase58
      }.toSet
      CallerAddress
        .runWith(frame)
        .leftValue
        .rightValue
        .toString is s"Tx input addresses are not identical for `callerAddress` function: ${randomAddresses
          .mkString(", ")}"
    }
  }

  it should "IsCalledFromTxScript" in new CallerFrameFixture {
    test(IsCalledFromTxScript, Val.Bool(false))
  }

  it should "CallerInitialStateHash" in new CallerFrameFixture {
    test(
      CallerInitialStateHash,
      Val.ByteVec(callerFrame.obj.asInstanceOf[StatefulContractObject].initialStateHash.bytes)
    )
  }

  it should "CallerCodeHash" in new CallerFrameFixture {
    test(
      CallerCodeHash,
      Val.ByteVec(callerFrame.obj.asInstanceOf[StatefulContractObject].codeHash.bytes)
    )
  }

  it should "ContractInitialStateHash" in new ContractInstrFixture {
    stack.push(Val.ByteVec(frame.obj.contractIdOpt.get.bytes))
    ContractInitialStateHash.runWith(frame) isE ()

    stack.size is 1
    stack.top.get is Val.ByteVec(
      frame.obj.asInstanceOf[StatefulContractObject].initialStateHash.bytes
    )
  }

  it should "ContractCodeHash" in new ContractInstrFixture {
    stack.push(Val.ByteVec(frame.obj.contractIdOpt.get.bytes))
    ContractCodeHash.runWith(frame) isE ()

    stack.size is 1
    stack.top.get is Val.ByteVec(frame.obj.code.hash.bytes)
  }

  it should "NullContractAddress" in new StatefulInstrFixture {
    runAndCheckGas(NullContractAddress)
    frame.opStack.pop() isE Val.NullContractAddress
    frame.opStack.isEmpty is true
  }

  it should "MinimalContractDeposit" in new StatefulInstrFixture {
    runAndCheckGas(MinimalContractDeposit)
    frame.opStack.pop() isE Val.U256(model.minimalAlphInContract)
    frame.opStack.isEmpty is true
  }

  it should "BlockHash" in new StatelessInstrFixture {
    val frameWithBlockHash = prepareFrame(AVector.empty)
    frameWithBlockHash.ctx.blockEnv.blockId.nonEmpty is true
    runAndCheckGas(vm.BlockHash, frameWithBlockHash)

    val frameWithoutBlockHash =
      prepareFrame(AVector.empty, Some(genBlockEnv().copy(blockId = None)))
    frameWithoutBlockHash.ctx.blockEnv.blockId.nonEmpty is false
    vm.BlockHash.runWith(frameWithoutBlockHash).leftValue isE NoBlockHashAvailable
  }

  it should "combine debug messages" in {
    DEBUG(AVector(Val.ByteVec.fromString("Hello"))).combineUnsafe(AVector.empty) is
      Val.ByteVec.fromString("Hello")
    DEBUG(AVector(Val.ByteVec.fromString("Hello "), Val.ByteVec.fromString("!")))
      .combineUnsafe(AVector(Val.ByteVec.fromString("Alephium"))) is
      Val.ByteVec.fromString("Hello 416c65706869756d!")
  }

  it should "Debug" in new StatefulInstrFixture {
    {
      info("No debug message")
      DEBUG(AVector.empty).runWith(frame).leftValue isE DebugMessageIsEmpty
    }

    {
      info("Simple message")
      DEBUG(AVector(Val.ByteVec.fromString("Hello, 416c65706869756d!"))).runWith(frame) isE ()
    }

    {
      info("Interpolation")
      val frame = prepareFrame()
      DEBUG(AVector(Val.ByteVec.fromString("Hello, "), Val.ByteVec.fromString("!")))
        .runWith(frame)
        .leftValue isE
        StackUnderflow

      frame.pushOpStack(Val.ByteVec.fromString("Alephium"))
      DEBUG(AVector(Val.ByteVec.fromString("Hello, "), Val.ByteVec.fromString("!")))
        .runWith(frame) isE ()
      frame.ctx.worldState.logState.eventLog
        .get(LogStatesId(frame.obj.contractIdOpt.value, 0))
        .rightValue
        .states
        .head
        .fields is AVector[Val](Val.ByteVec.fromString("Hello, 416c65706869756d!"))
    }
  }

  trait VerifyToStringFixture extends StatelessInstrFixture {
    def check[I <: Instr[StatelessContext] with GasFormula](
        instr: I,
        value: Val,
        expected: ByteString
    ) = {
      stack.push(value)
      val initialGas = context.gasRemaining
      instr.runWith(frame) isE ()
      initialGas.subUnsafe(context.gasRemaining) is instr.gas(expected.length)
      stack.size is 1
      stack.top.get is Val.ByteVec(expected)
      stack.pop()
    }

    def toHex(string: String) = {
      ByteString(string.getBytes(StandardCharsets.US_ASCII))
    }
  }

  it should "U256ToString" in new VerifyToStringFixture {
    forAll(u256Gen) { value =>
      check(U256ToString, Val.U256(value), toHex(value.toString()))
    }
  }

  it should "I256ToString" in new VerifyToStringFixture {
    forAll(i256Gen) { value =>
      check(I256ToString, Val.I256(value), toHex(value.toString()))
    }
  }

  it should "BoolToString" in new VerifyToStringFixture {
    Seq(true, false).foreach { value =>
      check(BoolToString, Val.Bool(value), toHex(value.toString()))
    }
  }

  it should "test gas amount" in new FrameFixture {
    val bytes      = AVector[Byte](0, 255.toByte, Byte.MaxValue, Byte.MinValue)
    val ints       = AVector[Int](0, 1 << 16, -(1 << 16))
    def byte: Byte = bytes.sample()
    def int: Int   = ints.sample()
    // format: off
    val statelessCases: AVector[(Instr[_], Int)] = AVector(
      ConstTrue -> 2, ConstFalse -> 2,
      I256Const0 -> 2, I256Const1 -> 2, I256Const2 -> 2, I256Const3 -> 2, I256Const4 -> 2, I256Const5 -> 2, I256ConstN1 -> 2,
      U256Const0 -> 2, U256Const1 -> 2, U256Const2 -> 2, U256Const3 -> 2, U256Const4 -> 2, U256Const5 -> 2,
      I256Const(Val.I256(UnsecureRandom.nextI256())) -> 2, U256Const(Val.U256(UnsecureRandom.nextU256())) -> 2,
      BytesConst(Val.ByteVec.default) -> 2, AddressConst(Val.Address.default) -> 2,
      LoadLocal(byte) -> 3, StoreLocal(byte) -> 3,
      Pop -> 2,
      BoolNot -> 3, BoolAnd -> 3, BoolOr -> 3, BoolEq -> 3, BoolNeq -> 3, BoolToByteVec -> 1,
      I256Add -> 3, I256Sub -> 3, I256Mul -> 5, I256Div -> 5, I256Mod -> 5, I256Eq -> 3, I256Neq -> 3, I256Lt -> 3, I256Le -> 3, I256Gt -> 3, I256Ge -> 3,
      U256Add -> 3, U256Sub -> 3, U256Mul -> 5, U256Div -> 5, U256Mod -> 5, U256Eq -> 3, U256Neq -> 3, U256Lt -> 3, U256Le -> 3, U256Gt -> 3, U256Ge -> 3,
      U256ModAdd -> 8, U256ModSub -> 8, U256ModMul -> 8, U256BitAnd -> 5, U256BitOr -> 5, U256Xor -> 5, U256SHL -> 5, U256SHR -> 5,
      I256ToU256 -> 3, I256ToByteVec -> 5, U256ToI256 -> 3, U256ToByteVec -> 5,
      ByteVecEq -> 7, ByteVecNeq -> 7, ByteVecSize -> 2, ByteVecConcat -> 1, AddressEq -> 3, AddressNeq -> 3, AddressToByteVec -> 5,
      IsAssetAddress -> 3, IsContractAddress -> 3,
      Jump(int) -> 8, IfTrue(int) -> 8, IfFalse(int) -> 8,
      /* CallLocal(byte) -> ???, */ Return -> 0,
      Assert -> 3,
      Blake2b -> 54, Keccak256 -> 54, Sha256 -> 54, Sha3 -> 54, VerifyTxSignature -> 2000, VerifySecP256K1 -> 2000, VerifyED25519 -> 2000,
      NetworkId -> 3, BlockTimeStamp -> 3, BlockTarget -> 3, TxId -> 3, TxInputAddressAt -> 3, TxInputsSize -> 3,
      VerifyAbsoluteLocktime -> 5, VerifyRelativeLocktime -> 8,
      Log1 -> 120, Log2 -> 140, Log3 -> 160, Log4 -> 180, Log5 -> 200,
      /* Below are instructions for Leman hard fork */
      ByteVecSlice -> 1, ByteVecToAddress -> 5, Encode -> 1, Zeros -> 1,
      U256To1Byte -> 1, U256To2Byte -> 1, U256To4Byte -> 1, U256To8Byte -> 1, U256To16Byte -> 2, U256To32Byte -> 4,
      U256From1Byte -> 1, U256From2Byte -> 1, U256From4Byte -> 1, U256From8Byte -> 1, U256From16Byte -> 2, U256From32Byte -> 4,
      EthEcRecover -> 2500,
      Log6 -> 220, Log7 -> 240, Log8 -> 260, Log9 -> 280,
      ContractIdToAddress -> 5,
      LoadLocalByIndex -> 5, StoreLocalByIndex -> 5, Dup -> 2, AssertWithErrorCode -> 3, Swap -> 2,
      vm.BlockHash -> 2, DEBUG(AVector.empty) -> 0, TxGasPrice -> 2, TxGasAmount -> 2, TxGasFee -> 2,
      I256Exp -> 1610, U256Exp -> 1610, U256ModExp -> 1610, VerifyBIP340Schnorr -> 2000, GetSegregatedSignature -> 3, MulModN -> 13, AddModN -> 8,
      U256ToString -> 4, I256ToString -> 4, BoolToString -> 4,
      /* Below are instructions for Rhone hard fork */
      GroupOfAddress -> 5
    )
    val statefulCases: AVector[(Instr[_], Int)] = AVector(
      LoadMutField(byte) -> 3, StoreMutField(byte) -> 3, /* CallExternal(byte) -> ???, */
      ApproveAlph -> 30, ApproveToken -> 30, AlphRemaining -> 30, TokenRemaining -> 30, IsPaying -> 30,
      TransferAlph -> 30, TransferAlphFromSelf -> 30, TransferAlphToSelf -> 30, TransferToken -> 30, TransferTokenFromSelf -> 30, TransferTokenToSelf -> 30,
      CreateContract -> 32000, CreateContractWithToken -> 32000, CopyCreateContract -> 24000, DestroySelf -> 2000, SelfContractId -> 3, SelfAddress -> 3,
      CallerContractId -> 5, CallerAddress -> 5, IsCalledFromTxScript -> 5, CallerInitialStateHash -> 5, CallerCodeHash -> 5, ContractInitialStateHash -> 5, ContractCodeHash -> 5,
      /* Below are instructions for Leman hard fork */
      MigrateSimple -> 32000, MigrateWithFields -> 32000, CopyCreateContractWithToken -> 24000,
      BurnToken -> 30, LockApprovedAssets -> 30,
      CreateSubContract -> 32000, CreateSubContractWithToken -> 32000, CopyCreateSubContract -> 24000, CopyCreateSubContractWithToken -> 24000,
      LoadMutFieldByIndex -> 5, StoreMutFieldByIndex -> 5, ContractExists -> 800, CreateContractAndTransferToken -> 32000,
      CopyCreateContractAndTransferToken -> 24000, CreateSubContractAndTransferToken -> 32000, CopyCreateSubContractAndTransferToken -> 24000,
      NullContractAddress -> 2, SubContractId -> 199, SubContractIdOf -> 199, ALPHTokenId -> 2,
      LoadImmField(byte) -> 3, LoadImmFieldByIndex -> 5, PayGasFee -> 30, MinimalContractDeposit -> 2, CreateMapEntry(byte, byte) -> 32000,
      MethodSelector(Method.Selector(0)) -> 10 /* CallExternalBySelector(selector) -> ??? */
    )
    // format: on
    statelessCases.length is Instr.statelessInstrs0.length - 1
    statefulCases.length is Instr.statefulInstrs0.length - 2

    def test(instr: Instr[_], gas: Int) = {
      instr match {
        case i: ToByteVecInstr[_]     => testToByteVec(i, gas)
        case _: ByteVecConcat.type    => testByteVecConcatGas(gas)
        case _: ByteVecSlice.type     => testByteVecSliceGas(gas)
        case _: Encode.type           => testEncode(gas)
        case i: Zeros.type            => i.gas(33).value is (3 + 5 * gas)
        case i: U256ToBytesInstr      => testU256ToBytes(i, gas)
        case i: U256FromBytesInstr    => testU256FromBytes(i, gas)
        case i: ByteVecToAddress.type => i.gas(33).value is gas
        case i: LogInstr              => testLog(i, gas)
        case i: GasSimple             => i.gas().value is gas
        case i: GasFormula            => i.gas(32).value is gas
        case _: TemplateVariable      => ???
      }
    }
    def testToByteVec(instr: ToByteVecInstr[_], gas: Int) = instr match {
      case i: BoolToByteVec.type    => i.gas(1).value is gas
      case i: I256ToByteVec.type    => i.gas(33).value is gas
      case i: U256ToByteVec.type    => i.gas(33).value is gas
      case i: AddressToByteVec.type => i.gas(33).value is gas
      case _                        => true is false
    }
    def testU256ToBytes(instr: U256ToBytesInstr, gas: Int) = {
      instr.gas(instr.size).value is gas
    }
    def testU256FromBytes(instr: U256FromBytesInstr, gas: Int) = {
      instr.gas(instr.size).value is gas
    }
    def testByteVecConcatGas(gas: Int) = {
      val frame = genStatefulFrame()
      frame.pushOpStack(Val.ByteVec(ByteString.fromArrayUnsafe(Array.ofDim[Byte](123)))) isE ()
      frame.pushOpStack(Val.ByteVec(ByteString.fromArrayUnsafe(Array.ofDim[Byte](200)))) isE ()
      val initialGas = frame.ctx.gasRemaining
      ByteVecConcat.runWith(frame) isE ()
      (initialGas.value - frame.ctx.gasRemaining.value) is (326 * gas)
    }
    def testByteVecSliceGas(gas: Int) = {
      val frame = genStatefulFrame()
      frame.pushOpStack(Val.ByteVec(ByteString.fromArrayUnsafe(Array.ofDim[Byte](20)))) isE ()
      frame.pushOpStack(Val.U256(U256.unsafe(1))) isE ()
      frame.pushOpStack(Val.U256(U256.unsafe(10))) isE ()
      val initialGas = frame.ctx.gasRemaining
      ByteVecSlice.runWith(frame) isE ()
      (initialGas.value - frame.ctx.gasRemaining.value) is (GasVeryLow.gas.value + 9 * gas)
    }
    def testEncode(gas: Int) = {
      val frame = genStatefulFrame()
      frame.pushOpStack(Val.True) isE ()
      frame.pushOpStack(Val.False) isE ()
      frame.pushOpStack(Val.U256(U256.Zero)) isE ()
      frame.pushOpStack(Val.U256(U256.unsafe(3)))
      val initialGas = frame.ctx.gasRemaining
      Encode.runWith(frame) isE ()
      (initialGas.value - frame.ctx.gasRemaining.value) is (GasVeryLow.gas.value + 7 * gas)
    }
    def testLog(instr: LogInstr, gas: Int) = instr match {
      case i: Log1.type => i.gas(1).value is gas
      case i: Log2.type => i.gas(2).value is gas
      case i: Log3.type => i.gas(3).value is gas
      case i: Log4.type => i.gas(4).value is gas
      case i: Log5.type => i.gas(5).value is gas
      case i: Log6.type => i.gas(6).value is gas
      case i: Log7.type => i.gas(7).value is gas
      case i: Log8.type => i.gas(8).value is gas
      case i: Log9.type => i.gas(9).value is gas
    }
    statelessCases.foreach(p => test(p._1, p._2))
    statefulCases.foreach(p => test(p._1, p._2))
  }

  it should "test bytecode" in new FrameFixture {
    val bytes      = AVector[Byte](0, 255.toByte, Byte.MaxValue, Byte.MinValue)
    val ints       = AVector[Int](0, 1 << 16, -(1 << 16))
    def byte: Byte = bytes.sample()
    def int: Int   = ints.sample()
    // format: off
    val allInstrs: AVector[(Instr[_], Int)] = AVector(
      CallLocal(byte) -> 0, CallExternal(byte) -> 1, Return -> 2,

      ConstTrue -> 3, ConstFalse -> 4,
      I256Const0 -> 5, I256Const1 -> 6, I256Const2 -> 7, I256Const3 -> 8, I256Const4 -> 9, I256Const5 -> 10, I256ConstN1 -> 11,
      U256Const0 -> 12, U256Const1 -> 13, U256Const2 -> 14, U256Const3 -> 15, U256Const4 -> 16, U256Const5 -> 17,
      I256Const(Val.I256(UnsecureRandom.nextI256())) -> 18, U256Const(Val.U256(UnsecureRandom.nextU256())) -> 19,
      BytesConst(Val.ByteVec.default) -> 20, AddressConst(Val.Address.default) -> 21,
      LoadLocal(byte) -> 22, StoreLocal(byte) -> 23,
      Pop -> 24,
      BoolNot -> 25, BoolAnd -> 26, BoolOr -> 27, BoolEq -> 28, BoolNeq -> 29, BoolToByteVec -> 30,
      I256Add -> 31, I256Sub -> 32, I256Mul -> 33, I256Div -> 34, I256Mod -> 35, I256Eq -> 36, I256Neq -> 37, I256Lt -> 38, I256Le -> 39, I256Gt -> 40, I256Ge -> 41,
      U256Add -> 42, U256Sub -> 43, U256Mul -> 44, U256Div -> 45, U256Mod -> 46, U256Eq -> 47, U256Neq -> 48, U256Lt -> 49, U256Le -> 50, U256Gt -> 51, U256Ge -> 52,
      U256ModAdd -> 53, U256ModSub -> 54, U256ModMul -> 55, U256BitAnd -> 56, U256BitOr -> 57, U256Xor -> 58, U256SHL -> 59, U256SHR -> 60,
      I256ToU256 -> 61, I256ToByteVec -> 62, U256ToI256 -> 63, U256ToByteVec -> 64,
      ByteVecEq -> 65, ByteVecNeq -> 66, ByteVecSize -> 67, ByteVecConcat -> 68, AddressEq -> 69, AddressNeq -> 70, AddressToByteVec -> 71,
      IsAssetAddress -> 72, IsContractAddress -> 73,
      Jump(int) -> 74, IfTrue(int) -> 75, IfFalse(int) -> 76,
      Assert -> 77,
      Blake2b -> 78, Keccak256 -> 79, Sha256 -> 80, Sha3 -> 81, VerifyTxSignature -> 82, VerifySecP256K1 -> 83, VerifyED25519 -> 84,
      NetworkId -> 85, BlockTimeStamp -> 86, BlockTarget -> 87, TxId -> 88, TxInputAddressAt -> 89, TxInputsSize -> 90,
      VerifyAbsoluteLocktime -> 91, VerifyRelativeLocktime -> 92,
      Log1 -> 93, Log2 -> 94, Log3 -> 95, Log4 -> 96, Log5 -> 97,
      /* Below are instructions for Leman hard fork */
      ByteVecSlice -> 98, ByteVecToAddress -> 99, Encode -> 100, Zeros -> 101,
      U256To1Byte -> 102, U256To2Byte -> 103, U256To4Byte -> 104, U256To8Byte -> 105, U256To16Byte -> 106, U256To32Byte -> 107,
      U256From1Byte -> 108, U256From2Byte -> 109, U256From4Byte -> 110, U256From8Byte -> 111, U256From16Byte -> 112, U256From32Byte -> 113,
      EthEcRecover -> 114,
      Log6 -> 115, Log7 -> 116, Log8 -> 117, Log9 -> 118,
      ContractIdToAddress -> 119,
      LoadLocalByIndex -> 120, StoreLocalByIndex -> 121, Dup -> 122, AssertWithErrorCode -> 123, Swap -> 124,
      vm.BlockHash -> 125, DEBUG(AVector.empty) -> 126, TxGasPrice -> 127, TxGasAmount -> 128, TxGasFee -> 129,
      I256Exp -> 130, U256Exp -> 131, U256ModExp -> 132, VerifyBIP340Schnorr -> 133, GetSegregatedSignature -> 134, MulModN -> 135, AddModN -> 136,
      U256ToString -> 137, I256ToString -> 138, BoolToString -> 139,
      /* Below are instructions for Rhone hard fork */
      GroupOfAddress -> 140,
      // stateful instructions
      LoadMutField(byte) -> 160, StoreMutField(byte) -> 161,
      ApproveAlph -> 162, ApproveToken -> 163, AlphRemaining -> 164, TokenRemaining -> 165, IsPaying -> 166,
      TransferAlph -> 167, TransferAlphFromSelf -> 168, TransferAlphToSelf -> 169, TransferToken -> 170, TransferTokenFromSelf -> 171, TransferTokenToSelf -> 172,
      CreateContract -> 173, CreateContractWithToken -> 174, CopyCreateContract -> 175, DestroySelf -> 176, SelfContractId -> 177, SelfAddress -> 178,
      CallerContractId -> 179, CallerAddress -> 180, IsCalledFromTxScript -> 181, CallerInitialStateHash -> 182, CallerCodeHash -> 183, ContractInitialStateHash -> 184, ContractCodeHash -> 185,
      /* Below are instructions for Leman hard fork */
      MigrateSimple -> 186, MigrateWithFields -> 187, CopyCreateContractWithToken -> 188,
      BurnToken -> 189, LockApprovedAssets -> 190,
      CreateSubContract -> 191, CreateSubContractWithToken -> 192, CopyCreateSubContract -> 193, CopyCreateSubContractWithToken -> 194,
      LoadMutFieldByIndex -> 195, StoreMutFieldByIndex -> 196, ContractExists -> 197, CreateContractAndTransferToken -> 198,
      CopyCreateContractAndTransferToken -> 199, CreateSubContractAndTransferToken -> 200, CopyCreateSubContractAndTransferToken -> 201,
      NullContractAddress -> 202, SubContractId -> 203, SubContractIdOf -> 204, ALPHTokenId -> 205,
      LoadImmField(byte) -> 206, LoadImmFieldByIndex -> 207, PayGasFee -> 208, MinimalContractDeposit -> 209, CreateMapEntry(0, 0) -> 210,
      MethodSelector(Method.Selector(0)) -> 211, CallExternalBySelector(Method.Selector(0)) -> 212
    )
    // format: on

    def test(instr: Instr[_], code: Int) = instr.code is code.toByte
    allInstrs.length is toCode.size
    allInstrs.foreach(p => test(p._1, p._2))
    val rhoneInstrs = allInstrs.map(_._1).filter(_.isInstanceOf[RhoneInstr[_]])
    rhoneInstrs is AVector[Instr[_]](
      GroupOfAddress,
      PayGasFee,
      MinimalContractDeposit,
      CreateMapEntry(0, 0),
      MethodSelector(Method.Selector(0)),
      CallExternalBySelector(Method.Selector(0))
    )
  }

  trait AllInstrsFixture {
    val bytes      = AVector[Byte](0, 255.toByte, Byte.MaxValue, Byte.MinValue)
    val ints       = AVector[Int](0, 1 << 16, -(1 << 16))
    def byte: Byte = bytes.sample()
    val twoBytes   = (bytes.tail.sample(), byte)
    def int: Int   = ints.sample()
    // format: off
    val statelessInstrs: AVector[Instr[StatelessContext]] = AVector(
      ConstTrue, ConstFalse,
      I256Const0, I256Const1, I256Const2, I256Const3, I256Const4, I256Const5, I256ConstN1,
      U256Const0, U256Const1, U256Const2, U256Const3, U256Const4, U256Const5,
      I256Const(Val.I256(UnsecureRandom.nextI256())), U256Const(Val.U256(UnsecureRandom.nextU256())),
      BytesConst(Val.ByteVec.default), AddressConst(Val.Address.default),
      LoadLocal(byte), StoreLocal(byte),
      Pop,
      BoolNot, BoolAnd, BoolOr, BoolEq, BoolNeq, BoolToByteVec,
      I256Add, I256Sub, I256Mul, I256Div, I256Mod, I256Eq, I256Neq, I256Lt, I256Le, I256Gt, I256Ge,
      U256Add, U256Sub, U256Mul, U256Div, U256Mod, U256Eq, U256Neq, U256Lt, U256Le, U256Gt, U256Ge,
      U256ModAdd, U256ModSub, U256ModMul, U256BitAnd, U256BitOr, U256Xor, U256SHL, U256SHR,
      I256ToU256, I256ToByteVec, U256ToI256, U256ToByteVec,
      ByteVecEq, ByteVecNeq, ByteVecSize, ByteVecConcat, AddressEq, AddressNeq, AddressToByteVec,
      IsAssetAddress, IsContractAddress,
      Jump(int), IfTrue(int), IfFalse(int),
      CallLocal(byte), Return,
      Assert,
      Blake2b, Keccak256, Sha256, Sha3, VerifyTxSignature, VerifySecP256K1, VerifyED25519,
      NetworkId, BlockTimeStamp, BlockTarget, TxId, TxInputAddressAt, TxInputsSize,
      VerifyAbsoluteLocktime, VerifyRelativeLocktime,
      Log1, Log2, Log3, Log4, Log5,
      /* Below are instructions for Leman hard fork */
      ByteVecSlice, ByteVecToAddress, Encode, Zeros,
      U256To1Byte, U256To2Byte, U256To4Byte, U256To8Byte, U256To16Byte, U256To32Byte,
      U256From1Byte, U256From2Byte, U256From4Byte, U256From8Byte, U256From16Byte, U256From32Byte,
      EthEcRecover,
      Log6, Log7, Log8, Log9,
      ContractIdToAddress,
      LoadLocalByIndex, StoreLocalByIndex, Dup, AssertWithErrorCode, Swap,
      vm.BlockHash, DEBUG(AVector.empty), TxGasPrice, TxGasAmount, TxGasFee,
      I256Exp, U256Exp, U256ModExp, VerifyBIP340Schnorr, GetSegregatedSignature, MulModN, AddModN,
      U256ToString, I256ToString, BoolToString,
      /* Below are instructions for Rhone hard fork */
      GroupOfAddress
    )
    val statefulInstrs: AVector[Instr[StatefulContext]] = AVector(
      LoadMutField(byte), StoreMutField(byte), CallExternal(byte),
      ApproveAlph, ApproveToken, AlphRemaining, TokenRemaining, IsPaying,
      TransferAlph, TransferAlphFromSelf, TransferAlphToSelf, TransferToken, TransferTokenFromSelf, TransferTokenToSelf,
      CreateContract, CreateContractWithToken, CopyCreateContract, DestroySelf, SelfContractId, SelfAddress,
      CallerContractId, CallerAddress, IsCalledFromTxScript, CallerInitialStateHash, CallerCodeHash, ContractInitialStateHash, ContractCodeHash,
      /* Below are instructions for Leman hard fork */
      MigrateSimple, MigrateWithFields, CopyCreateContractWithToken, BurnToken, LockApprovedAssets,
      CreateSubContract, CreateSubContractWithToken, CopyCreateSubContract, CopyCreateSubContractWithToken,
      LoadMutFieldByIndex, StoreMutFieldByIndex, ContractExists, CreateContractAndTransferToken, CopyCreateContractAndTransferToken,
      CreateSubContractAndTransferToken, CopyCreateSubContractAndTransferToken,
      NullContractAddress, SubContractId, SubContractIdOf, ALPHTokenId,
      LoadImmField(0.toByte), LoadImmFieldByIndex, PayGasFee, MinimalContractDeposit, CreateMapEntry(twoBytes),
      MethodSelector(Method.Selector(0)), CallExternalBySelector(Method.Selector(0))
    )
    // format: on
  }
}<|MERGE_RESOLUTION|>--- conflicted
+++ resolved
@@ -1721,11 +1721,7 @@
 
     override lazy val frame = prepareFrame(
       AVector.empty,
-<<<<<<< HEAD
-      txEnv = Some(TxEnv(tx, AVector.empty, Stack.ofCapacity[Bytes64](0)))
-=======
-      txEnv = Some(TxEnv.dryrun(tx, AVector.empty, Stack.ofCapacity[Signature](0)))
->>>>>>> 09f7b353
+      txEnv = Some(TxEnv.dryrun(tx, AVector.empty, Stack.ofCapacity[Bytes64](0)))
     )
 
     val initialGas = context.gasRemaining
