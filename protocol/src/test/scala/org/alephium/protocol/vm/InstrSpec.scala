// Copyright 2018 The Alephium Authors
// This file is part of the alephium project.
//
// The library is free software: you can redistribute it and/or modify
// it under the terms of the GNU Lesser General Public License as published by
// the Free Software Foundation, either version 3 of the License, or
// (at your option) any later version.
//
// The library is distributed in the hope that it will be useful,
// but WITHOUT ANY WARRANTY; without even the implied warranty of
// MERCHANTABILITY or FITNESS FOR A PARTICULAR PURPOSE. See the
// GNU Lesser General Public License for more details.
//
// You should have received a copy of the GNU Lesser General Public License
// along with the library. If not, see <http://www.gnu.org/licenses/>.

package org.alephium.protocol.vm

import java.math.BigInteger

import scala.collection.mutable.ArrayBuffer

import akka.util.ByteString
import org.scalacheck.Arbitrary.arbitrary
import org.scalacheck.Gen

import org.alephium.crypto
import org.alephium.protocol._
import org.alephium.protocol.config.{NetworkConfig, NetworkConfigFixture}
import org.alephium.protocol.config.NetworkConfigFixture.{Leman, PreLeman}
import org.alephium.protocol.model.{NetworkId => _, _}
import org.alephium.protocol.model.NetworkId.AlephiumMainNet
import org.alephium.serde.{serialize, RandomBytes}
import org.alephium.util._

// scalastyle:off file.size.limit no.equal number.of.methods
class InstrSpec extends AlephiumSpec with NumericHelpers {
  import Instr._

  it should "initialize proper bytecodes" in {
    toCode.size is (statelessInstrs0.length + statefulInstrs0.length)
    toCode(CallLocal) is 0
    toCode(CallExternal) is 1
    toCode(Return) is 2
    statelessInstrs0.foreach { instr =>
      toCode(instr) < 160 is true
    }
    statefulInstrs0.foreach {
      case CallExternal => ()
      case instr        => toCode(instr) >= 160 is true
    }
  }

  it should "serde properly" in new AllInstrsFixture {
    statelessInstrs.toSet.size is Instr.statelessInstrs0.length
    statefulInstrs.toSet.size is Instr.statefulInstrs0.length
    statelessInstrs.foreach { instr =>
      statelessSerde.deserialize(statelessSerde.serialize(instr)) isE instr
      statefulSerde.deserialize(statefulSerde.serialize(instr)) isE instr
    }
    statefulInstrs.foreach { instr =>
      statefulSerde.deserialize(statefulSerde.serialize(instr)) isE instr
    }
  }

  trait LemanForkFixture extends AllInstrsFixture {
    // format: off
    val lemanStatelessInstrs = AVector(
      ByteVecSlice, ByteVecToAddress, Encode, Zeros,
      U256To1Byte, U256To2Byte, U256To4Byte, U256To8Byte, U256To16Byte, U256To32Byte,
      U256From1Byte, U256From2Byte, U256From4Byte, U256From8Byte, U256From16Byte, U256From32Byte,
      EthEcRecover,
      Log6, Log7, Log8, Log9,
      ContractIdToAddress,
      LoadLocalByIndex, StoreLocalByIndex, Dup, AssertWithErrorCode, Swap
    )
    val lemanStatefulInstrs = AVector(
      MigrateSimple, MigrateWithFields, CopyCreateContractWithToken, BurnToken, LockApprovedAssets,
      CreateSubContract, CreateSubContractWithToken, CopyCreateSubContract, CopyCreateSubContractWithToken,
      LoadFieldByIndex, StoreFieldByIndex, ContractExists, CreateContractAndTransferToken, CopyCreateContractAndTransferToken,
      CreateSubContractAndTransferToken, CopyCreateSubContractAndTransferToken
    )
    // format: on
  }

  it should "check all LemanInstr" in new LemanForkFixture {
    lemanStatelessInstrs.foreach(_.isInstanceOf[LemanInstr[_]] is true)
    lemanStatefulInstrs.foreach(_.isInstanceOf[LemanInstr[_]] is true)
    (statelessInstrs.toSet -- lemanStatelessInstrs.toSet)
      .map(_.isInstanceOf[LemanInstr[_]] is false)
    (statefulInstrs.toSet -- lemanStatefulInstrs.toSet)
      .map(_.isInstanceOf[LemanInstr[_]] is false)
  }

  it should "fail if the fork is not activated yet for stateless instrs" in new LemanForkFixture
    with StatelessFixture {
    val frame0 = prepareFrame(AVector.empty)(NetworkConfigFixture.Leman) // Leman is activated
    lemanStatelessInstrs.foreach { instr =>
      instr.runWith(frame0).leftValue isnotE InactiveInstr(instr)
    }
    val frame1 =
      prepareFrame(AVector.empty)(NetworkConfigFixture.PreLeman) // Leman is not activated yet
    lemanStatelessInstrs.foreach(instr => instr.runWith(frame1).leftValue isE InactiveInstr(instr))
  }

  it should "fail if the fork is not activated yet for stateful instrs" in new LemanForkFixture
    with StatefulFixture {
    val frame0 = prepareFrame()(NetworkConfigFixture.Leman) // Leman is activated
    lemanStatefulInstrs.foreach(instr =>
      instr.runWith(frame0).leftValue isnotE InactiveInstr(instr)
    )
    val frame1 = prepareFrame()(NetworkConfigFixture.PreLeman) // Leman is not activated yet
    lemanStatelessInstrs.foreach(instr => instr.runWith(frame1).leftValue isE InactiveInstr(instr))
  }

  trait GenFixture extends ContextGenerators {
    val lockupScriptGen: Gen[LockupScript] = for {
      group        <- groupIndexGen
      lockupScript <- lockupGen(group)
    } yield lockupScript

    val contractLockupScriptGen: Gen[LockupScript.P2C] = for {
      group <- groupIndexGen
      p2c   <- p2cLockupGen(group)
    } yield p2c

    val assetLockupScriptGen: Gen[LockupScript.Asset] = for {
      group <- groupIndexGen
      asset <- assetLockupGen(group)
    } yield asset
  }

  trait StatelessFixture extends GenFixture {
    lazy val localsLength = 0
    def prepareFrame(
        instrs: AVector[Instr[StatelessContext]],
        blockEnv: Option[BlockEnv] = None,
        txEnv: Option[TxEnv] = None
    )(implicit networkConfig: NetworkConfig): Frame[StatelessContext] = {
      val baseMethod = Method[StatelessContext](
        isPublic = true,
        usePreapprovedAssets = false,
        useContractAssets = false,
        argsLength = 0,
        localsLength = localsLength,
        returnLength = 0,
        instrs
      )
      val ctx = genStatelessContext(
        blockEnv = blockEnv,
        txEnv = txEnv
      )
      val obj = StatelessScript.unsafe(AVector(baseMethod)).toObject
      Frame
        .stateless(ctx, obj, obj.getMethod(0).rightValue, Stack.ofCapacity(10), VM.noReturnTo)
        .rightValue
    }
    val addressValGen: Gen[Val.Address] = for {
      group        <- groupIndexGen
      lockupScript <- lockupGen(group)
    } yield Val.Address(lockupScript)
  }

  trait StatelessInstrFixture extends StatelessFixture {
    lazy val frame   = prepareFrame(AVector.empty)
    lazy val stack   = frame.opStack
    lazy val context = frame.ctx
    lazy val locals  = frame.locals

    def runAndCheckGas[I <: Instr[StatelessContext] with GasSimple](instr: I) = {
      val initialGas = context.gasRemaining
      instr.runWith(frame) isE ()
      initialGas.subUnsafe(context.gasRemaining) is instr.gas()
    }
  }

  it should "VerifyAbsoluteLocktime" in new StatelessFixture {
    def prepare(timeLock: TimeStamp, blockTs: TimeStamp): Frame[StatelessContext] = {
      val frame = prepareFrame(
        AVector.empty,
        blockEnv = Some(
          BlockEnv(
            AlephiumMainNet,
            blockTs,
            Target.Max,
            Some(BlockHash.generate)
          )
        )
      )
      frame.pushOpStack(Val.U256(timeLock.millis))
      frame
    }

    {
      info("time lock is still locked")
      val now   = TimeStamp.now()
      val frame = prepare(now, now.minusUnsafe(Duration.ofSecondsUnsafe(1)))
      VerifyAbsoluteLocktime.runWith(frame) is failed(AbsoluteLockTimeVerificationFailed)
    }

    {
      info("time lock is unlocked (1)")
      val now   = TimeStamp.now()
      val frame = prepare(now, now)
      VerifyAbsoluteLocktime.runWith(frame) isE ()
    }

    {
      info("time lock is unlocked (2)")
      val now   = TimeStamp.now()
      val frame = prepare(now, now.plus(Duration.ofSecondsUnsafe(1)).get)
      VerifyAbsoluteLocktime.runWith(frame) isE ()
    }
  }

  it should "VerifyRelativeLocktime" in new StatelessFixture {
    def prepare(
        timeLock: Duration,
        blockTs: TimeStamp,
        txLockTime: TimeStamp,
        txIndex: Int = 0
    ): Frame[StatelessContext] = {
      val (tx, prevOutputs) = transactionGenWithPreOutputs().sample.get
      val frame = prepareFrame(
        AVector.empty,
        blockEnv = Some(
          BlockEnv(
            AlephiumMainNet,
            blockTs,
            Target.Max,
            Some(BlockHash.generate)
          )
        ),
        txEnv = Some(
          TxEnv(
            tx,
            prevOutputs.map(_.referredOutput.copy(lockTime = txLockTime)),
            Stack.ofCapacity[Signature](0)
          )
        )
      )
      frame.pushOpStack(Val.U256(txIndex))
      frame.pushOpStack(Val.U256(timeLock.millis))
      frame
    }

    {
      info("tx inputs are not from worldstate, and the locktime of the UTXOs is zero")
      val frame = prepare(
        timeLock = Duration.ofSecondsUnsafe(1),
        blockTs = TimeStamp.now(),
        txLockTime = TimeStamp.zero
      )
      VerifyRelativeLocktime.runWith(frame) is failed(RelativeLockTimeExpectPersistedUtxo)
    }

    {
      info("the relative lock is still locked")
      val frame = prepare(
        timeLock = Duration.ofSecondsUnsafe(1),
        blockTs = TimeStamp.now(),
        txLockTime = TimeStamp.now()
      )
      VerifyRelativeLocktime.runWith(frame) is failed(RelativeLockTimeVerificationFailed)
    }

    {
      info("the relative lock is unlocked (1)")
      val now = TimeStamp.now()
      val frame = prepare(
        timeLock = Duration.ofSecondsUnsafe(1),
        blockTs = now,
        txLockTime = now.minusUnsafe(Duration.ofSecondsUnsafe(1))
      )
      VerifyRelativeLocktime.runWith(frame) isE ()
    }

    {
      info("the relative lock is unlocked (2)")
      val now = TimeStamp.now()
      val frame = prepare(
        timeLock = Duration.ofSecondsUnsafe(1),
        blockTs = now.plus(Duration.ofSecondsUnsafe(2)).get,
        txLockTime = now
      )
      VerifyRelativeLocktime.runWith(frame) isE ()
    }
  }

  trait ConstInstrFixture extends StatelessInstrFixture {
    def test[C <: ConstInstr](constInstr: C, value: Val) = {
      val initialGas = context.gasRemaining
      constInstr.runWith(frame) isE ()
      stack.size is 1
      stack.top.get is value
      initialGas.subUnsafe(context.gasRemaining) is constInstr.gas()
    }
  }

  it should "ConstTrue" in new ConstInstrFixture {
    test(ConstTrue, Val.True)
  }

  it should "ConstFalse" in new ConstInstrFixture {
    test(ConstFalse, Val.False)
  }

  it should "I256Const0" in new ConstInstrFixture {
    test(I256Const0, Val.I256(I256.Zero))
  }

  it should "I256Const1" in new ConstInstrFixture {
    test(I256Const1, Val.I256(I256.One))
  }

  it should "I256Const2" in new ConstInstrFixture {
    test(I256Const2, Val.I256(I256.Two))
  }

  it should "I256Const3" in new ConstInstrFixture {
    test(I256Const3, Val.I256(I256.from(3L)))
  }

  it should "I256Const4" in new ConstInstrFixture {
    test(I256Const4, Val.I256(I256.from(4L)))
  }

  it should "I256Const5" in new ConstInstrFixture {
    test(I256Const5, Val.I256(I256.from(5L)))
  }

  it should "I256ConstN1" in new ConstInstrFixture {
    test(I256ConstN1, Val.I256(I256.NegOne))
  }

  it should "U256Const0" in new ConstInstrFixture {
    test(U256Const0, Val.U256(U256.Zero))
  }

  it should "U256Const1" in new ConstInstrFixture {
    test(U256Const1, Val.U256(U256.One))
  }

  it should "U256Const2" in new ConstInstrFixture {
    test(U256Const2, Val.U256(U256.Two))
  }

  it should "U256Const3" in new ConstInstrFixture {
    test(U256Const3, Val.U256(U256.unsafe(3L)))
  }

  it should "U256Const4" in new ConstInstrFixture {
    test(U256Const4, Val.U256(U256.unsafe(4L)))
  }

  it should "U256Const5" in new ConstInstrFixture {
    test(U256Const5, Val.U256(U256.unsafe(5L)))
  }

  it should "I256Const" in new ConstInstrFixture {
    forAll(arbitrary[Long]) { long =>
      val value = Val.I256(I256.from(long))
      test(I256Const(value), value)
      stack.pop()
    }
  }

  it should "U256Const" in new ConstInstrFixture {
    forAll(posLongGen) { long =>
      val value = Val.U256(U256.unsafe(long))
      test(U256Const(value), value)
      stack.pop()
    }
  }

  it should "BytesConst" in new ConstInstrFixture {
    forAll(dataGen) { data =>
      val value = Val.ByteVec(data)
      test(BytesConst(value), value)
      stack.pop()
    }
  }

  it should "AddressConst" in new ConstInstrFixture {
    forAll(addressValGen) { address =>
      test(AddressConst(address), address)
      stack.pop()
    }
  }

  it should "LoadLocal" in new StatelessInstrFixture {
    override lazy val localsLength = 1

    val bool: Val = Val.Bool(true)
    locals.set(0, bool)

    val instr = LoadLocal(0.toByte)
    runAndCheckGas(instr)
    stack.size is 1
    stack.top.get is bool

    LoadLocal(1.toByte).runWith(frame).leftValue isE InvalidVarIndex
    LoadLocal(-1.toByte).runWith(frame).leftValue isE InvalidVarIndex
  }

  it should "StoreLocal" in new StatelessInstrFixture {
    override lazy val localsLength = 1

    val bool: Val = Val.Bool(true)
    stack.push(bool)

    val instr = StoreLocal(0.toByte)
    runAndCheckGas(instr)
    locals.getUnsafe(0) is bool

    StoreLocal(1.toByte).runWith(frame).leftValue isE StackUnderflow

    stack.push(bool)
    StoreLocal(1.toByte).runWith(frame).leftValue isE InvalidVarIndex
    stack.push(bool)
    StoreLocal(-1.toByte).runWith(frame).leftValue isE InvalidVarIndex
  }

  it should "LoadLocalByIndex" in new StatelessInstrFixture {
    override lazy val localsLength = 1

    val bool: Val = Val.Bool(true)
    locals.set(0, bool)
    locals.getUnsafe(0) is bool

    stack.push(Val.U256(0))
    runAndCheckGas(LoadLocalByIndex)
    stack.size is 1
    stack.top.get is bool

    stack.push(Val.U256(1)) isE ()
    LoadLocalByIndex.runWith(frame).leftValue isE InvalidVarIndex
    stack.push(Val.U256(0xff)) isE ()
    LoadLocalByIndex.popIndex(frame, InvalidVarIndex) isE 0xff
    stack.push(Val.U256(0xff + 1)) isE ()
    LoadLocalByIndex.popIndex(frame, InvalidVarIndex).leftValue isE InvalidVarIndex
  }

  it should "StoreLocalByIndex" in new StatelessInstrFixture {
    override lazy val localsLength: Int = 1

    val bool: Val = Val.Bool(true)
    stack.push(bool)
    stack.push(Val.U256(0))
    runAndCheckGas(StoreLocalByIndex)
    stack.size is 0

    stack.push(bool)
    stack.push(Val.U256(1))
    StoreLocalByIndex.runWith(frame).leftValue isE InvalidVarIndex
    stack.push(bool)
    stack.push(Val.U256(0xff))
    StoreLocalByIndex.popIndex(frame, InvalidVarIndex) isE 0xff
    stack.push(bool)
    stack.push(Val.U256(0xff + 1))
    StoreLocalByIndex.popIndex(frame, InvalidVarIndex).leftValue isE InvalidVarIndex
  }

  it should "Pop" in new StatelessInstrFixture {
    val bool: Val = Val.Bool(true)
    stack.push(bool)

    runAndCheckGas(Pop)
    stack.size is 0

    Pop.runWith(frame).leftValue isE StackUnderflow
  }

  it should "Dup" in new StatelessInstrFixture {
    stack.size is 0
    stack.top is None
    Dup.runWith(frame).leftValue isE StackUnderflow

    val bool: Val = Val.True
    stack.push(bool)
    stack.top is Some(bool)
    stack.size is 1

    runAndCheckGas(Dup)
    stack.top is Some(bool)
    stack.size is 2
  }

  it should "Swap" in new StatelessInstrFixture {
    stack.size is 0
    Swap.runWith(frame).leftValue isE StackUnderflow

    stack.push(Val.True)
    stack.size is 1
    Swap.runWith(frame).leftValue isE StackUnderflow

    stack.push(Val.False)
    stack.size is 2
    stack.underlying.toSeq.take(2) is Seq(Val.True, Val.False)
    runAndCheckGas(Swap)
    stack.size is 2
    stack.underlying.toSeq.take(2) is Seq(Val.False, Val.True)
  }

  it should "BoolNot" in new StatelessInstrFixture {
    val bool: Val = Val.Bool(true)
    stack.push(bool)

    val initialGas = context.gasRemaining
    BoolNot.runWith(frame) isE ()
    stack.top.get is Val.Bool(false)
    initialGas.subUnsafe(context.gasRemaining) is BoolNot.gas()

    val zero = Val.I256(I256.Zero)
    stack.push(zero)
    BoolNot.runWith(frame).leftValue isE InvalidType(zero)
  }

  trait BinaryBoolFixture extends StatelessInstrFixture {
    def test(binaryBoll: BinaryBool, op: (Boolean, Boolean) => Boolean) = {

      forAll(arbitrary[Boolean], arbitrary[Boolean]) { case (b1, b2) =>
        val bool1: Val = Val.Bool(b1)
        val bool2: Val = Val.Bool(b2)
        stack.push(bool1)
        stack.push(bool2)

        val initialGas = context.gasRemaining

        binaryBoll.runWith(frame) isE ()

        stack.size is 1
        stack.top.get is Val.Bool(op(b1, b2))
        initialGas.subUnsafe(context.gasRemaining) is BoolNot.gas()
        stack.pop()

        stack.push(bool1)
        binaryBoll.runWith(frame).leftValue isE StackUnderflow
      }
    }
  }

  it should "BoolAnd" in new BinaryBoolFixture {
    test(BoolAnd, _ && _)
  }

  it should "BoolOr" in new BinaryBoolFixture {
    test(BoolOr, _ || _)
  }

  it should "BoolEq" in new BinaryBoolFixture {
    test(BoolEq, _ == _)
  }

  it should "BoolNeq" in new BinaryBoolFixture {
    test(BoolNeq, _ != _)
  }

  it should "BoolToByteVec" in new StatelessInstrFixture {
    forAll(arbitrary[Boolean]) { boolean =>
      val bool       = Val.Bool(boolean)
      val initialGas = context.gasRemaining
      val bytes      = serialize(bool)

      stack.push(bool)
      BoolToByteVec.runWith(frame) isE ()

      stack.size is 1
      stack.top.get is Val.ByteVec(bytes)
      initialGas.subUnsafe(context.gasRemaining) is BoolToByteVec.gas(bytes.length)

      stack.pop()
    }
  }

  trait BinaryArithmeticInstrFixture extends StatelessInstrFixture {
    def binaryArithmeticGenTest[A <: Val, B, R](
        instr: BinaryArithmeticInstr[A],
        buildArg: B => A,
        buildRes: R => Val,
        op: (B, B) => R,
        genB: Gen[B]
    ) = {
      forAll(genB, genB) { case (b1, b2) =>
        binaryArithmeticTest(instr, buildArg, buildRes, op, b1, b2)
      }
    }

    def binaryArithmeticTest[A <: Val, B, R](
        instr: BinaryArithmeticInstr[A],
        buildArg: B => A,
        buildRes: R => Val,
        op: (B, B) => R,
        b1: B,
        b2: B
    ) = {
      val a1: A = buildArg(b1)
      val a2: A = buildArg(b2)
      stack.push(a1)
      stack.push(a2)

      val initialGas = context.gasRemaining

      instr.runWith(frame) isE ()

      stack.size is 1
      stack.top.get is buildRes(op(b1, b2))
      initialGas.subUnsafe(context.gasRemaining) is instr.gas()
      stack.pop()

      stack.push(a1)
      instr.runWith(frame).leftValue isE StackUnderflow
    }

    def binaryArithmeticfail[A <: Val, B](
        instr: BinaryArithmeticInstr[A],
        b1: B,
        b2: B,
        buildArg: B => A
    ) = {
      val a1: A = buildArg(b1)
      val a2: A = buildArg(b2)
      stack.push(a1)
      stack.push(a2)

      instr.runWith(frame).leftValue isE a[ArithmeticError]
    }
  }

  trait I256BinaryArithmeticInstrFixture extends BinaryArithmeticInstrFixture {
    val i256Gen: Gen[I256] = arbitrary[Long].map(I256.from)

    def testOp(instr: BinaryArithmeticInstr[Val.I256], op: (I256, I256) => I256) = {
      binaryArithmeticGenTest(instr, Val.I256.apply, Val.I256.apply, op, i256Gen)
    }

    def testOp(
        instr: BinaryArithmeticInstr[Val.I256],
        op: (I256, I256) => I256,
        b1: I256,
        b2: I256
    ) = {
      binaryArithmeticTest(instr, Val.I256.apply, Val.I256.apply, op, b1, b2)
    }

    def testComp(instr: BinaryArithmeticInstr[Val.I256], comp: (I256, I256) => Boolean) = {
      binaryArithmeticGenTest(instr, Val.I256.apply, Val.Bool.apply, comp, i256Gen)
    }

    def fail(instr: BinaryArithmeticInstr[Val.I256], b1: I256, b2: I256) = {
      binaryArithmeticfail(instr, b1, b2, Val.I256.apply)
    }
  }

  it should "I256Add" in new I256BinaryArithmeticInstrFixture {
    testOp(I256Add, _ addUnsafe _)
    fail(I256Add, I256.MaxValue, I256.One)
    fail(I256Add, I256.MinValue, I256.NegOne)
  }

  it should "I256Sub" in new I256BinaryArithmeticInstrFixture {
    testOp(I256Sub, _ subUnsafe _)
    fail(I256Sub, I256.MinValue, I256.One)
    fail(I256Sub, I256.MaxValue, I256.NegOne)
  }

  it should "I256Mul" in new I256BinaryArithmeticInstrFixture {
    testOp(I256Mul, _ mulUnsafe _)
    fail(I256Mul, I256.MaxValue, I256.Two)
    fail(I256Mul, I256.MinValue, I256.Two)
  }

  it should "I256Div" in new I256BinaryArithmeticInstrFixture {
    override val i256Gen: Gen[I256] = arbitrary[Long].retryUntil(_ != 0).map(I256.from)
    testOp(I256Div, _ divUnsafe _)
    testOp(I256Div, _ divUnsafe _, I256.Zero, I256.One)
    fail(I256Div, I256.One, I256.Zero)
    fail(I256Div, I256.MinValue, I256.NegOne)
    testOp(I256Div, _ divUnsafe _, I256.NegOne, I256.MinValue)
  }

  it should "I256Mod" in new I256BinaryArithmeticInstrFixture {
    override val i256Gen: Gen[I256] = arbitrary[Long].retryUntil(_ != 0).map(I256.from)
    testOp(I256Mod, _ modUnsafe _)
    testOp(I256Mod, _ modUnsafe _, I256.Zero, I256.One)
    fail(I256Mod, I256.One, I256.Zero)
  }

  it should "I256Eq" in new I256BinaryArithmeticInstrFixture {
    testComp(I256Eq, _ == _)
  }

  it should "I256Neq" in new I256BinaryArithmeticInstrFixture {
    testComp(I256Neq, _ != _)
  }

  it should "I256Lt" in new I256BinaryArithmeticInstrFixture {
    testComp(I256Lt, _ < _)
  }

  it should "I256Le" in new I256BinaryArithmeticInstrFixture {
    testComp(I256Le, _ <= _)
  }

  it should "I256Gt" in new I256BinaryArithmeticInstrFixture {
    testComp(I256Gt, _ > _)
  }

  it should "I256Ge" in new I256BinaryArithmeticInstrFixture {
    testComp(I256Ge, _ >= _)
  }

  trait U256BinaryArithmeticInstrFixture extends BinaryArithmeticInstrFixture {
    val u256Gen: Gen[U256] = posLongGen.map(U256.unsafe)

    def testOp(instr: BinaryArithmeticInstr[Val.U256], op: (U256, U256) => U256) = {
      binaryArithmeticGenTest(instr, Val.U256.apply, Val.U256.apply, op, u256Gen)
    }

    def testOp(
        instr: BinaryArithmeticInstr[Val.U256],
        op: (U256, U256) => U256,
        b1: U256,
        b2: U256
    ) = {
      binaryArithmeticTest(instr, Val.U256.apply, Val.U256.apply, op, b1, b2)
    }

    def testComp(instr: BinaryArithmeticInstr[Val.U256], comp: (U256, U256) => Boolean) = {
      binaryArithmeticGenTest(instr, Val.U256.apply, Val.Bool.apply, comp, u256Gen)
    }

    def fail(instr: BinaryArithmeticInstr[Val.U256], b1: U256, b2: U256) = {
      binaryArithmeticfail(instr, b1, b2, Val.U256.apply)
    }
  }
  it should "U256Add" in new U256BinaryArithmeticInstrFixture {
    testOp(U256Add, _ addUnsafe _)
    fail(U256Add, U256.MaxValue, U256.One)
  }

  it should "U256Sub" in new U256BinaryArithmeticInstrFixture {
    testOp(U256Sub, _ subUnsafe _, U256.Ten, U256.One)
    testOp(U256Sub, _ subUnsafe _, U256.One, U256.One)
    testOp(U256Sub, _ subUnsafe _, U256.MaxValue, U256.MaxValue)
    fail(U256Sub, U256.MinValue, U256.One)
    fail(U256Sub, U256.Zero, U256.One)
    fail(U256Sub, U256.One, U256.Two)
  }

  it should "U256Mul" in new U256BinaryArithmeticInstrFixture {
    testOp(U256Mul, _ mulUnsafe _)
    fail(U256Mul, U256.MaxValue, U256.Two)
  }

  it should "U256Div" in new U256BinaryArithmeticInstrFixture {
    override val u256Gen: Gen[U256] = posLongGen.retryUntil(_ != 0).map(U256.unsafe)
    testOp(U256Div, _ divUnsafe _)
    testOp(U256Div, _ divUnsafe _, U256.Zero, U256.One)
    fail(U256Div, U256.One, U256.Zero)
  }

  it should "U256Mod" in new U256BinaryArithmeticInstrFixture {
    override val u256Gen: Gen[U256] = posLongGen.retryUntil(_ != 0).map(U256.unsafe)
    testOp(U256Mod, _ modUnsafe _)
    testOp(U256Mod, _ modUnsafe _, U256.Zero, U256.One)
    fail(U256Mod, U256.One, U256.Zero)
  }

  it should "U256Eq" in new U256BinaryArithmeticInstrFixture {
    testComp(U256Eq, _ == _)
  }

  it should "U256Neq" in new U256BinaryArithmeticInstrFixture {
    testComp(U256Neq, _ != _)
  }

  it should "U256Lt" in new U256BinaryArithmeticInstrFixture {
    testComp(U256Lt, _ < _)
  }

  it should "U256Le" in new U256BinaryArithmeticInstrFixture {
    testComp(U256Le, _ <= _)
  }

  it should "U256Gt" in new U256BinaryArithmeticInstrFixture {
    testComp(U256Gt, _ > _)
  }

  it should "U256Ge" in new U256BinaryArithmeticInstrFixture {
    testComp(U256Ge, _ >= _)
  }

  it should "U256ModAdd" in new U256BinaryArithmeticInstrFixture {
    testOp(U256ModAdd, _ modAdd _)
  }

  it should "U256ModSub" in new U256BinaryArithmeticInstrFixture {
    testOp(U256ModSub, _ modSub _)
  }

  it should "U256ModMul" in new U256BinaryArithmeticInstrFixture {
    testOp(U256ModMul, _ modMul _)
  }

  it should "U256BitAnd" in new U256BinaryArithmeticInstrFixture {
    testOp(U256BitAnd, _ bitAnd _)
  }

  it should "U256BitOr" in new U256BinaryArithmeticInstrFixture {
    testOp(U256BitOr, _ bitOr _)
  }

  it should "U256Xor" in new U256BinaryArithmeticInstrFixture {
    testOp(U256Xor, _ xor _)
  }

  it should "U256SHL" in new U256BinaryArithmeticInstrFixture {
    testOp(U256SHL, _ shl _)
  }

  it should "U256SHR" in new U256BinaryArithmeticInstrFixture {
    testOp(U256SHR, _ shr _)
  }

  it should "I256ToU256" in new StatelessInstrFixture {
    val i256Gen: Gen[I256] = posLongGen.map(I256.from)

    forAll(i256Gen) { i256 =>
      val value = Val.I256(i256)
      stack.push(value)

      val initialGas = context.gasRemaining
      I256ToU256.runWith(frame) isE ()

      stack.size is 1
      stack.top.get is Val.U256(U256.fromI256(i256).get)
      initialGas.subUnsafe(context.gasRemaining) is I256ToU256.gas()

      stack.pop()
    }

    val negI256Gen: Gen[I256] = negLongGen.map(I256.from)

    forAll(negI256Gen) { i256 =>
      val value = Val.I256(i256)
      stack.push(value)
      I256ToU256.runWith(frame).leftValue isE a[InvalidConversion]
      stack.pop()
    }
  }

  it should "I256ToByteVec" in new StatelessInstrFixture {
    val i256Gen: Gen[I256] = arbitrary[Long].map(I256.from)

    forAll(i256Gen) { i256 =>
      val value = Val.I256(i256)
      stack.push(value)

      val initialGas = context.gasRemaining
      I256ToByteVec.runWith(frame) isE ()

      val bytes = serialize(i256)
      stack.size is 1
      stack.top.get is Val.ByteVec(bytes)
      initialGas.subUnsafe(context.gasRemaining) is I256ToByteVec.gas(bytes.length)

      stack.pop()
    }
  }

  it should "U256ToI256" in new StatelessInstrFixture {
    val u256Gen: Gen[U256] = posLongGen.map(U256.unsafe)

    forAll(u256Gen) { u256 =>
      val value = Val.U256(u256)
      stack.push(value)

      val initialGas = context.gasRemaining
      U256ToI256.runWith(frame) isE ()

      stack.size is 1
      stack.top.get is Val.I256(I256.fromU256(u256).get)
      initialGas.subUnsafe(context.gasRemaining) is U256ToI256.gas()

      stack.pop()

      stack.push(Val.U256(U256.MaxValue))
      U256ToI256.runWith(frame).leftValue isE a[InvalidConversion]
    }
  }

  it should "U256ToByteVec" in new StatelessInstrFixture {
    val u256Gen: Gen[U256] = posLongGen.map(U256.unsafe)

    forAll(u256Gen) { u256 =>
      val value = Val.U256(u256)
      stack.push(value)

      val initialGas = context.gasRemaining
      U256ToByteVec.runWith(frame) isE ()

      val bytes = serialize(u256)
      stack.size is 1
      stack.top.get is Val.ByteVec(bytes)
      initialGas.subUnsafe(context.gasRemaining) is U256ToByteVec.gas(bytes.length)

      stack.pop()
    }
  }

  trait ByteVecCompFixture extends StatelessInstrFixture {
    def test(
        instr: ByteVecComparison,
        op: (ByteString, ByteString) => Boolean,
        sameByteVecComp: Boolean
    ) = {
      forAll(dataGen) { data =>
        val value = Val.ByteVec(data)

        stack.push(value)
        stack.push(value)

        val initialGas = context.gasRemaining
        instr.runWith(frame) isE ()

        stack.size is 1
        stack.top.get is Val.Bool(sameByteVecComp)
        initialGas.subUnsafe(context.gasRemaining) is instr.gas(data.length)

        stack.pop()
      }

      forAll(dataGen, dataGen) { case (data1, data2) =>
        val value1 = Val.ByteVec(data1)
        val value2 = Val.ByteVec(data2)

        stack.push(value1)
        stack.push(value2)

        val initialGas = context.gasRemaining
        instr.runWith(frame) isE ()

        stack.size is 1
        stack.top.get is Val.Bool(op(data1, data2))
        initialGas.subUnsafe(context.gasRemaining) is instr.gas(data2.length)

        stack.pop()
      }

      stack.push(Val.ByteVec(dataGen.sample.get))
      instr.runWith(frame).leftValue isE StackUnderflow
    }
  }

  it should "ByteVecEq" in new ByteVecCompFixture {
    test(ByteVecEq, _ == _, true)
  }

  it should "ByteVecNeq" in new ByteVecCompFixture {
    test(ByteVecNeq, _ != _, false)
  }

  it should "ByteVecSize" in new StatelessInstrFixture {
    forAll(dataGen) { data =>
      val value = Val.ByteVec(data)

      stack.push(value)

      val initialGas = context.gasRemaining
      ByteVecSize.runWith(frame) isE ()

      stack.size is 1
      stack.top.get is Val.U256(U256.unsafe(data.length))
      initialGas.subUnsafe(context.gasRemaining) is ByteVecSize.gas()

      stack.pop()
    }
  }

  it should "ByteVecConcat" in new StatelessInstrFixture {
    forAll(dataGen, dataGen) { case (data1, data2) =>
      val value1 = Val.ByteVec(data1)
      val value2 = Val.ByteVec(data2)
      val concat = data1 ++ data2

      stack.push(value1)
      stack.push(value2)

      val initialGas = context.gasRemaining
      ByteVecConcat.runWith(frame) isE ()

      stack.size is 1
      stack.top.get is Val.ByteVec(concat)
      initialGas.subUnsafe(context.gasRemaining) is ByteVecConcat.gas(concat.length)

      stack.pop()
    }

    stack.push(Val.ByteVec(dataGen.sample.get))
    ByteVecNeq.runWith(frame).leftValue isE StackUnderflow
  }

  it should "ByteVecSlice" in new StatelessInstrFixture {
    def prepare(bytes: ByteString, begin: Int, end: Int) = {
      stack.push(Val.ByteVec(bytes))
      stack.push(Val.U256(begin))
      stack.push(Val.U256(end))
    }

    val bytes = ByteString(Array[Byte](1, 2, 3, 4))
    // The type is U256 and cannot be less than 0
    val invalidArgs = Seq((0, 5), (3, 2))
    invalidArgs.foreach { case (begin, end) =>
      prepare(bytes, begin, end)
      ByteVecSlice.runWith(frame).leftValue isE InvalidBytesSliceArg
      stack.pop(3)
    }
    val validArgs = Seq((0, 4), (1, 3), (3, 3))
    validArgs.foreach { case (begin, end) =>
      prepare(bytes, begin, end)

      val slice      = bytes.slice(begin, end)
      val initialGas = context.gasRemaining
      ByteVecSlice.runWith(frame) isE ()

      stack.size is 1
      stack.top.get is Val.ByteVec(slice)
      initialGas.subUnsafe(context.gasRemaining) is ByteVecSlice.gas(slice.length)
      stack.pop()
    }
  }

  it should "Encode" in new StatelessInstrFixture {
    stack.push(Val.True)
    stack.push(Val.U256(U256.One))
    stack.push(Val.False)
    stack.push(Val.U256(U256.MaxValue))
    Encode.runWith(frame).leftValue isE InvalidLengthForEncodeInstr

    stack.push(Val.U256(U256.unsafe(3)))
    Encode.runWith(frame) isE ()
    stack.pop() isE Val.ByteVec(Hex.unsafe("03000102010000"))
  }

  it should "Zeros" in new StatelessInstrFixture {
    stack.push(Val.U256(U256.unsafe(4097)))
    Zeros.runWith(frame).leftValue isE InvalidSizeForZeros
    stack.push(Val.U256(U256.unsafe(4096)))
    Zeros.runWith(frame) isE ()
    stack.pop() isE Val.ByteVec(ByteString.fromArrayUnsafe(Array.fill(4096)(0)))
  }

  it should "ByteVecToAddress" in new StatelessInstrFixture {
    forAll(lockupScriptGen) { lockupScript =>
      val address    = Val.Address(lockupScript)
      val bytes      = serialize(address)
      val initialGas = context.gasRemaining

      stack.push(Val.ByteVec(bytes))
      ByteVecToAddress.runWith(frame) isE ()
      stack.size is 1
      stack.top.get is address
      initialGas.subUnsafe(context.gasRemaining) is ByteVecToAddress.gas(bytes.length)
      stack.pop()
    }

    Seq(32, 34).foreach { n =>
      val byteVec = Val.ByteVec(ByteString(Gen.listOfN(n, arbitrary[Byte]).sample.get))
      stack.push(byteVec)
      ByteVecToAddress.runWith(frame).leftValue isE a[SerdeErrorByteVecToAddress]
    }
  }

  it should "ContractIdToAddress" in new StatelessInstrFixture {
    val p2cLockupScriptGen: Gen[LockupScript.P2C] = for {
      group        <- groupIndexGen
      lockupScript <- p2cLockupGen(group)
    } yield lockupScript

    forAll(p2cLockupScriptGen) { lockupScript =>
      val bytes      = lockupScript.contractId.bytes
      val address    = Val.Address(lockupScript)
      val initialGas = context.gasRemaining

      stack.push(Val.ByteVec(bytes))
      ContractIdToAddress.runWith(frame) isE ()
      stack.size is 1
      stack.top.get is address
      initialGas.subUnsafe(context.gasRemaining) is ContractIdToAddress.gas()
      stack.pop()
    }

    Seq(31, 33).foreach { n =>
      val byteVec = Val.ByteVec(ByteString(Gen.listOfN(n, arbitrary[Byte]).sample.get))
      stack.push(byteVec)
      ContractIdToAddress.runWith(frame).leftValue isE InvalidContractId
    }
  }

  trait AddressCompFixture extends StatelessInstrFixture {
    def test(
        instr: ComparisonInstr[Val.Address],
        op: (LockupScript, LockupScript) => Boolean,
        sameAddressComp: Boolean
    ) = {
      forAll(addressValGen) { address =>
        stack.push(address)
        stack.push(address)

        val initialGas = context.gasRemaining
        instr.runWith(frame) isE ()
        initialGas.subUnsafe(context.gasRemaining) is instr.gas()

        stack.size is 1
        stack.top.get is Val.Bool(sameAddressComp)
        stack.pop()
      }

      forAll(addressValGen, addressValGen) { case (address1, address2) =>
        stack.push(address1)
        stack.push(address2)

        val initialGas = context.gasRemaining
        instr.runWith(frame) isE ()
        initialGas.subUnsafe(context.gasRemaining) is instr.gas()

        stack.size is 1
        stack.top.get is Val.Bool(op(address1.lockupScript, address2.lockupScript))
        stack.pop()
      }

      stack.push(addressValGen.sample.get)
      instr.runWith(frame).leftValue isE StackUnderflow
    }
  }

  it should "AddressEq" in new AddressCompFixture {
    test(AddressEq, _ == _, true)
  }

  it should "AddressNeq" in new AddressCompFixture {
    test(AddressNeq, _ != _, false)
  }

  it should "AddressToByteVec" in new StatelessInstrFixture {
    forAll(addressValGen) { address =>
      stack.push(address)

      val initialGas = context.gasRemaining
      AddressToByteVec.runWith(frame) isE ()

      val bytes = serialize(address)
      stack.size is 1
      stack.top.get is Val.ByteVec(bytes)
      initialGas.subUnsafe(context.gasRemaining) is AddressToByteVec.gas(bytes.length)

      stack.pop()
    }
  }

  it should "IsAssetAddress" in new StatelessInstrFixture {
    forAll(addressValGen) { address =>
      stack.push(address)

      val initialGas = context.gasRemaining
      IsAssetAddress.runWith(frame) isE ()

      stack.size is 1
      stack.top.get is Val.Bool(address.lockupScript.isAssetType)
      initialGas.subUnsafe(context.gasRemaining) is IsAssetAddress.gas()

      stack.pop()
    }
  }

  it should "IsContractAddress" in new StatelessInstrFixture {
    forAll(addressValGen) { address =>
      stack.push(address)

      val initialGas = context.gasRemaining
      IsContractAddress.runWith(frame) isE ()

      stack.size is 1
      stack.top.get is Val.Bool(!address.lockupScript.isAssetType)
      initialGas.subUnsafe(context.gasRemaining) is IsContractAddress.gas()

      stack.pop()
    }
  }

  it should "Jump" in new StatelessInstrFixture {
    Jump(0).runWith(frame).leftValue isE InvalidInstrOffset

    val newFrame = prepareFrame(AVector(ConstTrue, ConstTrue, ConstTrue))

    Jump(-1).runWith(newFrame).leftValue isE InvalidInstrOffset

    Jump(0).runWith(newFrame) isE ()
    newFrame.pc is 0

    Jump(2).runWith(newFrame) isE ()
    newFrame.pc is 2

    Jump(-1).runWith(newFrame) isE ()
    newFrame.pc is 1

    Jump(2).runWith(newFrame).leftValue isE InvalidInstrOffset
  }

  it should "IfTrue" in new StatelessInstrFixture {
    override lazy val frame = prepareFrame(AVector(ConstTrue, ConstTrue))

    stack.push(Val.Bool(false))
    stack.push(Val.Bool(true))

    val initialGas = context.gasRemaining
    IfTrue(1).runWith(frame) isE ()
    frame.pc is 1
    stack.size is 1
    initialGas.subUnsafe(context.gasRemaining) is IfTrue(1).gas()

    IfTrue(-1).runWith(frame) isE ()
    frame.pc is 1
    stack.size is 0

    IfTrue(0).runWith(frame).leftValue isE StackUnderflow
  }

  it should "IfFalse" in new StatelessInstrFixture {
    override lazy val frame = prepareFrame(AVector(ConstTrue, ConstTrue))

    stack.push(Val.Bool(true))
    stack.push(Val.Bool(false))

    val initialGas = context.gasRemaining
    IfFalse(1).runWith(frame) isE ()
    frame.pc is 1
    stack.size is 1
    initialGas.subUnsafe(context.gasRemaining) is IfFalse(1).gas()

    IfFalse(-1).runWith(frame) isE ()
    frame.pc is 1
    stack.size is 0

    IfFalse(0).runWith(frame).leftValue isE StackUnderflow
  }

  it should "CallLocal" in new StatelessInstrFixture {
    intercept[NotImplementedError] {
      CallLocal(0.toByte).runWith(frame)
    }
  }

  // TODO Not sure how to test this one
  it should "Return" in new StatelessInstrFixture {
    Return.runWith(frame) isE ()
  }

  it should "Assert" in new StatelessInstrFixture {
    forAll(arbitrary[Boolean]) { boolean =>
      val bool       = Val.Bool(boolean)
      val initialGas = context.gasRemaining

      stack.push(bool)

      if (boolean) {
        Assert.runWith(frame) isE ()
      } else {
        Assert.runWith(frame).leftValue isE AssertionFailed
      }
      initialGas.subUnsafe(context.gasRemaining) is Assert.gas()
    }
  }

  it should "AssertWithErrorCode" in {
    new StatelessInstrFixture {
      stack.push(Val.Bool(true))
      stack.push(Val.U256(U256.Zero))
      runAndCheckGas(AssertWithErrorCode)
    }

    new StatelessInstrFixture {
      stack.push(Val.Bool(false))
      stack.push(Val.U256(U256.MaxValue))
      AssertWithErrorCode.runWith(frame).leftValue isE InvalidErrorCode(U256.MaxValue)
    }

    new StatelessInstrFixture {
      stack.push(Val.Bool(false))
      stack.push(Val.U256(U256.Zero))
      AssertWithErrorCode.runWith(frame).leftValue isE AssertionFailedWithErrorCode(None, 0)
    }

    new StatefulInstrFixture {
      stack.push(Val.Bool(false))
      stack.push(Val.U256(U256.Zero))
      AssertWithErrorCode.runWith(frame).leftValue isE AssertionFailedWithErrorCode(
        frame.obj.contractIdOpt,
        0
      )
    }
  }

  trait HashFixture extends StatelessInstrFixture {
    def test[H <: RandomBytes](instr: HashAlg[H], hashSchema: crypto.HashSchema[H]) = {
      forAll(dataGen) { data =>
        val value = Val.ByteVec(data)
        stack.push(value)

        val initialGas = context.gasRemaining
        instr.runWith(frame)
        stack.size is 1
        stack.top.get is Val.ByteVec.from(hashSchema.hash(data))

        initialGas.subUnsafe(context.gasRemaining) is instr.gas(data.length)

        stack.pop()
      }
      instr.runWith(frame).leftValue isE StackUnderflow
    }
  }
  it should "Blake2b" in new HashFixture {
    test(Blake2b, crypto.Blake2b)
  }

  it should "Keccak256" in new HashFixture {
    test(Keccak256, crypto.Keccak256)
  }

  it should "Sha256" in new HashFixture {
    test(Sha256, crypto.Sha256)
  }

  it should "Sha3" in new HashFixture {
    test(Sha3, crypto.Sha3)
  }

  it should "VerifyTxSignature" in new StatelessInstrFixture {
    val keysGen = for {
      group         <- groupIndexGen
      (_, pub, pri) <- addressGen(group)
    } yield ((pub, pri))

    val tx               = transactionGen().sample.get
    val (pubKey, priKey) = keysGen.sample.get

    val signature      = SignatureSchema.sign(tx.id.bytes, priKey)
    val signatureStack = Stack.ofCapacity[Signature](1)
    signatureStack.push(signature)

    override lazy val frame = prepareFrame(
      AVector.empty,
      txEnv = Some(TxEnv(tx, AVector.empty, signatureStack))
    )

    val initialGas = context.gasRemaining
    stack.push(Val.ByteVec(pubKey.bytes))
    VerifyTxSignature.runWith(frame) isE ()
    initialGas.subUnsafe(context.gasRemaining) is VerifyTxSignature.gas()

    val (wrongKey, _) = keysGen.sample.get

    signatureStack.push(signature)
    stack.push(Val.ByteVec(wrongKey.bytes))
    VerifyTxSignature.runWith(frame).leftValue isE InvalidSignature

    stack.push(Val.ByteVec(dataGen.sample.get))
    VerifyTxSignature.runWith(frame).leftValue isE InvalidPublicKey
  }

  trait GenericSignatureFixture extends StatelessInstrFixture {
    val data32Gen: Gen[ByteString] = for {
      bytes <- Gen.listOfN(32, arbitrary[Byte])
    } yield ByteString(bytes)

    def test[PriKey <: RandomBytes, PubKey <: RandomBytes, Sig <: RandomBytes](
        instr: GenericVerifySignature[PubKey, Sig],
        genratePriPub: => (PriKey, PubKey),
        sign: (ByteString, PriKey) => Sig
    ) = {
      val keysGen = for {
        (pri, pub) <- Gen.const(()).map(_ => genratePriPub)
      } yield ((pri, pub))

      val (priKey, pubKey) = keysGen.sample.get
      val data             = data32Gen.sample.get

      val signature = sign(data, priKey)

      stack.push(Val.ByteVec(data))
      stack.push(Val.ByteVec(pubKey.bytes))
      stack.push(Val.ByteVec(signature.bytes))

      val initialGas = context.gasRemaining
      instr.runWith(frame) isE ()
      initialGas.subUnsafe(context.gasRemaining) is instr.gas()

      stack.push(Val.ByteVec(ByteString("zzz")))
      instr.runWith(frame).leftValue isE InvalidSignatureFormat

      stack.push(Val.ByteVec(dataGen.sample.get))
      stack.push(Val.ByteVec(signature.bytes))
      instr.runWith(frame).leftValue isE InvalidPublicKey

      stack.push(Val.ByteVec(dataGen.sample.get))
      stack.push(Val.ByteVec(pubKey.bytes))
      stack.push(Val.ByteVec(signature.bytes))
      instr.runWith(frame).leftValue isE SignedDataIsNot32Bytes

      stack.push(Val.ByteVec(data))
      stack.push(Val.ByteVec(pubKey.bytes))
      stack.push(Val.ByteVec(sign(dataGen.sample.get, priKey).bytes))
      instr.runWith(frame).leftValue isE InvalidSignature
    }
  }

  it should "VerifySecP256K1" in new GenericSignatureFixture {
    test(VerifySecP256K1, crypto.SecP256K1.generatePriPub(), crypto.SecP256K1.sign)
  }

  it should "VerifyED25519" in new GenericSignatureFixture {
    test(VerifyED25519, crypto.ED25519.generatePriPub(), crypto.ED25519.sign)
  }

  it should "test EthEcRecover: succeed in execution" in new StatelessInstrFixture
    with crypto.EthEcRecoverFixture {
    val initialGas = context.gasRemaining
    stack.push(Val.ByteVec(messageHash.bytes))
    stack.push(Val.ByteVec(signature))
    EthEcRecover.runWith(frame) isE ()
    stack.size is 1
    stack.top.get is Val.ByteVec(address)
    initialGas.subUnsafe(context.gasRemaining) is EthEcRecover.gas()
  }

  it should "test EthEcRecover: fail in execution" in new StatelessInstrFixture
    with crypto.EthEcRecoverFixture {
    stack.push(Val.ByteVec(signature))
    stack.push(Val.ByteVec(messageHash.bytes))
    EthEcRecover.runWith(frame).leftValue isE FailedInRecoverEthAddress
  }

  it should "NetworkId" in new StatelessInstrFixture {
    override lazy val frame = prepareFrame(
      AVector.empty,
      blockEnv =
        Some(BlockEnv(AlephiumMainNet, TimeStamp.now(), Target.Max, Some(BlockHash.generate)))
    )

    val initialGas = context.gasRemaining
    NetworkId.runWith(frame) isE ()
    stack.size is 1
    stack.top.get is Val.ByteVec(ByteString(AlephiumMainNet.id))
    initialGas.subUnsafe(context.gasRemaining) is NetworkId.gas()
  }

  it should "BlockTimeStamp" in {
    new StatelessInstrFixture {
      private val timestamp = TimeStamp.now()
      override lazy val frame = prepareFrame(
        AVector.empty,
        blockEnv = Some(BlockEnv(AlephiumMainNet, timestamp, Target.Max, Some(BlockHash.generate)))
      )

      private val initialGas = context.gasRemaining
      BlockTimeStamp.runWith(frame) isE ()
      stack.size is 1
      stack.top.get is Val.U256(timestamp.millis)
      initialGas.subUnsafe(context.gasRemaining) is BlockTimeStamp.gas()
    }

    new StatelessInstrFixture {
      val timestamp = new TimeStamp(-1)
      override lazy val frame = prepareFrame(
        AVector.empty,
        blockEnv = Some(BlockEnv(AlephiumMainNet, timestamp, Target.Max, Some(BlockHash.generate)))
      )

      BlockTimeStamp.runWith(frame).leftValue isE NegativeTimeStamp(-1)
    }
  }

  it should "BlockTarget" in new StatelessInstrFixture {
    override lazy val frame = prepareFrame(
      AVector.empty,
      blockEnv =
        Some(BlockEnv(AlephiumMainNet, TimeStamp.now(), Target.Max, Some(BlockHash.generate)))
    )

    private val initialGas = context.gasRemaining
    BlockTarget.runWith(frame) isE ()
    stack.size is 1
    stack.top.get is Val.U256(U256.unsafe(Target.Max.value))
    initialGas.subUnsafe(context.gasRemaining) is BlockTarget.gas()
  }

  it should "TxId" in new StatelessInstrFixture {
    val tx = transactionGen().sample.get

    override lazy val frame = prepareFrame(
      AVector.empty,
      txEnv = Some(TxEnv(tx, AVector.empty, Stack.ofCapacity[Signature](0)))
    )

    val initialGas = context.gasRemaining
    TxId.runWith(frame) isE ()
    stack.size is 1
    stack.top.get is Val.ByteVec(tx.id.bytes)
    initialGas.subUnsafe(context.gasRemaining) is TxId.gas()
  }

  trait TxEnvFixture extends StatefulInstrFixture {
    val (script, _)   = prepareStatefulScript(StatefulScript.alwaysFail)
    val (tx, prevOut) = transactionGenWithPreOutputs(inputsNumGen = Gen.const(3)).sample.get
    val prevOutputs0  = prevOut.map(_.referredOutput)
    val prevOutputs1  = AVector.fill(3)(prevOutputs0.head)

    val txEnvWithRandomAddresses = TxEnv(tx, prevOutputs0, Stack.ofCapacity(0))
    val txEnvWithUniqueAddress   = TxEnv(tx, prevOutputs1, Stack.ofCapacity(0))
    val uniqueAddress            = Val.Address(prevOutputs0.head.lockupScript)
  }

  it should "TxInputAddressAt" in new TxEnvFixture {
    override lazy val frame = prepareFrame(txEnvOpt = Some(txEnvWithRandomAddresses))
      .asInstanceOf[StatefulFrame]
      .copy(obj = script)

    val index      = prevOutputs0.length - 1
    val initialGas = context.gasRemaining
    stack.push(Val.U256(U256.unsafe(index)))
    TxInputAddressAt.runWith(frame) isE ()
    stack.size is 1
    stack.top.get is Val.Address(prevOutputs0.get(index).get.lockupScript)
    initialGas.subUnsafe(context.gasRemaining) is TxInputAddressAt.gas()

    val contractFrame = prepareFrame(txEnvOpt = Some(txEnvWithRandomAddresses))
    TxInputAddressAt.runWith(contractFrame).leftValue isE AccessTxInputAddressInContract
  }

  it should "TxInputsSize" in new TxEnvFixture {
    override lazy val frame = prepareFrame(txEnvOpt = Some(txEnvWithRandomAddresses))
      .asInstanceOf[StatefulFrame]
      .copy(obj = script)

    val initialGas = context.gasRemaining
    TxInputsSize.runWith(frame) isE ()
    stack.size is 1
    stack.top.get is Val.U256(U256.unsafe(prevOutputs0.length))
    initialGas.subUnsafe(context.gasRemaining) is TxInputsSize.gas()

    val contractFrame = prepareFrame(txEnvOpt = Some(txEnvWithRandomAddresses))
    TxInputsSize.runWith(contractFrame).leftValue isE AccessTxInputAddressInContract
  }

  it should "test TxInstr.checkScriptFrameForLeman" in new TxEnvFixture {
    import NetworkConfigFixture.{Leman, PreLeman}
    val lemanContractFrame    = prepareFrame()(Leman)
    val lemanScriptFrame      = lemanContractFrame.asInstanceOf[StatefulFrame].copy(obj = script)
    val preLemanContractFrame = prepareFrame()(PreLeman)
    val preLemanScriptFrame   = preLemanContractFrame.asInstanceOf[StatefulFrame].copy(obj = script)

    TxInstr
      .checkScriptFrameForLeman(lemanContractFrame)
      .leftValue isE AccessTxInputAddressInContract
    TxInstr.checkScriptFrameForLeman(lemanScriptFrame) isE ()
    TxInstr.checkScriptFrameForLeman(preLemanContractFrame) isE ()
    TxInstr.checkScriptFrameForLeman(preLemanScriptFrame) isE ()
  }

  trait LogFixture extends StatefulInstrFixture {
    def test(instr: LogInstr, n: Int) = {
      stack.pop(stack.size).isRight is true
      (0 until n).foreach { _ =>
        stack.push(Val.True)
      }

      val initialGas = context.gasRemaining
      instr.runWith(frame) isE ()
      stack.size is 0
      initialGas.subUnsafe(context.gasRemaining) is instr.gas(n)

      (0 until (n - 1)).foreach { _ =>
        stack.push(Val.True)
      }

      instr.runWith(frame).leftValue isE StackUnderflow
    }
  }

  it should "test Log" in new LogFixture {
    Instr.allLogInstrs.zipWithIndex.foreach { case (log, index) =>
      test(log, index + 1)
    }
    statelessInstrs0.filter(_.isInstanceOf[LogInstr]).length is Instr.allLogInstrs.length
  }

  it should "Log1" in new LogFixture {
    test(Log1, 1)
  }

  it should "Log2" in new LogFixture {
    test(Log2, 2)
  }

  it should "Log3" in new LogFixture {
    test(Log3, 3)
  }

  it should "Log4" in new LogFixture {
    test(Log4, 4)
  }

  it should "Log5" in new LogFixture {
    test(Log5, 5)
  }

  trait U256ToBytesFixture extends StatelessInstrFixture {
    def check(instr: U256ToBytesInstr, value: U256, bytes: ByteString) = {
      stack.push(Val.U256(value))
      val initialGas = context.gasRemaining
      instr.runWith(frame) isE ()
      initialGas.subUnsafe(context.gasRemaining) is instr.gas(instr.size)
      stack.size is 1
      stack.top.get is Val.ByteVec(bytes)
      stack.pop()
    }

    def test(instr: U256ToBytesInstr, size: Int) = {
      val gen = Gen
        .choose[BigInteger](
          BigInteger.ZERO,
          BigInteger.ONE.shiftLeft(size * 8).subtract(BigInteger.ONE)
        )
        .map(U256.unsafe)

      forAll(gen) { value =>
        val expected = value.toFixedSizeBytes(size).get
        check(instr, value, expected)
      }

      check(instr, U256.Zero, ByteString(Array.fill[Byte](size)(0)))
      check(
        instr,
        U256.unsafe(BigInteger.ONE.shiftLeft(size * 8).subtract(BigInteger.ONE)),
        ByteString(Array.fill[Byte](size)(-1))
      )
      if (size != 32) {
        val value = Val.U256(U256.unsafe(BigInteger.ONE.shiftLeft(size * 8)))
        stack.push(value)
        instr.runWith(frame).leftValue isE InvalidConversion(value, Val.ByteVec)
      }
    }
  }

  it should "U256To1Byte" in new U256ToBytesFixture {
    test(U256To1Byte, 1)
  }

  it should "U256To2Byte" in new U256ToBytesFixture {
    test(U256To2Byte, 2)
  }

  it should "U256To4Byte" in new U256ToBytesFixture {
    test(U256To4Byte, 4)
  }

  it should "U256To8Byte" in new U256ToBytesFixture {
    test(U256To8Byte, 8)
  }

  it should "U256To16Byte" in new U256ToBytesFixture {
    test(U256To16Byte, 16)
  }

  it should "U256To32Byte" in new U256ToBytesFixture {
    test(U256To32Byte, 32)
  }

  trait U256FromBytesFixture extends StatelessInstrFixture {
    def test(instr: U256FromBytesInstr, size: Int) = {
      forAll(Gen.listOfN(size, arbitrary[Byte])) { bytes =>
        val byteString = ByteString(bytes)
        val value      = U256.from(byteString).get
        stack.push(Val.ByteVec(byteString))
        val initialGas = context.gasRemaining
        instr.runWith(frame) isE ()
        initialGas.subUnsafe(context.gasRemaining) is instr.gas(size)
        stack.top.get is Val.U256(value)
        stack.pop()
      }

      Seq(size - 1, size + 1).foreach { n =>
        val bytes = ByteString(Gen.listOfN(n, arbitrary[Byte]).sample.get)
        stack.push(Val.ByteVec(bytes))
        instr.runWith(frame).leftValue isE InvalidBytesSize
      }
    }
  }

  it should "U256From1Byte" in new U256FromBytesFixture {
    test(U256From1Byte, 1)
  }

  it should "U256From2Byte" in new U256FromBytesFixture {
    test(U256From2Byte, 2)
  }

  it should "U256From4Byte" in new U256FromBytesFixture {
    test(U256From4Byte, 4)
  }

  it should "U256From8Byte" in new U256FromBytesFixture {
    test(U256From8Byte, 8)
  }

  it should "U256From16Byte" in new U256FromBytesFixture {
    test(U256From16Byte, 16)
  }

  it should "U256From32Byte" in new U256FromBytesFixture {
    test(U256From32Byte, 32)
  }

  trait StatefulFixture extends GenFixture {
    val baseMethod =
      Method[StatefulContext](
        isPublic = true,
        usePreapprovedAssets = false,
        useContractAssets = false,
        argsLength = 0,
        localsLength = 0,
        returnLength = 0,
        instrs = AVector()
      )

    val contract = StatefulContract(1, methods = AVector(baseMethod))

    val tokenId = TokenId(Hash.generate)

    def alphBalance(lockupScript: LockupScript, amount: U256): MutBalances = {
      MutBalances(ArrayBuffer((lockupScript, MutBalancesPerLockup.alph(amount))))
    }

    def tokenBalance(lockupScript: LockupScript, tokenId: TokenId, amount: U256): MutBalances = {
      MutBalances(ArrayBuffer((lockupScript, MutBalancesPerLockup.token(tokenId, amount))))
    }

    def prepareFrame(
        balanceState: Option[MutBalanceState] = None,
        contractOutputOpt: Option[(ContractId, ContractOutput, ContractOutputRef)] = None,
        txEnvOpt: Option[TxEnv] = None,
        callerFrameOpt: Option[StatefulFrame] = None
    )(implicit networkConfig: NetworkConfig) = {
      val (obj, ctx) =
        prepareContract(
          contract,
          AVector[Val](Val.True),
          contractOutputOpt = contractOutputOpt,
          txEnvOpt = txEnvOpt
        )
      Frame
        .stateful(
          ctx,
          callerFrameOpt,
          balanceState,
          obj,
          baseMethod,
          AVector.empty,
          Stack.ofCapacity(10),
          _ => okay
        )
        .rightValue
    }
  }

  trait StatefulInstrFixture extends StatefulFixture {
    lazy val frame   = prepareFrame()
    lazy val stack   = frame.opStack
    lazy val context = frame.ctx

    lazy val contractAddress = LockupScript.p2c(ContractId(Hash.random))

    def runAndCheckGas[I <: Instr[StatefulContext] with GasSimple](
        instr: I,
        extraGasOpt: Option[GasBox] = None
    ) = {
      val initialGas = context.gasRemaining
      instr.runWith(frame) isE ()
      initialGas.subUnsafe(context.gasRemaining) is
        instr.gas().addUnsafe(extraGasOpt.getOrElse(GasBox.zero))
    }
  }

  it should "LoadField(byte)" in new StatefulInstrFixture {
    runAndCheckGas(LoadField(0.toByte))
    stack.size is 1
    stack.top.get is Val.True

    LoadField(1.toByte).runWith(frame).leftValue isE InvalidFieldIndex
    LoadField(-1.toByte).runWith(frame).leftValue isE InvalidFieldIndex
  }

  it should "StoreField(byte)" in new StatefulInstrFixture {
    stack.push(Val.False)
    runAndCheckGas(StoreField(0.toByte))
    stack.size is 0
    frame.obj.getField(0) isE Val.False

    stack.push(Val.True)
    StoreField(1.toByte).runWith(frame).leftValue isE InvalidFieldIndex
    stack.push(Val.True)
    StoreField(-1.toByte).runWith(frame).leftValue isE InvalidFieldIndex
  }

  it should "LoadFieldByIndex" in new StatefulInstrFixture {
    stack.push(Val.U256(0))
    runAndCheckGas(LoadFieldByIndex)
    stack.size is 1
    stack.top.get is Val.True

    stack.push(Val.U256(1))
    LoadFieldByIndex.runWith(frame).leftValue isE InvalidFieldIndex
    stack.push(Val.U256(0xff))
    LoadFieldByIndex.popIndex(frame, InvalidFieldIndex) isE 0xff
    stack.push(Val.U256(0xff + 1))
    LoadFieldByIndex.popIndex(frame, InvalidFieldIndex).leftValue isE InvalidFieldIndex
  }

  it should "StoreFieldByIndex" in new StatefulInstrFixture {
    stack.push(Val.False)
    stack.push(Val.U256(0))
    runAndCheckGas(StoreFieldByIndex)
    stack.size is 0
    frame.obj.getField(0) isE Val.False

    stack.push(Val.False)
    stack.push(Val.U256(1))
    StoreFieldByIndex.runWith(frame).leftValue isE InvalidFieldIndex
    stack.push(Val.False)
    stack.push(Val.U256(0xff))
    StoreFieldByIndex.popIndex(frame, InvalidFieldIndex) isE 0xff
    stack.push(Val.False)
    stack.push(Val.U256(0xff + 1))
    StoreFieldByIndex.popIndex(frame, InvalidFieldIndex).leftValue isE InvalidFieldIndex
  }

  it should "CallExternal(byte)" in new StatefulInstrFixture {
    intercept[NotImplementedError] {
      CallExternal(0.toByte).runWith(frame)
    }
  }

  it should "ApproveAlph" in new StatefulInstrFixture {
    val lockupScript        = lockupScriptGen.sample.get
    val balanceState        = MutBalanceState.from(alphBalance(lockupScript, ALPH.oneAlph))
    override lazy val frame = prepareFrame(Some(balanceState))

    frame.balanceStateOpt.get is balanceState
    stack.push(Val.Address(lockupScript))
    stack.push(Val.U256(ALPH.oneNanoAlph))

    runAndCheckGas(ApproveAlph)

    frame.balanceStateOpt.get is MutBalanceState(
      alphBalance(lockupScript, ALPH.oneAlph.subUnsafe(ALPH.oneNanoAlph)),
      alphBalance(lockupScript, ALPH.oneNanoAlph)
    )
  }

  it should "ApproveToken" in new StatefulInstrFixture {
    val lockupScript = lockupScriptGen.sample.get
    val balanceState =
      MutBalanceState.from(
        tokenBalance(lockupScript, tokenId, ALPH.oneAlph)
      )
    override lazy val frame = prepareFrame(Some(balanceState))

    stack.push(Val.Address(lockupScript))
    stack.push(Val.ByteVec(tokenId.bytes))
    stack.push(Val.U256(ALPH.oneNanoAlph))

    frame.balanceStateOpt.get is balanceState

    runAndCheckGas(ApproveToken)

    frame.balanceStateOpt.get is MutBalanceState(
      tokenBalance(lockupScript, tokenId, ALPH.oneAlph.subUnsafe(ALPH.oneNanoAlph)),
      tokenBalance(lockupScript, tokenId, ALPH.oneNanoAlph)
    )
  }

  it should "AlphRemaining" in new StatefulInstrFixture {
    val lockupScript = lockupScriptGen.sample.get
    val balanceState =
      MutBalanceState.from(alphBalance(lockupScript, ALPH.oneAlph))
    override lazy val frame = prepareFrame(Some(balanceState))

    stack.push(Val.Address(lockupScript))

    runAndCheckGas(AlphRemaining)

    stack.size is 1
    stack.top.get is Val.U256(ALPH.oneAlph)
  }

  it should "TokenRemaining" in new StatefulInstrFixture {
    val lockupScript = lockupScriptGen.sample.get
    val balanceState =
      MutBalanceState.from(
        tokenBalance(lockupScript, tokenId, ALPH.oneAlph)
      )
    override lazy val frame = prepareFrame(Some(balanceState))

    stack.push(Val.Address(lockupScript))
    stack.push(Val.ByteVec(tokenId.bytes))

    runAndCheckGas(TokenRemaining)

    stack.size is 1
    stack.top.get is Val.U256(ALPH.oneAlph)
  }

  it should "IsPaying" in new StatefulFixture {
    {
      info("Alph")
      val lockupScript = lockupScriptGen.sample.get
      val balanceState =
        MutBalanceState.from(alphBalance(lockupScript, ALPH.oneAlph))
      val frame = prepareFrame(Some(balanceState))
      val stack = frame.opStack

      stack.push(Val.Address(lockupScript))

      val initialGas = frame.ctx.gasRemaining
      IsPaying.runWith(frame) isE ()
      initialGas.subUnsafe(frame.ctx.gasRemaining) is IsPaying.gas()

      stack.size is 1
      stack.top.get is Val.Bool(true)
      stack.pop()

      stack.push(Val.Address(lockupScriptGen.sample.get))
      IsPaying.runWith(frame) isE ()
      stack.size is 1
      stack.top.get is Val.Bool(false)
    }
    {
      info("Token")
      val lockupScript = lockupScriptGen.sample.get
      val balanceState =
        MutBalanceState.from(
          tokenBalance(lockupScript, tokenId, ALPH.oneAlph)
        )
      val frame = prepareFrame(Some(balanceState))
      val stack = frame.opStack

      stack.push(Val.Address(lockupScript))

      val initialGas = frame.ctx.gasRemaining
      IsPaying.runWith(frame) isE ()
      initialGas.subUnsafe(frame.ctx.gasRemaining) is IsPaying.gas()

      stack.size is 1
      stack.top.get is Val.Bool(true)
      stack.pop()

      stack.push(Val.Address(lockupScriptGen.sample.get))
      IsPaying.runWith(frame) isE ()
      stack.size is 1
      stack.top.get is Val.Bool(false)
    }
  }

  it should "BurnToken" in new StatefulInstrFixture {
    val from = lockupScriptGen.sample.get
    val balanceState = MutBalanceState.from(
      tokenBalance(
        from,
        tokenId,
        ALPH.alph(2)
      )
    )
    override lazy val frame = prepareFrame(Some(balanceState))

    stack.push(Val.Address(from))
    stack.push(Val.ByteVec(tokenId.bytes))
    stack.push(Val.U256(ALPH.oneAlph))

    runAndCheckGas(BurnToken)

    frame.balanceStateOpt is Some(
      MutBalanceState.from(
        tokenBalance(from, tokenId, ALPH.oneAlph)
      )
    )

    stack.push(Val.Address(from))
    stack.push(Val.ByteVec(tokenId.bytes))
    stack.push(Val.U256(ALPH.alph(2)))

    BurnToken.runWith(frame).leftValue isE NotEnoughBalance
  }

  it should "LockApprovedAssets" in new StatefulInstrFixture {
    val assetAddress = assetLockupScriptGen.sample.get
    val balanceState = MutBalanceState.from {
      val balance = tokenBalance(assetAddress, tokenId, ALPH.alph(2))
      balance.merge(alphBalance(assetAddress, ALPH.alph(2)))
      balance
    }
    override lazy val frame = prepareFrame(Some(balanceState))

    def prepareStack(attoAlphAmount: U256, tokenAmount: U256, timestamp: U256) = {
      balanceState.approveALPH(assetAddress, attoAlphAmount)
      balanceState.approveToken(assetAddress, tokenId, tokenAmount)
      stack.push(Val.Address(assetAddress))
      stack.push(Val.U256(timestamp))
    }

    prepareStack(ALPH.oneAlph, ALPH.cent(1), 10000)
    runAndCheckGas(LockApprovedAssets, Some(GasSchedule.txOutputBaseGas))
    frame.balanceStateOpt is Some(
      MutBalanceState.from {
        val balance = tokenBalance(assetAddress, tokenId, ALPH.cent(199))
        balance.merge(alphBalance(assetAddress, ALPH.oneAlph))
        balance
      }
    )
    frame.ctx.outputBalances.all.isEmpty is true
    frame.ctx.generatedOutputs.head is
      TxOutput.asset(
        ALPH.oneAlph,
        assetAddress,
        AVector(tokenId -> ALPH.cent(1)),
        TimeStamp.unsafe(10000)
      )

    prepareStack(ALPH.oneAlph, ALPH.oneNanoAlph, U256.MaxValue)
    LockApprovedAssets.runWith(frame).leftValue isE LockTimeOverflow

    // use up remaining approved assets
    prepareStack(ALPH.oneAlph, ALPH.oneNanoAlph, 10000)
    LockApprovedAssets.runWith(frame) isE ()

    prepareStack(ALPH.oneAlph, ALPH.alph(2), 10000)
    LockApprovedAssets.runWith(frame).leftValue isE NoAssetsApproved
  }

  it should "TransferAlph" in new StatefulInstrFixture {
    val from = lockupScriptGen.sample.get
    val to   = assetLockupScriptGen.sample.get
    val balanceState =
      MutBalanceState.from(alphBalance(from, ALPH.oneAlph))
    override lazy val frame = prepareFrame(Some(balanceState))

    stack.push(Val.Address(from))
    stack.push(Val.Address(to))
    stack.push(Val.U256(ALPH.oneNanoAlph))

    runAndCheckGas(TransferAlph)

    frame.ctx.outputBalances is MutBalances(
      ArrayBuffer((to, MutBalancesPerLockup.alph(ALPH.oneNanoAlph)))
    )

    stack.push(Val.Address(from))
    stack.push(Val.Address(to))
    stack.push(Val.U256(ALPH.alph(10)))
    TransferAlph.runWith(frame).leftValue isE NotEnoughBalance

    stack.push(Val.Address(from))
    stack.push(Val.Address(contractAddress))
    stack.push(Val.U256(ALPH.alph(10)))
    TransferAlph.runWith(frame).leftValue isE PayToContractAddressNotInCallerTrace
  }

  trait ContractOutputFixture extends StatefulInstrFixture {
<<<<<<< HEAD
    val contractOutput    = ContractOutput(ALPH.alph(0), p2cGen.sample.get, AVector.empty)
    val txId              = TransactionId.generate
=======
    val contractOutput =
      ContractOutput(ALPH.alph(0), contractLockupScriptGen.sample.get, AVector.empty)
    val txId              = Hash.generate
>>>>>>> d17994fd
    val contractOutputRef = ContractOutputRef.unsafe(txId, contractOutput, 0)
    val contractId        = ContractId(Hash.random)
  }

  it should "TransferAlphFromSelf" in new ContractOutputFixture {
    val from = LockupScript.P2C(contractId)
    val to   = assetLockupScriptGen.sample.get

    val balanceState =
      MutBalanceState.from(alphBalance(from, ALPH.oneAlph))
    override lazy val frame =
      prepareFrame(Some(balanceState), Some((contractId, contractOutput, contractOutputRef)))

    stack.push(Val.Address(to))
    stack.push(Val.U256(ALPH.oneNanoAlph))

    runAndCheckGas(TransferAlphFromSelf)
    frame.ctx.outputBalances is MutBalances(
      ArrayBuffer((to, MutBalancesPerLockup.alph(ALPH.oneNanoAlph)))
    )

    stack.push(Val.Address(contractAddress))
    stack.push(Val.U256(ALPH.oneNanoAlph))
    TransferAlphFromSelf.runWith(frame).leftValue isE PayToContractAddressNotInCallerTrace
  }

  it should "TransferAlphToSelf" in new ContractOutputFixture {
    val from = lockupScriptGen.sample.get
    val to   = LockupScript.P2C(contractId)

    val balanceState =
      MutBalanceState.from(alphBalance(from, ALPH.oneAlph))
    override lazy val frame =
      prepareFrame(Some(balanceState), Some((contractId, contractOutput, contractOutputRef)))

    stack.push(Val.Address(from))
    stack.push(Val.U256(ALPH.oneNanoAlph))

    runAndCheckGas(TransferAlphToSelf)
    frame.ctx.outputBalances is MutBalances(
      ArrayBuffer((to, MutBalancesPerLockup.alph(ALPH.oneNanoAlph)))
    )
  }

  it should "TransferToken" in new ContractOutputFixture {
    val from = lockupScriptGen.sample.get
    val to   = assetLockupScriptGen.sample.get
    val balanceState =
      MutBalanceState.from(
        tokenBalance(from, tokenId, ALPH.oneAlph)
      )

    override lazy val frame = prepareFrame(Some(balanceState))

    stack.push(Val.Address(from))
    stack.push(Val.Address(to))
    stack.push(Val.ByteVec(tokenId.bytes))
    stack.push(Val.U256(ALPH.oneNanoAlph))

    runAndCheckGas(TransferToken)

    frame.ctx.outputBalances is MutBalances(
      ArrayBuffer((to, MutBalancesPerLockup.token(tokenId, ALPH.oneNanoAlph)))
    )

    stack.push(Val.Address(from))
    stack.push(Val.Address(contractAddress))
    stack.push(Val.ByteVec(tokenId.bytes))
    stack.push(Val.U256(ALPH.oneNanoAlph))
    TransferToken.runWith(frame).leftValue isE PayToContractAddressNotInCallerTrace
  }

  it should "TransferTokenFromSelf" in new ContractOutputFixture {
    val from = LockupScript.P2C(contractId)
    val to   = assetLockupScriptGen.sample.get

    val balanceState =
      MutBalanceState.from(
        tokenBalance(from, tokenId, ALPH.oneAlph)
      )

    override lazy val frame =
      prepareFrame(Some(balanceState), Some((contractId, contractOutput, contractOutputRef)))

    stack.push(Val.Address(to))
    stack.push(Val.ByteVec(tokenId.bytes))
    stack.push(Val.U256(ALPH.oneNanoAlph))

    runAndCheckGas(TransferTokenFromSelf)

    frame.ctx.outputBalances is MutBalances(
      ArrayBuffer((to, MutBalancesPerLockup.token(tokenId, ALPH.oneNanoAlph)))
    )

    stack.push(Val.Address(contractAddress))
    stack.push(Val.ByteVec(tokenId.bytes))
    stack.push(Val.U256(ALPH.oneNanoAlph))
    TransferTokenFromSelf.runWith(frame).leftValue isE PayToContractAddressNotInCallerTrace
  }

  it should "TransferTokenToSelf" in new ContractOutputFixture {
    val from = lockupScriptGen.sample.get
    val to   = LockupScript.P2C(contractId)

    val balanceState =
      MutBalanceState.from(
        tokenBalance(from, tokenId, ALPH.oneAlph)
      )

    override lazy val frame =
      prepareFrame(Some(balanceState), Some((contractId, contractOutput, contractOutputRef)))

    stack.push(Val.Address(from))
    stack.push(Val.ByteVec(tokenId.bytes))
    stack.push(Val.U256(ALPH.oneNanoAlph))

    runAndCheckGas(TransferTokenToSelf)

    frame.ctx.outputBalances is MutBalances(
      ArrayBuffer((to, MutBalancesPerLockup.token(tokenId, ALPH.oneNanoAlph)))
    )
  }

  trait CreateContractAbstractFixture extends StatefulInstrFixture {
    val from              = lockupScriptGen.sample.get
    val (tx, prevOutputs) = transactionGenWithPreOutputs().sample.get
    val fields            = AVector[Val](Val.True)
    val contractBytes     = serialize(contract)

    def balanceState: MutBalanceState

    val callerFrame = prepareFrame().asInstanceOf[StatefulFrame]
    override lazy val frame = prepareFrame(
      Some(balanceState),
      txEnvOpt = Some(
        TxEnv(
          tx,
          prevOutputs.map(_.referredOutput),
          Stack.ofCapacity[Signature](0)
        )
      ),
      callerFrameOpt = Some(callerFrame)
    )
    lazy val fromContractId = frame.obj.contractIdOpt.get

    def test(
        instr: CreateContractAbstract,
        attoAlphAmount: U256,
        tokens: AVector[(TokenId, U256)],
        tokenAmount: Option[U256],
        expectedContractId: Option[ContractId] = None
    ) = {
      val initialGas = context.gasRemaining
      instr.runWith(frame) isE ()
      val extraGas = instr match {
        case CreateContract | CreateContractWithToken | CreateContractAndTransferToken =>
          contractBytes.length + 200 // 200 from GasSchedule.callGas
        case CopyCreateContract | CopyCreateContractWithToken |
            CopyCreateContractAndTransferToken =>
          801 // 801 from contractLoadGas
        case CreateSubContract | CreateSubContractWithToken | CreateSubContractAndTransferToken =>
          contractBytes.length + 314
        case CopyCreateSubContract | CopyCreateSubContractWithToken |
            CopyCreateSubContractAndTransferToken =>
          915
      }
      initialGas.subUnsafe(frame.ctx.gasRemaining) is GasBox.unsafe(
        instr.gas().value + fields.length + extraGas
      )
      frame.opStack.size is 1
      val contractId = ContractId.from(frame.popOpStackByteVec().rightValue.bytes).get
      expectedContractId.foreach { _ is contractId }

      val contractState = frame.ctx.worldState.getContractState(contractId).rightValue
      contractState.fields is fields
      val contractOutput =
        frame.ctx.worldState.getContractAsset(contractState.contractOutputRef).rightValue
      val tokenId = TokenId(contractId.value)
      val allTokens = tokenAmount match {
        case Some(amount) => tokens :+ (tokenId -> amount)
        case None         => tokens
      }
      contractOutput.tokens.toSet is allTokens.toSet
      contractOutput.amount is attoAlphAmount
      val contractRecord = frame.ctx.worldState.getContractCode(contractState.codeHash).rightValue
      contractRecord.code.toContract() isE contract
    }
  }

  it should "CreateContract" in new CreateContractAbstractFixture {
    val balanceState =
      MutBalanceState(MutBalances.empty, alphBalance(from, ALPH.oneAlph))

    stack.push(Val.ByteVec(contractBytes))
    stack.push(Val.ByteVec(serialize(fields)))

    test(CreateContract, ALPH.oneAlph, AVector.empty, None)
  }

  it should "CreateContractWithToken" in new CreateContractAbstractFixture {
    val balanceState =
      MutBalanceState(
        MutBalances.empty,
        tokenBalance(from, tokenId, ALPH.oneAlph)
      )

    stack.push(Val.ByteVec(contractBytes))
    stack.push(Val.ByteVec(serialize(fields)))
    stack.push(Val.U256(ALPH.oneNanoAlph))

    test(
      CreateContractWithToken,
      U256.Zero,
      AVector((tokenId, ALPH.oneAlph)),
      Some(ALPH.oneNanoAlph)
    )
  }

  it should "CreateContractAndTransferToken" in new CreateContractAbstractFixture {
    val balanceState =
      MutBalanceState(
        MutBalances.empty,
        tokenBalance(from, tokenId, ALPH.oneAlph)
      )

    val state = Val.ByteVec(serialize(fields))

    {
      info("create contract and transfer token")

      stack.push(Val.ByteVec(contractBytes))
      stack.push(state)
      stack.push(Val.U256(ALPH.oneNanoAlph))
      stack.push(Val.Address(assetLockupScriptGen.sample.get))

      test(
        CreateContractAndTransferToken,
        U256.Zero,
        AVector((tokenId, ALPH.oneAlph)),
        tokenAmount = None
      )
    }

    {
      info("can only transfer to asset address")

      stack.push(Val.ByteVec(contractBytes))
      stack.push(state)
      stack.push(Val.U256(ALPH.oneNanoAlph))
      stack.push(Val.Address(contractLockupScriptGen.sample.get))

      CreateContractAndTransferToken.runWith(frame).leftValue isE InvalidAssetAddress
    }
  }

  it should "CreateSubContract" in new CreateContractAbstractFixture {
    val balanceState =
      MutBalanceState(MutBalances.empty, alphBalance(from, ALPH.oneAlph))

    stack.push(Val.ByteVec(serialize("nft-01")))
    stack.push(Val.ByteVec(contractBytes))
    stack.push(Val.ByteVec(serialize(fields)))

    val subContractId =
      ContractId(Hash.doubleHash(fromContractId.bytes ++ serialize("nft-01")))
    test(CreateSubContract, ALPH.oneAlph, AVector.empty, None, Some(subContractId))
  }

  it should "CreateSubContractWithToken" in new CreateContractAbstractFixture {
    val balanceState =
      MutBalanceState(
        MutBalances.empty,
        tokenBalance(from, tokenId, ALPH.oneAlph)
      )

    stack.push(Val.ByteVec(serialize("nft-01")))
    stack.push(Val.ByteVec(contractBytes))
    stack.push(Val.ByteVec(serialize(fields)))
    stack.push(Val.U256(ALPH.oneNanoAlph))

    val subContractId =
      ContractId(Hash.doubleHash(fromContractId.bytes ++ serialize("nft-01")))
    test(
      CreateSubContractWithToken,
      U256.Zero,
      AVector((tokenId, ALPH.oneAlph)),
      Some(ALPH.oneNanoAlph),
      Some(subContractId)
    )
  }

  it should "CreateSubContractAndTransferToken" in new CreateContractAbstractFixture {
    val balanceState =
      MutBalanceState(
        MutBalances.empty,
        tokenBalance(from, tokenId, ALPH.oneAlph)
      )

    val state = Val.ByteVec(serialize(fields))

    {
      info("create sub contract and transfer token")

      stack.push(Val.ByteVec(serialize("nft-01")))
      stack.push(Val.ByteVec(contractBytes))
      stack.push(state)
      stack.push(Val.U256(ALPH.oneNanoAlph))
      stack.push(Val.Address(assetLockupScriptGen.sample.get))

      val subContractId =
        ContractId(Hash.doubleHash(fromContractId.bytes ++ serialize("nft-01")))
      test(
        CreateSubContractAndTransferToken,
        U256.Zero,
        AVector((tokenId, ALPH.oneAlph)),
        tokenAmount = None,
        Some(subContractId)
      )
    }

    {
      info("can only transfer to asset address")

      stack.push(Val.ByteVec(serialize("nft-01")))
      stack.push(Val.ByteVec(contractBytes))
      stack.push(state)
      stack.push(Val.U256(ALPH.oneNanoAlph))
      stack.push(Val.Address(contractLockupScriptGen.sample.get))

      CreateSubContractAndTransferToken.runWith(frame).leftValue isE InvalidAssetAddress
    }
  }

  it should "check external method arg and return length" in new ContextGenerators {
    def prepareFrame(lengthOpt: Option[(U256, U256)])(implicit
        networkConfig: NetworkConfig
    ): Frame[StatefulContext] = {
      val contractMethod = Method[StatefulContext](
        isPublic = true,
        usePreapprovedAssets = false,
        useContractAssets = false,
        argsLength = 1,
        localsLength = 1,
        returnLength = 1,
        instrs = AVector(LoadLocal(0), Return)
      )
      val contract   = StatefulContract(0, AVector(contractMethod))
      val (obj, ctx) = prepareContract(contract, AVector.empty[Val])
      val instrs = AVector[Instr[StatefulContext]](
        BytesConst(Val.ByteVec(obj.contractId.bytes)),
        CallExternal(0)
      )
      val scriptMethod = Method[StatefulContext](
        isPublic = true,
        usePreapprovedAssets = false,
        useContractAssets = false,
        argsLength = 0,
        localsLength = 0,
        returnLength = 0,
        instrs = lengthOpt match {
          case Some((argLength, retLength)) =>
            AVector[Instr[StatefulContext]](
              U256Const0,
              ConstInstr.u256(Val.U256(argLength)),
              ConstInstr.u256(Val.U256(retLength))
            ) ++ instrs
          case _ => U256Const0 +: instrs
        }
      )
      val script         = StatefulScript.from(AVector(scriptMethod)).get
      val (scriptObj, _) = prepareStatefulScript(script)
      Frame
        .stateful(
          ctx,
          None,
          None,
          scriptObj,
          script.methods(0),
          AVector.empty,
          Stack.ofCapacity(10),
          _ => okay
        )
        .rightValue
    }

    prepareFrame(None)(NetworkConfigFixture.PreLeman).execute().isRight is true
    prepareFrame(Some((U256.One, U256.One)))(NetworkConfigFixture.PreLeman)
      .execute()
      .isRight is true

    prepareFrame(None)(NetworkConfigFixture.Leman).execute().leftValue is Right(
      InvalidExternalMethodReturnLength
    )
    prepareFrame(Some((U256.One, U256.One)))(NetworkConfigFixture.Leman).execute().isRight is true
    prepareFrame(Some((U256.One, U256.Zero)))(NetworkConfigFixture.Leman)
      .execute()
      .leftValue is Right(
      InvalidExternalMethodReturnLength
    )
    prepareFrame(Some((U256.One, U256.Two)))(NetworkConfigFixture.Leman)
      .execute()
      .leftValue is Right(
      InvalidExternalMethodReturnLength
    )
    prepareFrame(Some((U256.One, U256.MaxValue)))(NetworkConfigFixture.Leman)
      .execute()
      .leftValue is Right(
      InvalidReturnLength
    )
    prepareFrame(Some((U256.Zero, U256.One)))(NetworkConfigFixture.Leman)
      .execute()
      .leftValue is Right(
      InvalidExternalMethodArgLength
    )
    prepareFrame(Some((U256.Two, U256.One)))(NetworkConfigFixture.Leman)
      .execute()
      .leftValue is Right(
      InvalidExternalMethodArgLength
    )
    prepareFrame(Some((U256.MaxValue, U256.One)))(NetworkConfigFixture.Leman)
      .execute()
      .leftValue is Right(
      InvalidArgLength
    )
  }

  it should "check method modifier when creating contract" in new StatefulFixture {
    val from = lockupScriptGen.sample.get

    val preLemanFrame = (balanceState: MutBalanceState) =>
      prepareFrame(Some(balanceState))(NetworkConfigFixture.PreLeman)
    val lemanFrame =
      (balanceState: MutBalanceState) =>
        prepareFrame(Some(balanceState))(NetworkConfigFixture.Leman)

    val contract0 = StatefulContract(0, AVector(Method(true, true, true, 0, 0, 0, AVector.empty)))
    val contract1 = StatefulContract(0, AVector(Method(true, false, false, 0, 0, 0, AVector.empty)))
    val contract2 = StatefulContract(0, AVector(Method(true, true, false, 0, 0, 0, AVector.empty)))
    val contract3 = StatefulContract(0, AVector(Method(true, false, true, 0, 0, 0, AVector.empty)))

    def testModifier(
        instr: Instr[StatefulContext],
        frameBuilder: MutBalanceState => Frame[StatefulContext],
        contract: StatefulContract,
        succeeded: Boolean
    ) = {
      val balanceState =
        MutBalanceState(MutBalances.empty, tokenBalance(from, tokenId, ALPH.oneAlph))
      val frame = frameBuilder(balanceState)
      frame.opStack.push(Val.ByteVec(serialize(contract)))
      frame.opStack.push(Val.ByteVec(serialize(AVector.empty[Val])))
      if (instr.isInstanceOf[CreateContractWithToken.type]) {
        frame.opStack.push(Val.U256(ALPH.oneNanoAlph))
      }
      if (succeeded) {
        instr.runWith(frame) isE ()
      } else {
        instr.runWith(frame).leftValue isE InvalidMethodModifierBeforeLeman
      }
    }

    testModifier(CreateContract, lemanFrame, contract0, true)
    testModifier(CreateContract, lemanFrame, contract1, true)
    testModifier(CreateContract, lemanFrame, contract2, true)
    testModifier(CreateContract, lemanFrame, contract3, true)
    testModifier(CreateContract, preLemanFrame, contract0, true)
    testModifier(CreateContract, preLemanFrame, contract1, true)
    testModifier(CreateContract, preLemanFrame, contract2, false)
    testModifier(CreateContract, preLemanFrame, contract3, false)

    testModifier(CreateContractWithToken, lemanFrame, contract0, true)
    testModifier(CreateContractWithToken, lemanFrame, contract1, true)
    testModifier(CreateContractWithToken, lemanFrame, contract2, true)
    testModifier(CreateContractWithToken, lemanFrame, contract3, true)
    testModifier(CreateContractWithToken, preLemanFrame, contract0, true)
    testModifier(CreateContractWithToken, preLemanFrame, contract1, true)
    testModifier(CreateContractWithToken, preLemanFrame, contract2, false)
    testModifier(CreateContractWithToken, preLemanFrame, contract3, false)
  }

  it should "CopyCreateContract" in new CreateContractAbstractFixture {
    val balanceState =
      MutBalanceState(MutBalances.empty, alphBalance(from, ALPH.oneAlph))

    stack.push(Val.ByteVec(serialize(Hash.generate)))
    stack.push(Val.ByteVec(serialize(AVector[Val](Val.True))))
    CopyCreateContract.runWith(frame).leftValue isE a[NonExistContract]

    stack.push(Val.ByteVec(fromContractId.bytes))
    stack.push(Val.ByteVec(serialize(AVector[Val](Val.True))))
    test(CopyCreateContract, ALPH.oneAlph, AVector.empty, None)
  }

  it should "CopyCreateContractWithToken" in new CreateContractAbstractFixture {
    val balanceState =
      MutBalanceState(
        MutBalances.empty,
        tokenBalance(from, tokenId, ALPH.oneAlph)
      )

    val state = Val.ByteVec(serialize(AVector[Val](Val.True)))
    stack.push(Val.ByteVec(serialize(Hash.generate)))
    stack.push(state)
    stack.push(Val.U256(ALPH.oneNanoAlph))
    CopyCreateContractWithToken.runWith(frame).leftValue isE a[NonExistContract]

    stack.push(Val.ByteVec(fromContractId.bytes))
    stack.push(state)
    stack.push(Val.U256(ALPH.oneNanoAlph))
    test(
      CopyCreateContractWithToken,
      U256.Zero,
      AVector((tokenId, ALPH.oneAlph)),
      Some(ALPH.oneNanoAlph)
    )
  }

  it should "CopyCreateContractAndTransferToken" in new CreateContractAbstractFixture {
    val balanceState =
      MutBalanceState(
        MutBalances.empty,
        tokenBalance(from, tokenId, ALPH.oneAlph)
      )

    val state        = Val.ByteVec(serialize(AVector[Val](Val.True)))
    val assetAddress = Val.Address(assetLockupScriptGen.sample.get)

    {
      info("create contract and transfer token")

      stack.push(Val.ByteVec(fromContractId.bytes))
      stack.push(state)
      stack.push(Val.U256(ALPH.oneNanoAlph))
      stack.push(assetAddress)
      test(
        CopyCreateContractAndTransferToken,
        U256.Zero,
        AVector((tokenId, ALPH.oneAlph)),
        tokenAmount = None
      )
    }

    {
      info("non existent contract")

      stack.push(Val.ByteVec(serialize(Hash.generate)))
      stack.push(state)
      stack.push(Val.U256(ALPH.oneNanoAlph))
      stack.push(Val.Address(assetLockupScriptGen.sample.get))
      CopyCreateContractAndTransferToken.runWith(frame).leftValue isE a[NonExistContract]
    }

    {
      info("can only transfer to asset address")

      stack.push(Val.ByteVec(serialize(Hash.generate)))
      stack.push(state)
      stack.push(Val.U256(ALPH.oneNanoAlph))
      stack.push(Val.Address(contractLockupScriptGen.sample.get))
      CopyCreateContractAndTransferToken.runWith(frame).leftValue isE InvalidAssetAddress
    }
  }

  it should "CopyCreateSubContract" in new CreateContractAbstractFixture {
    val balanceState =
      MutBalanceState(MutBalances.empty, alphBalance(from, ALPH.oneAlph))

    stack.push(Val.ByteVec(serialize(Hash.generate)))
    stack.push(Val.ByteVec(serialize(AVector[Val](Val.True))))
    CopyCreateSubContract.runWith(frame).leftValue isE a[NonExistContract]

    stack.push(Val.ByteVec(serialize("nft-01")))
    stack.push(Val.ByteVec(fromContractId.bytes))
    stack.push(Val.ByteVec(serialize(AVector[Val](Val.True))))

    val subContractId =
      ContractId(Hash.doubleHash(fromContractId.bytes ++ serialize("nft-01")))
    test(CopyCreateSubContract, ALPH.oneAlph, AVector.empty, None, Some(subContractId))
  }

  it should "CopyCreateSubContractWithToken" in new CreateContractAbstractFixture {
    val balanceState =
      MutBalanceState(
        MutBalances.empty,
        tokenBalance(from, tokenId, ALPH.oneAlph)
      )

    val state = Val.ByteVec(serialize(AVector[Val](Val.True)))
    stack.push(Val.ByteVec(serialize(Hash.generate)))
    stack.push(state)
    stack.push(Val.U256(ALPH.oneNanoAlph))
    CopyCreateSubContractWithToken.runWith(frame).leftValue isE a[NonExistContract]

    stack.push(Val.ByteVec(serialize("nft-01")))
    stack.push(Val.ByteVec(fromContractId.bytes))
    stack.push(state)
    stack.push(Val.U256(ALPH.oneNanoAlph))

    val subContractId =
      ContractId(Hash.doubleHash(fromContractId.bytes ++ serialize("nft-01")))
    test(
      CopyCreateSubContractWithToken,
      U256.Zero,
      AVector((tokenId, ALPH.oneAlph)),
      Some(ALPH.oneNanoAlph),
      Some(subContractId)
    )
  }

  it should "CopyCreateSubContractAndTransferToken" in new CreateContractAbstractFixture {
    val balanceState =
      MutBalanceState(
        MutBalances.empty,
        tokenBalance(from, tokenId, ALPH.oneAlph)
      )

    val state        = Val.ByteVec(serialize(AVector[Val](Val.True)))
    val assetAddress = Val.Address(assetLockupScriptGen.sample.get)

    {
      info("copy create sub contract and transfer token")

      stack.push(Val.ByteVec(serialize("nft-01")))
      stack.push(Val.ByteVec(fromContractId.bytes))
      stack.push(state)
      stack.push(Val.U256(ALPH.oneNanoAlph))
      stack.push(assetAddress)

      val subContractId =
        ContractId(Hash.doubleHash(fromContractId.bytes ++ serialize("nft-01")))
      test(
        CopyCreateSubContractAndTransferToken,
        U256.Zero,
        AVector((tokenId, ALPH.oneAlph)),
        tokenAmount = None,
        Some(subContractId)
      )
    }

    {
      info("non existent contract")

      stack.push(Val.ByteVec(serialize("nft-01")))
      stack.push(Val.ByteVec(serialize(Hash.generate)))
      stack.push(state)
      stack.push(Val.U256(ALPH.oneNanoAlph))
      stack.push(assetAddress)

      CopyCreateSubContractAndTransferToken.runWith(frame).leftValue isE a[NonExistContract]
    }

    {
      info("can only transfer to asset address")

      stack.push(Val.ByteVec(serialize("nft-01")))
      stack.push(Val.ByteVec(serialize(Hash.generate)))
      stack.push(state)
      stack.push(Val.U256(ALPH.oneNanoAlph))
      stack.push(Val.Address(contractLockupScriptGen.sample.get))

      CopyCreateContractAndTransferToken.runWith(frame).leftValue isE InvalidAssetAddress
    }
  }

  it should "ContractExists" in new StatefulInstrFixture {
<<<<<<< HEAD
    val contractOutput    = ContractOutput(ALPH.alph(1), p2cGen.sample.get, AVector.empty)
    val contractOutputRef = ContractOutputRef.unsafe(TransactionId.generate, contractOutput, 0)
    val contractId        = ContractId(Hash.random)
=======
    val contractOutput =
      ContractOutput(ALPH.alph(1), contractLockupScriptGen.sample.get, AVector.empty)
    val contractOutputRef = ContractOutputRef.unsafe(Hash.generate, contractOutput, 0)
>>>>>>> d17994fd
    override lazy val frame =
      prepareFrame(contractOutputOpt = Some((contractId, contractOutput, contractOutputRef)))

    stack.push(Val.ByteVec(contractId.bytes))
    runAndCheckGas(ContractExists)
    frame.opStack.top.get is Val.True

    stack.push(Val.ByteVec(Hash.generate.bytes))
    runAndCheckGas(ContractExists)
    frame.opStack.top.get is Val.False
  }

<<<<<<< HEAD
  it should "DestroySelf" in new StatefulInstrFixture {
    val contractOutput = ContractOutput(ALPH.alph(0), p2cGen.sample.get, AVector.empty)
    val txId           = TransactionId.generate
=======
  it should "Not DestroySelf if contract asset is not used" in new StatefulInstrFixture {
    val contractOutput =
      ContractOutput(ALPH.alph(0), contractLockupScriptGen.sample.get, AVector.empty)
    val txId = Hash.generate
>>>>>>> d17994fd

    val contractOutputRef = ContractOutputRef.unsafe(txId, contractOutput, 0)
    val contractId        = ContractId(Hash.random)

    val callerFrame = prepareFrame().asInstanceOf[StatefulFrame]

    val from = LockupScript.P2C(contractId)

    val balanceState =
      MutBalanceState.from(alphBalance(from, ALPH.oneAlph))
    override lazy val frame =
      prepareFrame(
        Some(balanceState),
        Some((contractId, contractOutput, contractOutputRef)),
        callerFrameOpt = Some(callerFrame)
      )

    stack.push(Val.Address(assetLockupScriptGen.sample.get))

    DestroySelf.runWith(frame).leftValue isE ContractAssetUnloaded
  }

  trait DestroySelfFixture extends GenFixture {
    // scalastyle:off method.length
    def prepareFrame()(implicit networkConfig: NetworkConfig): Frame[StatefulContext] = {
      val destroyMethod = Method[StatefulContext](
        isPublic = true,
        usePreapprovedAssets = true,
        useContractAssets = true,
        argsLength = 0,
        localsLength = 0,
        returnLength = 0,
        instrs = AVector(DestroySelf)
      )

      val destroyContract           = StatefulContract(0, AVector(destroyMethod))
      val (destroyContractObj, ctx) = prepareContract(destroyContract, AVector.empty[Val])

      val callingMethod =
        Method[StatefulContext](
          isPublic = true,
          usePreapprovedAssets = false,
          useContractAssets = false,
          argsLength = 0,
          localsLength = 0,
          returnLength = 0,
          instrs = AVector(
            BytesConst(Val.ByteVec(destroyContractObj.contractId.bytes)),
            CallExternal(0)
          )
        )
      val callingContract         = StatefulContract(0, AVector(callingMethod))
      val (callingContractObj, _) = prepareContract(callingContract, AVector.empty[Val])

      val balanceState = MutBalanceState.from(
        MutBalances(
          ArrayBuffer(
            (
              LockupScript.P2C(destroyContractObj.contractId),
              MutBalancesPerLockup.alph(ALPH.oneAlph)
            )
          )
        )
      )

      Frame
        .stateful(
          ctx,
          None,
          Some(balanceState),
          callingContractObj,
          callingMethod,
          AVector.empty,
          Stack.ofCapacity(10),
          _ => okay
        )
        .rightValue
    }
    // scalastyle:on method.length
  }

  it should "test DestroySelf and transfer fund to non-calling contract" in new DestroySelfFixture {
    {
      info("Before Leman hardfork")

      val frame        = prepareFrame()(PreLeman)
      val destroyFrame = frame.execute().rightValue.value

      destroyFrame.opStack.push(Val.Address(contractLockupScriptGen.sample.get))
      destroyFrame.execute().leftValue.rightValue is InvalidAddressTypeInContractDestroy
    }

    {
      info("After Leman hardfork")

      val frame = prepareFrame()(Leman)
      frame.opStack.push(Val.U256(0))
      frame.opStack.push(Val.U256(0))

      val destroyFrame = frame.execute().rightValue.value

      destroyFrame.opStack.push(Val.Address(contractLockupScriptGen.sample.get))
      destroyFrame.execute().leftValue.rightValue is PayToContractAddressNotInCallerTrace
    }
  }

  it should "test DestroySelf and transfer fund to calling contract" in new DestroySelfFixture {
    {
      info("Should fail before Leman hardfork")

      val frame               = prepareFrame()(PreLeman)
      val callingLockupScript = LockupScript.p2c(frame.obj.contractIdOpt.value)

      val destroyFrame = frame.execute().rightValue.value

      destroyFrame.opStack.push(Val.Address(callingLockupScript))
      destroyFrame.execute().leftValue.rightValue is InvalidAddressTypeInContractDestroy
    }

    {
      info("Should succeed after Leman hardfork")

      val frame = prepareFrame()(Leman)
      frame.opStack.push(Val.U256(0))
      frame.opStack.push(Val.U256(0))

      checkDestroyRefundBalance(frame) { destroyFrame =>
        val callingLockupScript = LockupScript.p2c(frame.obj.contractIdOpt.value)
        destroyFrame.opStack.push(Val.Address(callingLockupScript))
        destroyFrame.execute().isRight is true

        callingLockupScript
      }
    }
  }

  it should "test DestroySelf and transfer fund to asset address" in new DestroySelfFixture {
    {
      info("Before Leman hardfork")

      val frame = prepareFrame()(PreLeman)

      checkDestroyRefundBalance(frame) { destroyFrame =>
        val assetLockupScript = assetLockupScriptGen.sample.get
        destroyFrame.opStack.push(Val.Address(assetLockupScript))
        destroyFrame.execute().isRight is true

        assetLockupScript
      }
    }

    {
      info("After Leman hardfork")

      val frame = prepareFrame()(Leman)
      frame.opStack.push(Val.U256(0))
      frame.opStack.push(Val.U256(0))

      checkDestroyRefundBalance(frame) { destroyFrame =>
        val assetLockupScript = assetLockupScriptGen.sample.get
        destroyFrame.opStack.push(Val.Address(assetLockupScript))
        destroyFrame.execute().isRight is true

        assetLockupScript
      }
    }
  }

  private def checkDestroyRefundBalance(
      frame: Frame[StatefulContext]
  )(runTest: (Frame[StatefulContext]) => LockupScript) = {
    val destroyFrame         = frame.execute().rightValue.value
    val remainingBalance     = destroyFrame.getBalanceState().rightValue.remaining
    val contractId           = destroyFrame.obj.contractIdOpt.value
    val contractLockupScript = LockupScript.p2c(contractId)
    val contractBalance      = remainingBalance.getBalances(contractLockupScript).value

    val lockupScript = runTest(destroyFrame)

    val refundBalance = destroyFrame.ctx.outputBalances.getBalances(lockupScript).value
    refundBalance is contractBalance
  }

  trait ContractInstrFixture extends StatefulInstrFixture {
    override lazy val frame = prepareFrame()

    def test(
        instr: ContractInstr,
        value: Val,
        frame: Frame[StatefulContext] = frame,
        extraGas: GasBox = GasBox.zero
    ) = {
      val initialGas = frame.ctx.gasRemaining
      instr.runWith(frame) isE ()
      frame.opStack.size is 1
      frame.opStack.top.get is value
      initialGas.subUnsafe(frame.ctx.gasRemaining) is instr.gas().addUnsafe(extraGas)
    }
  }

  it should "SelfContractId" in new ContractInstrFixture {
    test(SelfContractId, Val.ByteVec(frame.obj.contractIdOpt.get.bytes))
  }

  it should "SelfAddress" in new ContractInstrFixture {
    test(SelfAddress, Val.Address(LockupScript.p2c(frame.obj.contractIdOpt.get)))
  }

  trait CallerFrameFixture extends ContractInstrFixture {
    val callerFrame         = prepareFrame().asInstanceOf[StatefulFrame]
    override lazy val frame = prepareFrame(callerFrameOpt = Some(callerFrame))
  }

  it should "CallerContractId" in new CallerFrameFixture {
    test(CallerContractId, Val.ByteVec(callerFrame.obj.contractIdOpt.get.bytes))
  }

  it should "CallerAddress" in new CallerFrameFixture with TxEnvFixture {
    {
      info("PreLeman: Caller is a contract frame")
      val callerFrame = prepareFrame()(PreLeman).asInstanceOf[StatefulFrame]
      val frame       = prepareFrame(callerFrameOpt = Some(callerFrame))(PreLeman)
      test(CallerAddress, Val.Address(LockupScript.p2c(callerFrame.obj.contractIdOpt.get)), frame)
    }

    {
      info("Leman: Caller is a contract frame")
      val callerFrame = prepareFrame()(Leman).asInstanceOf[StatefulFrame]
      val frame       = prepareFrame(callerFrameOpt = Some(callerFrame))(Leman)
      test(CallerAddress, Val.Address(LockupScript.p2c(callerFrame.obj.contractIdOpt.get)), frame)
    }

    {
      info("PreLeman: Caller is a script frame with unique address in tx env")
      val callerFrame = prepareFrame(txEnvOpt = Some(txEnvWithUniqueAddress))(PreLeman)
        .asInstanceOf[StatefulFrame]
        .copy(obj = script)
      val frame = prepareFrame(callerFrameOpt = Some(callerFrame))(PreLeman)
      CallerAddress.runWith(frame).leftValue isE PartiallyEnabledInstr(CallerAddress)
    }

    {
      info("Leman: Caller is a script frame with unique address in tx env")
      val callerFrame = prepareFrame(txEnvOpt = Some(txEnvWithUniqueAddress))
        .asInstanceOf[StatefulFrame]
        .copy(obj = script)
      val frame = prepareFrame(callerFrameOpt = Some(callerFrame))
      test(CallerAddress, uniqueAddress, frame)
    }

    {
      info("Leman: Caller is a script frame with random addresses in tx env")
      val callerFrame = prepareFrame(txEnvOpt = Some(txEnvWithRandomAddresses))
        .asInstanceOf[StatefulFrame]
        .copy(obj = script)
      val frame = prepareFrame(callerFrameOpt = Some(callerFrame))
      CallerAddress.runWith(frame).leftValue isE TxInputAddressesAreNotIdentical
    }

    {
      info("PreLeman: The current frame is a script frame")
      val frame = prepareFrame(txEnvOpt = Some(txEnvWithUniqueAddress))(PreLeman)
        .asInstanceOf[StatefulFrame]
        .copy(obj = script)
      CallerAddress.runWith(frame).leftValue isE PartiallyEnabledInstr(CallerAddress)
    }

    {
      info("Leman: The current frame is a script frame with unique address in tx env")
      val frame = prepareFrame(txEnvOpt = Some(txEnvWithUniqueAddress))
        .asInstanceOf[StatefulFrame]
        .copy(obj = script)
      test(CallerAddress, uniqueAddress, frame, extraGas = GasBox.unsafe(6))
    }

    {
      info("Leman: The current frame is a script frame with random addresses in tx env")
      val frame = prepareFrame(txEnvOpt = Some(txEnvWithRandomAddresses))
        .asInstanceOf[StatefulFrame]
        .copy(obj = script)
      CallerAddress.runWith(frame).leftValue isE TxInputAddressesAreNotIdentical
    }
  }

  it should "IsCalledFromTxScript" in new CallerFrameFixture {
    test(IsCalledFromTxScript, Val.Bool(false))
  }

  it should "CallerInitialStateHash" in new CallerFrameFixture {
    test(
      CallerInitialStateHash,
      Val.ByteVec(callerFrame.obj.asInstanceOf[StatefulContractObject].initialStateHash.bytes)
    )
  }

  it should "CallerCodeHash" in new CallerFrameFixture {
    test(
      CallerCodeHash,
      Val.ByteVec(callerFrame.obj.asInstanceOf[StatefulContractObject].codeHash.bytes)
    )
  }

  it should "ContractInitialStateHash" in new ContractInstrFixture {
    stack.push(Val.ByteVec(frame.obj.contractIdOpt.get.bytes))
    ContractInitialStateHash.runWith(frame) isE ()

    stack.size is 1
    stack.top.get is Val.ByteVec(
      frame.obj.asInstanceOf[StatefulContractObject].initialStateHash.bytes
    )
  }

  it should "ContractCodeHash" in new ContractInstrFixture {
    stack.push(Val.ByteVec(frame.obj.contractIdOpt.get.bytes))
    ContractCodeHash.runWith(frame) isE ()

    stack.size is 1
    stack.top.get is Val.ByteVec(frame.obj.code.hash.bytes)
  }

  it should "test gas amount" in new FrameFixture {
    val bytes      = AVector[Byte](0, 255.toByte, Byte.MaxValue, Byte.MinValue)
    val ints       = AVector[Int](0, 1 << 16, -(1 << 16))
    def byte: Byte = bytes.sample()
    def int: Int   = ints.sample()
    // format: off
    val statelessCases: AVector[(Instr[_], Int)] = AVector(
      ConstTrue -> 2, ConstFalse -> 2,
      I256Const0 -> 2, I256Const1 -> 2, I256Const2 -> 2, I256Const3 -> 2, I256Const4 -> 2, I256Const5 -> 2, I256ConstN1 -> 2,
      U256Const0 -> 2, U256Const1 -> 2, U256Const2 -> 2, U256Const3 -> 2, U256Const4 -> 2, U256Const5 -> 2,
      I256Const(Val.I256(UnsecureRandom.nextI256())) -> 2, U256Const(Val.U256(UnsecureRandom.nextU256())) -> 2,
      BytesConst(Val.ByteVec.default) -> 2, AddressConst(Val.Address.default) -> 2,
      LoadLocal(byte) -> 3, StoreLocal(byte) -> 3,
      Pop -> 2,
      BoolNot -> 3, BoolAnd -> 3, BoolOr -> 3, BoolEq -> 3, BoolNeq -> 3, BoolToByteVec -> 1,
      I256Add -> 3, I256Sub -> 3, I256Mul -> 5, I256Div -> 5, I256Mod -> 5, I256Eq -> 3, I256Neq -> 3, I256Lt -> 3, I256Le -> 3, I256Gt -> 3, I256Ge -> 3,
      U256Add -> 3, U256Sub -> 3, U256Mul -> 5, U256Div -> 5, U256Mod -> 5, U256Eq -> 3, U256Neq -> 3, U256Lt -> 3, U256Le -> 3, U256Gt -> 3, U256Ge -> 3,
      U256ModAdd -> 8, U256ModSub -> 8, U256ModMul -> 8, U256BitAnd -> 5, U256BitOr -> 5, U256Xor -> 5, U256SHL -> 5, U256SHR -> 5,
      I256ToU256 -> 3, I256ToByteVec -> 5, U256ToI256 -> 3, U256ToByteVec -> 5,
      ByteVecEq -> 7, ByteVecNeq -> 7, ByteVecSize -> 2, ByteVecConcat -> 1, AddressEq -> 3, AddressNeq -> 3, AddressToByteVec -> 5,
      IsAssetAddress -> 3, IsContractAddress -> 3,
      Jump(int) -> 8, IfTrue(int) -> 8, IfFalse(int) -> 8,
      /* CallLocal(byte) -> ???, */ Return -> 0,
      Assert -> 3,
      Blake2b -> 54, Keccak256 -> 54, Sha256 -> 54, Sha3 -> 54, VerifyTxSignature -> 2000, VerifySecP256K1 -> 2000, VerifyED25519 -> 2000,
      NetworkId -> 3, BlockTimeStamp -> 3, BlockTarget -> 3, TxId -> 3, TxInputAddressAt -> 3, TxInputsSize -> 3,
      VerifyAbsoluteLocktime -> 5, VerifyRelativeLocktime -> 8,
      Log1 -> 120, Log2 -> 140, Log3 -> 160, Log4 -> 180, Log5 -> 200,
      /* Below are instructions for Leman hard fork */
      ByteVecSlice -> 1, ByteVecToAddress -> 5, Encode -> 1, Zeros -> 1,
      U256To1Byte -> 1, U256To2Byte -> 1, U256To4Byte -> 1, U256To8Byte -> 1, U256To16Byte -> 2, U256To32Byte -> 4,
      U256From1Byte -> 1, U256From2Byte -> 1, U256From4Byte -> 1, U256From8Byte -> 1, U256From16Byte -> 2, U256From32Byte -> 4,
      EthEcRecover -> 2500,
      Log6 -> 220, Log7 -> 240, Log8 -> 260, Log9 -> 280,
      ContractIdToAddress -> 5,
      LoadLocalByIndex -> 5, StoreLocalByIndex -> 5, Dup -> 2, AssertWithErrorCode -> 3, Swap -> 2
    )
    val statefulCases: AVector[(Instr[_], Int)] = AVector(
      LoadField(byte) -> 3, StoreField(byte) -> 3, /* CallExternal(byte) -> ???, */
      ApproveAlph -> 30, ApproveToken -> 30, AlphRemaining -> 30, TokenRemaining -> 30, IsPaying -> 30,
      TransferAlph -> 30, TransferAlphFromSelf -> 30, TransferAlphToSelf -> 30, TransferToken -> 30, TransferTokenFromSelf -> 30, TransferTokenToSelf -> 30,
      CreateContract -> 32000, CreateContractWithToken -> 32000, CopyCreateContract -> 24000, DestroySelf -> 2000, SelfContractId -> 3, SelfAddress -> 3,
      CallerContractId -> 5, CallerAddress -> 5, IsCalledFromTxScript -> 5, CallerInitialStateHash -> 5, CallerCodeHash -> 5, ContractInitialStateHash -> 5, ContractCodeHash -> 5,
      /* Below are instructions for Leman hard fork */
      MigrateSimple -> 32000, MigrateWithFields -> 32000, CopyCreateContractWithToken -> 24000,
      BurnToken -> 30, LockApprovedAssets -> 30,
      CreateSubContract -> 32000, CreateSubContractWithToken -> 32000, CopyCreateSubContract -> 24000, CopyCreateSubContractWithToken -> 24000,
      LoadFieldByIndex -> 5, StoreFieldByIndex -> 5, ContractExists -> 800, CreateContractAndTransferToken -> 32000,
      CopyCreateContractAndTransferToken -> 24000, CreateSubContractAndTransferToken -> 32000, CopyCreateSubContractAndTransferToken -> 24000
    )
    // format: on
    statelessCases.length is Instr.statelessInstrs0.length - 1
    statefulCases.length is Instr.statefulInstrs0.length - 1

    def test(instr: Instr[_], gas: Int) = {
      instr match {
        case i: ToByteVecInstr[_]     => testToByteVec(i, gas)
        case _: ByteVecConcat.type    => testByteVecConcatGas(gas)
        case _: ByteVecSlice.type     => testByteVecSliceGas(gas)
        case _: Encode.type           => testEncode(gas)
        case i: Zeros.type            => i.gas(33).value is (3 + 5 * gas)
        case i: U256ToBytesInstr      => testU256ToBytes(i, gas)
        case i: U256FromBytesInstr    => testU256FromBytes(i, gas)
        case i: ByteVecToAddress.type => i.gas(33).value is gas
        case i: LogInstr              => testLog(i, gas)
        case i: GasSimple             => i.gas().value is gas
        case i: GasFormula            => i.gas(32).value is gas
        case _: TemplateVariable      => ???
      }
    }
    def testToByteVec(instr: ToByteVecInstr[_], gas: Int) = instr match {
      case i: BoolToByteVec.type    => i.gas(1).value is gas
      case i: I256ToByteVec.type    => i.gas(33).value is gas
      case i: U256ToByteVec.type    => i.gas(33).value is gas
      case i: AddressToByteVec.type => i.gas(33).value is gas
      case _                        => true is false
    }
    def testU256ToBytes(instr: U256ToBytesInstr, gas: Int) = {
      instr.gas(instr.size).value is gas
    }
    def testU256FromBytes(instr: U256FromBytesInstr, gas: Int) = {
      instr.gas(instr.size).value is gas
    }
    def testByteVecConcatGas(gas: Int) = {
      val frame = genStatefulFrame()
      frame.pushOpStack(Val.ByteVec(ByteString.fromArrayUnsafe(Array.ofDim[Byte](123)))) isE ()
      frame.pushOpStack(Val.ByteVec(ByteString.fromArrayUnsafe(Array.ofDim[Byte](200)))) isE ()
      val initialGas = frame.ctx.gasRemaining
      ByteVecConcat.runWith(frame) isE ()
      (initialGas.value - frame.ctx.gasRemaining.value) is (326 * gas)
    }
    def testByteVecSliceGas(gas: Int) = {
      val frame = genStatefulFrame()
      frame.pushOpStack(Val.ByteVec(ByteString.fromArrayUnsafe(Array.ofDim[Byte](20)))) isE ()
      frame.pushOpStack(Val.U256(U256.unsafe(1))) isE ()
      frame.pushOpStack(Val.U256(U256.unsafe(10))) isE ()
      val initialGas = frame.ctx.gasRemaining
      ByteVecSlice.runWith(frame) isE ()
      (initialGas.value - frame.ctx.gasRemaining.value) is (GasVeryLow.gas.value + 9 * gas)
    }
    def testEncode(gas: Int) = {
      val frame = genStatefulFrame()
      frame.pushOpStack(Val.True) isE ()
      frame.pushOpStack(Val.False) isE ()
      frame.pushOpStack(Val.U256(U256.Zero)) isE ()
      frame.pushOpStack(Val.U256(U256.unsafe(3)))
      val initialGas = frame.ctx.gasRemaining
      Encode.runWith(frame) isE ()
      (initialGas.value - frame.ctx.gasRemaining.value) is (GasVeryLow.gas.value + 7 * gas)
    }
    def testLog(instr: LogInstr, gas: Int) = instr match {
      case i: Log1.type => i.gas(1).value is gas
      case i: Log2.type => i.gas(2).value is gas
      case i: Log3.type => i.gas(3).value is gas
      case i: Log4.type => i.gas(4).value is gas
      case i: Log5.type => i.gas(5).value is gas
      case i: Log6.type => i.gas(6).value is gas
      case i: Log7.type => i.gas(7).value is gas
      case i: Log8.type => i.gas(8).value is gas
      case i: Log9.type => i.gas(9).value is gas
    }
    statelessCases.foreach(p => test(p._1, p._2))
    statefulCases.foreach(p => test(p._1, p._2))
  }

  it should "test bytecode" in new FrameFixture {
    val bytes      = AVector[Byte](0, 255.toByte, Byte.MaxValue, Byte.MinValue)
    val ints       = AVector[Int](0, 1 << 16, -(1 << 16))
    def byte: Byte = bytes.sample()
    def int: Int   = ints.sample()
    // format: off
    val allInstrs: AVector[(Instr[_], Int)] = AVector(
      CallLocal(byte) -> 0, CallExternal(byte) -> 1, Return -> 2,

      ConstTrue -> 3, ConstFalse -> 4,
      I256Const0 -> 5, I256Const1 -> 6, I256Const2 -> 7, I256Const3 -> 8, I256Const4 -> 9, I256Const5 -> 10, I256ConstN1 -> 11,
      U256Const0 -> 12, U256Const1 -> 13, U256Const2 -> 14, U256Const3 -> 15, U256Const4 -> 16, U256Const5 -> 17,
      I256Const(Val.I256(UnsecureRandom.nextI256())) -> 18, U256Const(Val.U256(UnsecureRandom.nextU256())) -> 19,
      BytesConst(Val.ByteVec.default) -> 20, AddressConst(Val.Address.default) -> 21,
      LoadLocal(byte) -> 22, StoreLocal(byte) -> 23,
      Pop -> 24,
      BoolNot -> 25, BoolAnd -> 26, BoolOr -> 27, BoolEq -> 28, BoolNeq -> 29, BoolToByteVec -> 30,
      I256Add -> 31, I256Sub -> 32, I256Mul -> 33, I256Div -> 34, I256Mod -> 35, I256Eq -> 36, I256Neq -> 37, I256Lt -> 38, I256Le -> 39, I256Gt -> 40, I256Ge -> 41,
      U256Add -> 42, U256Sub -> 43, U256Mul -> 44, U256Div -> 45, U256Mod -> 46, U256Eq -> 47, U256Neq -> 48, U256Lt -> 49, U256Le -> 50, U256Gt -> 51, U256Ge -> 52,
      U256ModAdd -> 53, U256ModSub -> 54, U256ModMul -> 55, U256BitAnd -> 56, U256BitOr -> 57, U256Xor -> 58, U256SHL -> 59, U256SHR -> 60,
      I256ToU256 -> 61, I256ToByteVec -> 62, U256ToI256 -> 63, U256ToByteVec -> 64,
      ByteVecEq -> 65, ByteVecNeq -> 66, ByteVecSize -> 67, ByteVecConcat -> 68, AddressEq -> 69, AddressNeq -> 70, AddressToByteVec -> 71,
      IsAssetAddress -> 72, IsContractAddress -> 73,
      Jump(int) -> 74, IfTrue(int) -> 75, IfFalse(int) -> 76,
      Assert -> 77,
      Blake2b -> 78, Keccak256 -> 79, Sha256 -> 80, Sha3 -> 81, VerifyTxSignature -> 82, VerifySecP256K1 -> 83, VerifyED25519 -> 84,
      NetworkId -> 85, BlockTimeStamp -> 86, BlockTarget -> 87, TxId -> 88, TxInputAddressAt -> 89, TxInputsSize -> 90,
      VerifyAbsoluteLocktime -> 91, VerifyRelativeLocktime -> 92,
      Log1 -> 93, Log2 -> 94, Log3 -> 95, Log4 -> 96, Log5 -> 97,
      /* Below are instructions for Leman hard fork */
      ByteVecSlice -> 98, ByteVecToAddress -> 99, Encode -> 100, Zeros -> 101,
      U256To1Byte -> 102, U256To2Byte -> 103, U256To4Byte -> 104, U256To8Byte -> 105, U256To16Byte -> 106, U256To32Byte -> 107,
      U256From1Byte -> 108, U256From2Byte -> 109, U256From4Byte -> 110, U256From8Byte -> 111, U256From16Byte -> 112, U256From32Byte -> 113,
      EthEcRecover -> 114,
      Log6 -> 115, Log7 -> 116, Log8 -> 117, Log9 -> 118,
      ContractIdToAddress -> 119,
      LoadLocalByIndex -> 120, StoreLocalByIndex -> 121, Dup -> 122, AssertWithErrorCode -> 123, Swap -> 124,
      // stateful instructions
      LoadField(byte) -> 160, StoreField(byte) -> 161,
      ApproveAlph -> 162, ApproveToken -> 163, AlphRemaining -> 164, TokenRemaining -> 165, IsPaying -> 166,
      TransferAlph -> 167, TransferAlphFromSelf -> 168, TransferAlphToSelf -> 169, TransferToken -> 170, TransferTokenFromSelf -> 171, TransferTokenToSelf -> 172,
      CreateContract -> 173, CreateContractWithToken -> 174, CopyCreateContract -> 175, DestroySelf -> 176, SelfContractId -> 177, SelfAddress -> 178,
      CallerContractId -> 179, CallerAddress -> 180, IsCalledFromTxScript -> 181, CallerInitialStateHash -> 182, CallerCodeHash -> 183, ContractInitialStateHash -> 184, ContractCodeHash -> 185,
      /* Below are instructions for Leman hard fork */
      MigrateSimple -> 186, MigrateWithFields -> 187, CopyCreateContractWithToken -> 188,
      BurnToken -> 189, LockApprovedAssets -> 190,
      CreateSubContract -> 191, CreateSubContractWithToken -> 192, CopyCreateSubContract -> 193, CopyCreateSubContractWithToken -> 194,
      LoadFieldByIndex -> 195, StoreFieldByIndex -> 196, ContractExists -> 197, CreateContractAndTransferToken -> 198,
      CopyCreateContractAndTransferToken -> 199, CreateSubContractAndTransferToken -> 200, CopyCreateSubContractAndTransferToken -> 201
    )
    // format: on

    def test(instr: Instr[_], code: Int) = instr.code is code.toByte
    allInstrs.length is toCode.size
    allInstrs.foreach(p => test(p._1, p._2))
  }

  trait AllInstrsFixture {
    val bytes      = AVector[Byte](0, 255.toByte, Byte.MaxValue, Byte.MinValue)
    val ints       = AVector[Int](0, 1 << 16, -(1 << 16))
    def byte: Byte = bytes.sample()
    def int: Int   = ints.sample()
    // format: off
    val statelessInstrs: AVector[Instr[StatelessContext]] = AVector(
      ConstTrue, ConstFalse,
      I256Const0, I256Const1, I256Const2, I256Const3, I256Const4, I256Const5, I256ConstN1,
      U256Const0, U256Const1, U256Const2, U256Const3, U256Const4, U256Const5,
      I256Const(Val.I256(UnsecureRandom.nextI256())), U256Const(Val.U256(UnsecureRandom.nextU256())),
      BytesConst(Val.ByteVec.default), AddressConst(Val.Address.default),
      LoadLocal(byte), StoreLocal(byte),
      Pop,
      BoolNot, BoolAnd, BoolOr, BoolEq, BoolNeq, BoolToByteVec,
      I256Add, I256Sub, I256Mul, I256Div, I256Mod, I256Eq, I256Neq, I256Lt, I256Le, I256Gt, I256Ge,
      U256Add, U256Sub, U256Mul, U256Div, U256Mod, U256Eq, U256Neq, U256Lt, U256Le, U256Gt, U256Ge,
      U256ModAdd, U256ModSub, U256ModMul, U256BitAnd, U256BitOr, U256Xor, U256SHL, U256SHR,
      I256ToU256, I256ToByteVec, U256ToI256, U256ToByteVec,
      ByteVecEq, ByteVecNeq, ByteVecSize, ByteVecConcat, AddressEq, AddressNeq, AddressToByteVec,
      IsAssetAddress, IsContractAddress,
      Jump(int), IfTrue(int), IfFalse(int),
      CallLocal(byte), Return,
      Assert,
      Blake2b, Keccak256, Sha256, Sha3, VerifyTxSignature, VerifySecP256K1, VerifyED25519,
      NetworkId, BlockTimeStamp, BlockTarget, TxId, TxInputAddressAt, TxInputsSize,
      VerifyAbsoluteLocktime, VerifyRelativeLocktime,
      Log1, Log2, Log3, Log4, Log5,
      /* Below are instructions for Leman hard fork */
      ByteVecSlice, ByteVecToAddress, Encode, Zeros,
      U256To1Byte, U256To2Byte, U256To4Byte, U256To8Byte, U256To16Byte, U256To32Byte,
      U256From1Byte, U256From2Byte, U256From4Byte, U256From8Byte, U256From16Byte, U256From32Byte,
      EthEcRecover,
      Log6, Log7, Log8, Log9,
      ContractIdToAddress,
      LoadLocalByIndex, StoreLocalByIndex, Dup, AssertWithErrorCode, Swap
    )
    val statefulInstrs: AVector[Instr[StatefulContext]] = AVector(
      LoadField(byte), StoreField(byte), CallExternal(byte),
      ApproveAlph, ApproveToken, AlphRemaining, TokenRemaining, IsPaying,
      TransferAlph, TransferAlphFromSelf, TransferAlphToSelf, TransferToken, TransferTokenFromSelf, TransferTokenToSelf,
      CreateContract, CreateContractWithToken, CopyCreateContract, DestroySelf, SelfContractId, SelfAddress,
      CallerContractId, CallerAddress, IsCalledFromTxScript, CallerInitialStateHash, CallerCodeHash, ContractInitialStateHash, ContractCodeHash,
      /* Below are instructions for Leman hard fork */
      MigrateSimple, MigrateWithFields, CopyCreateContractWithToken, BurnToken, LockApprovedAssets,
      CreateSubContract, CreateSubContractWithToken, CopyCreateSubContract, CopyCreateSubContractWithToken,
      LoadFieldByIndex, StoreFieldByIndex, ContractExists, CreateContractAndTransferToken, CopyCreateContractAndTransferToken,
      CreateSubContractAndTransferToken, CopyCreateSubContractAndTransferToken
    )
    // format: on
  }
}<|MERGE_RESOLUTION|>--- conflicted
+++ resolved
@@ -2076,14 +2076,9 @@
   }
 
   trait ContractOutputFixture extends StatefulInstrFixture {
-<<<<<<< HEAD
-    val contractOutput    = ContractOutput(ALPH.alph(0), p2cGen.sample.get, AVector.empty)
-    val txId              = TransactionId.generate
-=======
     val contractOutput =
       ContractOutput(ALPH.alph(0), contractLockupScriptGen.sample.get, AVector.empty)
-    val txId              = Hash.generate
->>>>>>> d17994fd
+    val txId              = TransactionId.generate
     val contractOutputRef = ContractOutputRef.unsafe(txId, contractOutput, 0)
     val contractId        = ContractId(Hash.random)
   }
@@ -2749,15 +2744,10 @@
   }
 
   it should "ContractExists" in new StatefulInstrFixture {
-<<<<<<< HEAD
-    val contractOutput    = ContractOutput(ALPH.alph(1), p2cGen.sample.get, AVector.empty)
+    val contractOutput =
+      ContractOutput(ALPH.alph(1), contractLockupScriptGen.sample.get, AVector.empty)
     val contractOutputRef = ContractOutputRef.unsafe(TransactionId.generate, contractOutput, 0)
     val contractId        = ContractId(Hash.random)
-=======
-    val contractOutput =
-      ContractOutput(ALPH.alph(1), contractLockupScriptGen.sample.get, AVector.empty)
-    val contractOutputRef = ContractOutputRef.unsafe(Hash.generate, contractOutput, 0)
->>>>>>> d17994fd
     override lazy val frame =
       prepareFrame(contractOutputOpt = Some((contractId, contractOutput, contractOutputRef)))
 
@@ -2770,16 +2760,10 @@
     frame.opStack.top.get is Val.False
   }
 
-<<<<<<< HEAD
-  it should "DestroySelf" in new StatefulInstrFixture {
-    val contractOutput = ContractOutput(ALPH.alph(0), p2cGen.sample.get, AVector.empty)
-    val txId           = TransactionId.generate
-=======
   it should "Not DestroySelf if contract asset is not used" in new StatefulInstrFixture {
     val contractOutput =
       ContractOutput(ALPH.alph(0), contractLockupScriptGen.sample.get, AVector.empty)
-    val txId = Hash.generate
->>>>>>> d17994fd
+    val txId = TransactionId.generate
 
     val contractOutputRef = ContractOutputRef.unsafe(txId, contractOutput, 0)
     val contractId        = ContractId(Hash.random)
