// Copyright 2018 The Alephium Authors
// This file is part of the alephium project.
//
// The library is free software: you can redistribute it and/or modify
// it under the terms of the GNU Lesser General Public License as published by
// the Free Software Foundation, either version 3 of the License, or
// (at your option) any later version.
//
// The library is distributed in the hope that it will be useful,
// but WITHOUT ANY WARRANTY; without even the implied warranty of
// MERCHANTABILITY or FITNESS FOR A PARTICULAR PURPOSE. See the
// GNU Lesser General Public License for more details.
//
// You should have received a copy of the GNU Lesser General Public License
// along with the library. If not, see <http://www.gnu.org/licenses/>.

package org.alephium.protocol.vm

import org.alephium.protocol.{BlockHash, Hash, Signature}
<<<<<<< HEAD
import org.alephium.protocol.config.{NetworkConfig, NetworkConfigFixture}
=======
import org.alephium.protocol.config.NetworkConfig
>>>>>>> 602d33e1
import org.alephium.protocol.model._
import org.alephium.util.{AVector, TimeStamp}

trait ContextGenerators extends VMFactory with NoIndexModelGenerators {
  def genBlockEnv(): BlockEnv = {
    BlockEnv(NetworkId.AlephiumDevNet, TimeStamp.now(), Target.Max, Some(BlockHash.generate))
  }

  def genTxEnv(scriptOpt: Option[StatefulScript] = None, signatures: AVector[Signature]): TxEnv = {
    val (tx, prevOutputs) = {
      val (tx, prevOutputs) = transactionGenWithPreOutputs().sample.get
      tx.copy(unsigned = tx.unsigned.copy(scriptOpt = scriptOpt)) -> prevOutputs
    }
    TxEnv(tx, prevOutputs.map(_.referredOutput), Stack.popOnly(signatures))
  }

  def genStatelessContext(
      gasLimit: GasBox = minimalGas,
      signatures: AVector[Signature] = AVector.empty,
      blockEnv: Option[BlockEnv] = None,
      txEnv: Option[TxEnv] = None
  )(implicit networkConfig: NetworkConfig): StatelessContext = {
    StatelessContext.apply(
      blockEnv.getOrElse(genBlockEnv()),
      txEnv.getOrElse(genTxEnv(signatures = signatures)),
      gasLimit
    )
  }

  def prepareStatelessScript(
      script: StatelessScript,
      gasLimit: GasBox = minimalGas,
      signatures: AVector[Signature] = AVector.empty
  ): (ScriptObj[StatelessContext], StatelessContext) = {
    val obj     = script.toObject
    val context = genStatelessContext(gasLimit, signatures)
    obj -> context
  }

  def genStatefulContext(
      scriptOpt: Option[StatefulScript],
      gasLimit: GasBox = minimalGas,
      signatures: AVector[Signature] = AVector.empty
  )(implicit networkConfig: NetworkConfig): StatefulContext = {
    val txEnv = genTxEnv(scriptOpt, signatures)
    StatefulContext(
      genBlockEnv(),
      txEnv,
      cachedWorldState.staging(),
      gasLimit
    )(networkConfig, LogConfig(enabled = true, contractAddresses = None))
  }

  def prepareStatefulScript(
      script: StatefulScript,
      gasLimit: GasBox = minimalGas
  ): (ScriptObj[StatefulContext], StatefulContext) = {
    val obj     = script.toObject
    val context = genStatefulContext(scriptOpt = Some(script), gasLimit = gasLimit)
    obj -> context
  }

  def prepareContract(
      contract: StatefulContract,
      fields: AVector[Val],
      gasLimit: GasBox = GasBox.unsafe(100000),
      contractOutputOpt: Option[(ContractOutput, ContractOutputRef)] = None,
      txEnvOpt: Option[TxEnv] = None
  )(implicit _networkConfig: NetworkConfig): (StatefulContractObject, StatefulContext) = {
    val groupIndex = GroupIndex.unsafe(0)
    val (contractOutput, contractOutputRef) = contractOutputOpt.getOrElse {
      val co  = contractOutputGen(scriptGen = p2cLockupGen(groupIndex)).sample.get
      val cor = ContractOutputRef.unsafe(Hash.generate, co, 0)
      (co, cor)
    }
    val halfDecoded = contract.toHalfDecoded()

    cachedWorldState.createContractUnsafe(
      halfDecoded,
      fields,
      contractOutputRef,
      contractOutput
    ) isE ()

    val obj = halfDecoded.toObjectUnsafe(contractOutputRef.key, fields)
    val context = new StatefulContext with NetworkConfigFixture.Default {
      val worldState: WorldState.Staging            = cachedWorldState.staging()
      val networkConfig: NetworkConfig              = _networkConfig
      val outputBalances: Balances                  = Balances.empty
      def nextOutputIndex: Int                      = 0
      def blockEnv: BlockEnv                        = genBlockEnv()
      def txEnv: TxEnv                              = txEnvOpt.getOrElse(genTxEnv(None, AVector.empty))
      def getInitialBalances(): ExeResult[Balances] = failed(ExpectNonPayableMethod)
      def logConfig: LogConfig                      = LogConfig(enabled = true, contractAddresses = None)
      var gasRemaining: GasBox                      = gasLimit
    }
    obj -> context
  }
}<|MERGE_RESOLUTION|>--- conflicted
+++ resolved
@@ -17,11 +17,7 @@
 package org.alephium.protocol.vm
 
 import org.alephium.protocol.{BlockHash, Hash, Signature}
-<<<<<<< HEAD
-import org.alephium.protocol.config.{NetworkConfig, NetworkConfigFixture}
-=======
 import org.alephium.protocol.config.NetworkConfig
->>>>>>> 602d33e1
 import org.alephium.protocol.model._
 import org.alephium.util.{AVector, TimeStamp}
 
@@ -107,7 +103,7 @@
     ) isE ()
 
     val obj = halfDecoded.toObjectUnsafe(contractOutputRef.key, fields)
-    val context = new StatefulContext with NetworkConfigFixture.Default {
+    val context = new StatefulContext {
       val worldState: WorldState.Staging            = cachedWorldState.staging()
       val networkConfig: NetworkConfig              = _networkConfig
       val outputBalances: Balances                  = Balances.empty
