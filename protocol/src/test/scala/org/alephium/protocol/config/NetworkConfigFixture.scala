// Copyright 2018 The Alephium Authors
// This file is part of the alephium project.
//
// The library is free software: you can redistribute it and/or modify
// it under the terms of the GNU Lesser General Public License as published by
// the Free Software Foundation, either version 3 of the License, or
// (at your option) any later version.
//
// The library is distributed in the hope that it will be useful,
// but WITHOUT ANY WARRANTY; without even the implied warranty of
// MERCHANTABILITY or FITNESS FOR A PARTICULAR PURPOSE. See the
// GNU Lesser General Public License for more details.
//
// You should have received a copy of the GNU Lesser General Public License
// along with the library. If not, see <http://www.gnu.org/licenses/>.

package org.alephium.protocol.config

import scala.collection.immutable.ArraySeq
import scala.util.Random

import akka.util.ByteString

import org.alephium.protocol.model.{HardFork, NetworkId}
import org.alephium.util.TimeStamp

trait NetworkConfigFixture { self =>
  def networkId: NetworkId
  def lemanHardForkTimestamp: TimeStamp
  def rhoneHardForkTimestamp: TimeStamp
  def danubeHardForkTimestamp: TimeStamp

  implicit lazy val networkConfig: NetworkConfig = new NetworkConfig {
    val networkId: NetworkId       = self.networkId
    val noPreMineProof: ByteString = ByteString.empty
    val lemanHardForkTimestamp: TimeStamp =
      self.lemanHardForkTimestamp // enabled by default for all tests
    val rhoneHardForkTimestamp: TimeStamp  = self.rhoneHardForkTimestamp
    val danubeHardForkTimestamp: TimeStamp = self.danubeHardForkTimestamp
  }
}

object NetworkConfigFixture {
  lazy val All = ArraySeq(Genesis, Leman, Rhone, Danube)
<<<<<<< HEAD
=======

  def getNetworkConfig(hardFork: HardFork): NetworkConfig = {
    val config = hardFork match {
      case HardFork.Mainnet => Genesis
      case HardFork.Leman   => Leman
      case HardFork.Rhone   => Rhone
      case HardFork.Danube  => Danube
      case _                => ???
    }
    assume(config.getHardFork(TimeStamp.now()) == hardFork)
    config
  }

  def getNetworkConfigSince(hardFork: HardFork): NetworkConfig = {
    val config = hardFork match {
      case HardFork.Mainnet => SinceGenesis
      case HardFork.Leman   => SinceLeman
      case HardFork.Rhone   => SinceRhone
      case HardFork.Danube  => SinceDanube
      case _                => ???
    }
    val hardForks = HardFork.All.drop(HardFork.All.indexOf(hardFork))
    assume(hardForks.contains(config.getHardFork(TimeStamp.now())))
    config
  }

  def getNetworkConfigBefore(hardFork: HardFork): NetworkConfig = {
    assume(hardFork != HardFork.Mainnet && hardFork != HardFork.Leman)
    val config = hardFork match {
      case HardFork.Rhone  => PreRhone
      case HardFork.Danube => PreDanube
      case _               => ???
    }
    val hardForks = HardFork.All.take(HardFork.All.indexOf(hardFork))
    assume(hardForks.contains(config.getHardFork(TimeStamp.now())))
    config
  }
>>>>>>> 1556734f

  trait Default extends NetworkConfigFixture {
    def networkId: NetworkId               = NetworkId.AlephiumDevNet
    def lemanHardForkTimestamp: TimeStamp  = TimeStamp.zero
    def rhoneHardForkTimestamp: TimeStamp  = TimeStamp.zero
    def danubeHardForkTimestamp: TimeStamp = TimeStamp.zero
  }

  trait GenesisT extends NetworkConfigFixture {
    override def networkId: NetworkId               = NetworkId.AlephiumMainNet
    override def lemanHardForkTimestamp: TimeStamp  = TimeStamp.unsafe(Long.MaxValue)
    override def rhoneHardForkTimestamp: TimeStamp  = TimeStamp.unsafe(Long.MaxValue)
    override def danubeHardForkTimestamp: TimeStamp = TimeStamp.unsafe(Long.MaxValue)
  }
  val Genesis = new GenesisT {}.networkConfig

  trait LemanT extends NetworkConfigFixture {
    override def networkId: NetworkId               = NetworkId.AlephiumMainNet
    override def lemanHardForkTimestamp: TimeStamp  = TimeStamp.unsafe(0)
    override def rhoneHardForkTimestamp: TimeStamp  = TimeStamp.unsafe(Long.MaxValue)
    override def danubeHardForkTimestamp: TimeStamp = TimeStamp.unsafe(Long.MaxValue)
  }
  val Leman = new LemanT {}.networkConfig

  trait RhoneT extends NetworkConfigFixture {
    override def networkId: NetworkId               = NetworkId.AlephiumMainNet
    override def lemanHardForkTimestamp: TimeStamp  = TimeStamp.unsafe(0)
    override def rhoneHardForkTimestamp: TimeStamp  = TimeStamp.unsafe(0)
    override def danubeHardForkTimestamp: TimeStamp = TimeStamp.unsafe(Long.MaxValue)
  }
  val Rhone = new RhoneT {}.networkConfig

  trait DanubeT extends NetworkConfigFixture {
    override def networkId: NetworkId               = NetworkId.AlephiumMainNet
    override def lemanHardForkTimestamp: TimeStamp  = TimeStamp.unsafe(0)
    override def rhoneHardForkTimestamp: TimeStamp  = TimeStamp.unsafe(0)
    override def danubeHardForkTimestamp: TimeStamp = TimeStamp.unsafe(0)
  }
  val Danube = new DanubeT {}.networkConfig

<<<<<<< HEAD
=======
  lazy val sinceGenesisForks = All
  trait SinceGenesisT extends NetworkConfigFixture {
    override def networkId: NetworkId = NetworkId.AlephiumMainNet
    private lazy val fork             = sinceGenesisForks(Random.nextInt(sinceGenesisForks.length))
    override def lemanHardForkTimestamp: TimeStamp  = fork.lemanHardForkTimestamp
    override def rhoneHardForkTimestamp: TimeStamp  = fork.rhoneHardForkTimestamp
    override def danubeHardForkTimestamp: TimeStamp = fork.danubeHardForkTimestamp
  }
  val SinceGenesis = new SinceGenesisT {}.networkConfig

>>>>>>> 1556734f
  lazy val sinceLemanForks = All.drop(1)
  trait SinceLemanT extends NetworkConfigFixture {
    override def networkId: NetworkId = NetworkId.AlephiumMainNet
    private lazy val fork             = sinceLemanForks(Random.nextInt(sinceLemanForks.length))
    override def lemanHardForkTimestamp: TimeStamp  = fork.lemanHardForkTimestamp
    override def rhoneHardForkTimestamp: TimeStamp  = fork.rhoneHardForkTimestamp
    override def danubeHardForkTimestamp: TimeStamp = fork.danubeHardForkTimestamp
  }
  val SinceLeman = new SinceLemanT {}.networkConfig

  lazy val sinceRhoneForks = All.drop(2)
  trait SinceRhoneT extends NetworkConfigFixture {
    override def networkId: NetworkId = NetworkId.AlephiumMainNet
    private lazy val fork             = sinceRhoneForks(Random.nextInt(sinceRhoneForks.length))
    override def lemanHardForkTimestamp: TimeStamp  = fork.lemanHardForkTimestamp
    override def rhoneHardForkTimestamp: TimeStamp  = fork.rhoneHardForkTimestamp
    override def danubeHardForkTimestamp: TimeStamp = fork.danubeHardForkTimestamp
  }
  val SinceRhone = new SinceRhoneT {}.networkConfig

  lazy val preRhoneForks = All.take(2)
  trait PreRhoneT extends NetworkConfigFixture {
    override def networkId: NetworkId = NetworkId.AlephiumMainNet
    private lazy val fork             = preRhoneForks(Random.nextInt(preRhoneForks.length))
    override def lemanHardForkTimestamp: TimeStamp  = fork.lemanHardForkTimestamp
    override def rhoneHardForkTimestamp: TimeStamp  = fork.rhoneHardForkTimestamp
    override def danubeHardForkTimestamp: TimeStamp = fork.danubeHardForkTimestamp
  }
  val PreRhone = new PreRhoneT {}.networkConfig

  lazy val sinceDanubeForks = All.takeRight(1)
  trait SinceDanubeT extends NetworkConfigFixture {
    override def networkId: NetworkId = NetworkId.AlephiumMainNet
    private lazy val fork             = sinceDanubeForks(Random.nextInt(sinceDanubeForks.length))
    override def lemanHardForkTimestamp: TimeStamp  = fork.lemanHardForkTimestamp
    override def rhoneHardForkTimestamp: TimeStamp  = fork.rhoneHardForkTimestamp
    override def danubeHardForkTimestamp: TimeStamp = fork.danubeHardForkTimestamp
  }
  val SinceDanube = new SinceDanubeT {}.networkConfig

  lazy val preDanubeForks = All.dropRight(1)
  trait PreDanubeT extends NetworkConfigFixture {
    override def networkId: NetworkId = NetworkId.AlephiumMainNet
    private lazy val fork             = preDanubeForks(Random.nextInt(preDanubeForks.length))
    override def lemanHardForkTimestamp: TimeStamp  = fork.lemanHardForkTimestamp
    override def rhoneHardForkTimestamp: TimeStamp  = fork.rhoneHardForkTimestamp
    override def danubeHardForkTimestamp: TimeStamp = fork.danubeHardForkTimestamp
  }
  val PreDanube = new PreDanubeT {}.networkConfig
}<|MERGE_RESOLUTION|>--- conflicted
+++ resolved
@@ -42,8 +42,6 @@
 
 object NetworkConfigFixture {
   lazy val All = ArraySeq(Genesis, Leman, Rhone, Danube)
-<<<<<<< HEAD
-=======
 
   def getNetworkConfig(hardFork: HardFork): NetworkConfig = {
     val config = hardFork match {
@@ -81,7 +79,6 @@
     assume(hardForks.contains(config.getHardFork(TimeStamp.now())))
     config
   }
->>>>>>> 1556734f
 
   trait Default extends NetworkConfigFixture {
     def networkId: NetworkId               = NetworkId.AlephiumDevNet
@@ -122,8 +119,6 @@
   }
   val Danube = new DanubeT {}.networkConfig
 
-<<<<<<< HEAD
-=======
   lazy val sinceGenesisForks = All
   trait SinceGenesisT extends NetworkConfigFixture {
     override def networkId: NetworkId = NetworkId.AlephiumMainNet
@@ -134,7 +129,6 @@
   }
   val SinceGenesis = new SinceGenesisT {}.networkConfig
 
->>>>>>> 1556734f
   lazy val sinceLemanForks = All.drop(1)
   trait SinceLemanT extends NetworkConfigFixture {
     override def networkId: NetworkId = NetworkId.AlephiumMainNet
