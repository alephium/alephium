// Copyright 2018 The Alephium Authors
// This file is part of the alephium project.
//
// The library is free software: you can redistribute it and/or modify
// it under the terms of the GNU Lesser General Public License as published by
// the Free Software Foundation, either version 3 of the License, or
// (at your option) any later version.
//
// The library is distributed in the hope that it will be useful,
// but WITHOUT ANY WARRANTY; without even the implied warranty of
// MERCHANTABILITY or FITNESS FOR A PARTICULAR PURPOSE. See the
// GNU Lesser General Public License for more details.
//
// You should have received a copy of the GNU Lesser General Public License
// along with the library. If not, see <http://www.gnu.org/licenses/>.

package org.alephium.protocol.model

import scala.util.Random

import akka.util.ByteString
import org.scalatest.Assertion

import org.alephium.crypto.BIP340SchnorrPublicKey
import org.alephium.protocol.{Hash, PublicKey}
import org.alephium.protocol.model.ContractId
import org.alephium.protocol.vm._
import org.alephium.serde._
import org.alephium.util.{AlephiumSpec, AVector, Base58, Hex}

<<<<<<< HEAD
class AddressSpec extends AlephiumSpec with GroupConfigFixture.Default {
=======
class AddressSpec extends AlephiumSpec with NoIndexModelGenerators {
>>>>>>> 1556734f

  it should "calculate group index" in {
    def testP2pkh(pubKey: String, expectedGroup: Int) = {
      val publicKey = PublicKey.unsafe(Hex.unsafe(pubKey))
      Address.p2pkh(publicKey).groupIndex.value is expectedGroup
    }

    testP2pkh("02a16415ccabeb3bc1ee21daacdd53b780fb287afc1f9ab02ae21bb7559d84dd10", 2)
    testP2pkh("03c83325bd2c0fe1464161c6d5f42699fc9dd799dda7f984f9fbf59b01b095be19", 0)
    testP2pkh("03c0a849d8ab8633b45b45ea7f3bb3229e1083a13fd73e027aac2bc55e7f622172", 1)
    testP2pkh("026a1552ddf754abbfed6784f709fc94b7fe96049939986ea31e46238849953d18", 0)

    def testContract(id: String) = {
      val contractId = ContractId.unsafe(Hash.unsafe(Hex.unsafe(id)))
      Address.contract(contractId).groupIndex.value is contractId.bytes.last.toInt
    }

    testContract("a16415ccabeb3bc1ee21daacdd53b780fb287afc1f9ab02ae21bb7559d84dd00")
    testContract("c83325bd2c0fe1464161c6d5f42699fc9dd799dda7f984f9fbf59b01b095be01")
    testContract("c0a849d8ab8633b45b45ea7f3bb3229e1083a13fd73e027aac2bc55e7f622102")
  }

  it should "encode and decode between p2pkh address and public key" in {
    AddressVerifyP2PKH("1C2RAVWSuaXw8xtUxqVERR7ChKBE1XgscNFw73NSHE1v3")
      .publicKey("02a16415ccabeb3bc1ee21daacdd53b780fb287afc1f9ab02ae21bb7559d84dd10")
      .success()

    AddressVerifyP2PKH("1H7CmpbvGJwgyLzR91wzSJJSkiBC92WDPTWny4gmhQJQc")
      .publicKey("03c83325bd2c0fe1464161c6d5f42699fc9dd799dda7f984f9fbf59b01b095be19")
      .success()

    AddressVerifyP2PKH("1DkrQMni2h8KYpvY8t7dECshL66gwnxiR5uD2Udxps6og")
      .publicKey("03c0a849d8ab8633b45b45ea7f3bb3229e1083a13fd73e027aac2bc55e7f622172")
      .success()

    AddressVerifyP2PKH("131R8ufDhcsu6SRztR9D3m8GUzkWFUPfT78aQ6jgtgzob")
      .publicKey("026a1552ddf754abbfed6784f709fc94b7fe96049939986ea31e46238849953d18")
      .success()
  }

  it should "encode and decode between p2mpkh address and public keys" in {
    AddressVerifyP2MPKH(
      "2jjvDdgGjC6X9HHMCMHohVfvp1uf3LHQrAGWaufR17P7AFwtxodTxSktqKc2urNEtaoUCy5xXpBUwpZ8QM8Q3e5BYCx"
    )
      .threshold(1)
      .publicKeys(
        "02a16415ccabeb3bc1ee21daacdd53b780fb287afc1f9ab02ae21bb7559d84dd10",
        "03c83325bd2c0fe1464161c6d5f42699fc9dd799dda7f984f9fbf59b01b095be19"
      )
      .success()

    AddressVerifyP2MPKH(
      "2jjvDdgGjC6X9HHMCMHohVfvp1uf3LHQrAGWaufR17P7AFwtxodTxSktqKc2urNEtaoUCy5xXpBUwpZ8QM8Q3e5BYCy"
    )
      .threshold(2)
      .publicKeys(
        "02a16415ccabeb3bc1ee21daacdd53b780fb287afc1f9ab02ae21bb7559d84dd10",
        "03c83325bd2c0fe1464161c6d5f42699fc9dd799dda7f984f9fbf59b01b095be19"
      )
      .success()

    val twoOfThree = AddressVerifyP2MPKH(
      "X3RMnvb8h3RFrrbBraEouAWU9Ufu4s2WTXUQfLCvDtcmqCWRwkVLc69q2NnwYW2EMwg4QBN2UopkEmYLLLgHP9TQ38FK15RnhhEwguRyY6qCuAoRfyjHRnqYnTvfypPgD7w1ku"
    )
      .threshold(2)
      .publicKeys(
        "02a16415ccabeb3bc1ee21daacdd53b780fb287afc1f9ab02ae21bb7559d84dd10",
        "03c83325bd2c0fe1464161c6d5f42699fc9dd799dda7f984f9fbf59b01b095be19",
        "026a1552ddf754abbfed6784f709fc94b7fe96049939986ea31e46238849953d18"
      )
    twoOfThree.success()

    val zeroOfThree = twoOfThree.threshold(0)
    zeroOfThree
      .copy(address = twoOfThree.address.init :+ 's')
      .fail()
  }

  it should "encode and decode between p2c address and public key" in {
    import Hex._
    AddressVerifyP2C("22sTaM5xer7h81LzaGA2JiajRwHwECpAv9bBuFUH5rrnr")
      .contractId(hex"798e9e137aec7c2d59d9655b4ffa640f301f628bf7c365083bb255f6aa5f89ef")
      .success()

    AddressVerifyP2C("2AA91hkrsVv14QDZWgxMJXxDDKTRKzZMPyakCVUbZEGoS")
      .contractId(hex"e5d64f886664c58378d41fe3b8c29dd7975da59245a4a6bf92c3a47339a9a0a9")
      .success()
  }

  it should "encode and decode between p2sh address and public key" in {
    import Hex._
    AddressVerifyP2SH("je9CrJD444xMSGDA2yr1XMvugoHuTc6pfYEaPYrKLuYa")
      .scriptHash(hex"798e9e137aec7c2d59d9655b4ffa640f301f628bf7c365083bb255f6aa5f89ef")
      .success()

    AddressVerifyP2SH("rvpeCy7GhsGHq8n6TnB1LjQh4xn1FMHJVXnsdZAniKZA")
      .scriptHash(hex"e5d64f886664c58378d41fe3b8c29dd7975da59245a4a6bf92c3a47339a9a0a9")
      .success()
  }

  it should "test Schnorr address" in {
    val address = SchnorrAddress(BIP340SchnorrPublicKey.zero)

    val script1 = StatelessScript.unsafe(
      AVector(
        Method[StatelessContext](
          isPublic = true,
          usePreapprovedAssets = false,
          useContractAssets = false,
          usePayToContractOnly = false,
          argsLength = 0,
          localsLength = 0,
          returnLength = 0,
          instrs = AVector[Instr[StatelessContext]](
            TxId,
            BytesConst(Val.ByteVec(BIP340SchnorrPublicKey.zero.bytes)),
            GetSegregatedSignature,
            VerifyBIP340Schnorr
          )
        )
      )
    )
    serialize(script1) is address.scriptByteCode
  }

  "Address.asset" should "parse asset address only" in {
    val lock    = LockupScript.P2C(ContractId.random)
    val address = Address.from(lock).toBase58
    Address.asset(address) is None
    Address.fromBase58(address).value.lockupScript is lock
  }

  it should "encode and decode between p2pk address and public key" in {
<<<<<<< HEAD
    val address   = "3ccJ8aEBYKBPJKuk6b9yZ1W1oFDYPesa3qQeM8v9jhaJtbSaueJ3L"
    val publicKey = "00e10a76a87b3211ca2f05be47b9ef8d2c9acedf3dfa9ee0268bf3a42ea3e29af1e1"

    AddressVerifyP2PK(address).publicKey(publicKey).success()
    (0 until groupConfig.groups).foreach { index =>
=======
    val publicKey = "00e10a76a87b3211ca2f05be47b9ef8d2c9acedf3dfa9ee0268bf3a42ea3e29af1e1"
    (0 until groupConfig.groups).foreach { index =>
      val address = s"3ccJ8aEBYKBPJKuk6b9yZ1W1oFDYPesa3qQeM8v9jhaJtbSaueJ3L@${index}"
>>>>>>> 1556734f
      AddressVerifyP2PK(address).publicKey(publicKey).group(index).success()
    }
  }

  it should "decode address from string" in {
    Address.fromBase58("1C2RAVWSuaXw8xtUxqVERR7ChKBE1XgscNFw73NSHE1v3").isDefined is true
    Address.fromBase58("je9CrJD444xMSGDA2yr1XMvugoHuTc6pfYEaPYrKLuYa").isDefined is true
    Address.fromBase58("22sTaM5xer7h81LzaGA2JiajRwHwECpAv9bBuFUH5rrnr").isDefined is true
    Address
      .fromBase58("3ccJ8aEBYKBPJKuk6b9yZ1W1oFDYPesa3qQeM8v9jhaJtbSaueJ3L")
<<<<<<< HEAD
      .isDefined is true
    Address
      .fromBase58("3ccJ8aEBYKBPJKuk6b9yZ1W1oFDYPesa3qQeM8v9jhaJtbSaueJ3L:0")
      .isDefined is true

    Address.fromBase58(":1").isDefined is false
    Address.fromBase58("1C2:1").isDefined is false
    Address.fromBase58("1C2RAVWSuaXw8xtUxqVERR7ChKBE1XgscNFw73NSHE1v3:0").isDefined is false
    Address.fromBase58("je9CrJD444xMSGDA2yr1XMvugoHuTc6pfYEaPYrKLuYa:0").isDefined is false
    Address.fromBase58("22sTaM5xer7h81LzaGA2JiajRwHwECpAv9bBuFUH5rrnr:0").isDefined is false
    Address.fromBase58("3ccJ8aEBYKBPJKuk6b9yZ1W1oFDYPesa3qQeM8v9jhaJtbSaueJ3").isDefined is false
    Address
      .fromBase58(
        s"3ccJ8aEBYKBPJKuk6b9yZ1W1oFDYPesa3qQeM8v9jhaJtbSaueJ3L:${groupConfig.groups + 1}"
      )
      .isDefined is false
=======
      .isDefined is false
    Address
      .fromBase58("3ccJ8aEBYKBPJKuk6b9yZ1W1oFDYPesa3qQeM8v9jhaJtbSaueJ3L@0")
      .isDefined is true

    Address.fromBase58("@1").isDefined is false
    Address.fromBase58("1C2@1").isDefined is false
    Address.fromBase58("1C2RAVWSuaXw8xtUxqVERR7ChKBE1XgscNFw73NSHE1v3@0").isDefined is false
    Address.fromBase58("je9CrJD444xMSGDA2yr1XMvugoHuTc6pfYEaPYrKLuYa@0").isDefined is false
    Address.fromBase58("22sTaM5xer7h81LzaGA2JiajRwHwECpAv9bBuFUH5rrnr@0").isDefined is false
    Address.fromBase58("3ccJ8aEBYKBPJKuk6b9yZ1W1oFDYPesa3qQeM8v9jhaJtbSaueJ3").isDefined is false
    Address
      .fromBase58(
        s"3ccJ8aEBYKBPJKuk6b9yZ1W1oFDYPesa3qQeM8v9jhaJtbSaueJ3L@${groupConfig.groups + 1}"
      )
      .isDefined is true
>>>>>>> 1556734f
  }

  sealed trait AddressVerify {
    val address: String
    def script: LockupScript

    def success(): Assertion = {
      Address.from(script).toBase58 is address
      Address.fromBase58(address).value.lockupScript is script
    }

    def fail(): Assertion = {
      Address.from(script).toBase58 is address
      Address.fromBase58(address) is None
    }
  }

  case class AddressVerifyP2PK(
      address: String,
<<<<<<< HEAD
      groupedAddress: Option[String] = None,
=======
>>>>>>> 1556734f
      pubKey: Option[PublicKeyLike] = None,
      groupIndex: Option[GroupIndex] = None
  ) extends AddressVerify {
    def publicKey(key: String) = {
      copy(pubKey = Some(deserialize[PublicKeyLike](Hex.unsafe(key)).rightValue))
    }

    def group(index: Int) = copy(
<<<<<<< HEAD
      groupedAddress = Some(s"$address:$index"),
=======
>>>>>>> 1556734f
      groupIndex = Some(GroupIndex.unsafe(index))
    )

    override def success(): Assertion = {
      groupIndex.foreach(g => script.groupIndex is g)
      val bytes = serialize[LockupScript](script)
      Base58.encode(bytes) isnot address
<<<<<<< HEAD

      Address.from(script).toBase58 is address
      Address.fromBase58(address) is Some(Address.Asset(LockupScript.p2pk(pubKey.get, None)))
      groupedAddress.foreach(Address.fromBase58(_) is Some(Address.Asset(script)))

      val fullAddress = Base58.encode(bytes)
      Address.fromBase58(fullAddress) is Some(Address.Asset(script))
      Address.fromBase58(s"$fullAddress:${script.groupIndex.value}") is Some(Address.Asset(script))
      Address.fromBase58(
        s"$fullAddress:${new GroupIndex(script.groupIndex.value + 1).value}"
      ) is None
      Address.fromBase58(Base58.encode(bytes ++ bytesGen(Random.between(1, 5)).sample.get)) is None
    }

    def script: LockupScript.P2PK = LockupScript.p2pk(pubKey.get, groupIndex)
=======
      Address.from(script).toBase58 is address
      Address.fromBase58(address) is Some(Address.from(script))
      Address.fromBase58(Base58.encode(bytes ++ bytesGen(Random.between(0, 5)).sample.get)) is None
    }

    def script: LockupScript.P2PK = LockupScript.p2pk(pubKey.get, groupIndex.get)
>>>>>>> 1556734f
  }

  case class AddressVerifyP2PKH(
      address: String,
      pubKey: Option[String] = None
  ) extends AddressVerify {
    def publicKey(key: String) = {
      copy(pubKey = Some(key))
    }

    def script: LockupScript = {
      LockupScript.p2pkh(PublicKey.unsafe(Hex.from(pubKey.value).value))
    }
  }

  case class AddressVerifyP2MPKH(
      address: String,
      pubKeys: AVector[String] = AVector.empty,
      m: Option[Int] = None
  ) extends AddressVerify {
    def threshold(threshold: Int) = {
      copy(m = Some(threshold))
    }

    def publicKeys(keys: String*) = {
      copy(pubKeys = AVector.from(keys))
    }

    def script: LockupScript = {
      val keys = pubKeys.map(key => PublicKey.unsafe(Hex.from(key).value))
      LockupScript.p2mpkhUnsafe(keys, m.value)
    }
  }

  case class AddressVerifyP2C(
      address: String,
      contractId: Option[ByteString] = None
  ) extends AddressVerify {
    def contractId(id: ByteString) = {
      copy(contractId = Some(id))
    }

    def script: LockupScript = {
      LockupScript.p2c(ContractId.from(contractId.value).value)
    }
  }

  case class AddressVerifyP2SH(
      address: String,
      scriptHash: Option[ByteString] = None
  ) extends AddressVerify {
    def scriptHash(hash: ByteString) = {
      copy(scriptHash = Some(hash))
    }

    def script: LockupScript = {
      LockupScript.p2sh(Hash.from(scriptHash.value).value)
    }
  }
}<|MERGE_RESOLUTION|>--- conflicted
+++ resolved
@@ -28,11 +28,7 @@
 import org.alephium.serde._
 import org.alephium.util.{AlephiumSpec, AVector, Base58, Hex}
 
-<<<<<<< HEAD
-class AddressSpec extends AlephiumSpec with GroupConfigFixture.Default {
-=======
 class AddressSpec extends AlephiumSpec with NoIndexModelGenerators {
->>>>>>> 1556734f
 
   it should "calculate group index" in {
     def testP2pkh(pubKey: String, expectedGroup: Int) = {
@@ -166,17 +162,9 @@
   }
 
   it should "encode and decode between p2pk address and public key" in {
-<<<<<<< HEAD
-    val address   = "3ccJ8aEBYKBPJKuk6b9yZ1W1oFDYPesa3qQeM8v9jhaJtbSaueJ3L"
-    val publicKey = "00e10a76a87b3211ca2f05be47b9ef8d2c9acedf3dfa9ee0268bf3a42ea3e29af1e1"
-
-    AddressVerifyP2PK(address).publicKey(publicKey).success()
-    (0 until groupConfig.groups).foreach { index =>
-=======
     val publicKey = "00e10a76a87b3211ca2f05be47b9ef8d2c9acedf3dfa9ee0268bf3a42ea3e29af1e1"
     (0 until groupConfig.groups).foreach { index =>
       val address = s"3ccJ8aEBYKBPJKuk6b9yZ1W1oFDYPesa3qQeM8v9jhaJtbSaueJ3L@${index}"
->>>>>>> 1556734f
       AddressVerifyP2PK(address).publicKey(publicKey).group(index).success()
     }
   }
@@ -187,8 +175,7 @@
     Address.fromBase58("22sTaM5xer7h81LzaGA2JiajRwHwECpAv9bBuFUH5rrnr").isDefined is true
     Address
       .fromBase58("3ccJ8aEBYKBPJKuk6b9yZ1W1oFDYPesa3qQeM8v9jhaJtbSaueJ3L")
-<<<<<<< HEAD
-      .isDefined is true
+      .isDefined is false
     Address
       .fromBase58("3ccJ8aEBYKBPJKuk6b9yZ1W1oFDYPesa3qQeM8v9jhaJtbSaueJ3L:0")
       .isDefined is true
@@ -203,25 +190,7 @@
       .fromBase58(
         s"3ccJ8aEBYKBPJKuk6b9yZ1W1oFDYPesa3qQeM8v9jhaJtbSaueJ3L:${groupConfig.groups + 1}"
       )
-      .isDefined is false
-=======
-      .isDefined is false
-    Address
-      .fromBase58("3ccJ8aEBYKBPJKuk6b9yZ1W1oFDYPesa3qQeM8v9jhaJtbSaueJ3L@0")
       .isDefined is true
-
-    Address.fromBase58("@1").isDefined is false
-    Address.fromBase58("1C2@1").isDefined is false
-    Address.fromBase58("1C2RAVWSuaXw8xtUxqVERR7ChKBE1XgscNFw73NSHE1v3@0").isDefined is false
-    Address.fromBase58("je9CrJD444xMSGDA2yr1XMvugoHuTc6pfYEaPYrKLuYa@0").isDefined is false
-    Address.fromBase58("22sTaM5xer7h81LzaGA2JiajRwHwECpAv9bBuFUH5rrnr@0").isDefined is false
-    Address.fromBase58("3ccJ8aEBYKBPJKuk6b9yZ1W1oFDYPesa3qQeM8v9jhaJtbSaueJ3").isDefined is false
-    Address
-      .fromBase58(
-        s"3ccJ8aEBYKBPJKuk6b9yZ1W1oFDYPesa3qQeM8v9jhaJtbSaueJ3L@${groupConfig.groups + 1}"
-      )
-      .isDefined is true
->>>>>>> 1556734f
   }
 
   sealed trait AddressVerify {
@@ -241,10 +210,6 @@
 
   case class AddressVerifyP2PK(
       address: String,
-<<<<<<< HEAD
-      groupedAddress: Option[String] = None,
-=======
->>>>>>> 1556734f
       pubKey: Option[PublicKeyLike] = None,
       groupIndex: Option[GroupIndex] = None
   ) extends AddressVerify {
@@ -253,10 +218,6 @@
     }
 
     def group(index: Int) = copy(
-<<<<<<< HEAD
-      groupedAddress = Some(s"$address:$index"),
-=======
->>>>>>> 1556734f
       groupIndex = Some(GroupIndex.unsafe(index))
     )
 
@@ -264,11 +225,9 @@
       groupIndex.foreach(g => script.groupIndex is g)
       val bytes = serialize[LockupScript](script)
       Base58.encode(bytes) isnot address
-<<<<<<< HEAD
-
       Address.from(script).toBase58 is address
-      Address.fromBase58(address) is Some(Address.Asset(LockupScript.p2pk(pubKey.get, None)))
-      groupedAddress.foreach(Address.fromBase58(_) is Some(Address.Asset(script)))
+      Address.fromBase58(address) is Some(Address.from(script))
+      Address.fromBase58(Base58.encode(bytes ++ bytesGen(Random.between(0, 5)).sample.get)) is None
 
       val fullAddress = Base58.encode(bytes)
       Address.fromBase58(fullAddress) is Some(Address.Asset(script))
@@ -279,15 +238,7 @@
       Address.fromBase58(Base58.encode(bytes ++ bytesGen(Random.between(1, 5)).sample.get)) is None
     }
 
-    def script: LockupScript.P2PK = LockupScript.p2pk(pubKey.get, groupIndex)
-=======
-      Address.from(script).toBase58 is address
-      Address.fromBase58(address) is Some(Address.from(script))
-      Address.fromBase58(Base58.encode(bytes ++ bytesGen(Random.between(0, 5)).sample.get)) is None
-    }
-
     def script: LockupScript.P2PK = LockupScript.p2pk(pubKey.get, groupIndex.get)
->>>>>>> 1556734f
   }
 
   case class AddressVerifyP2PKH(
