// Copyright 2018 The Alephium Authors
// This file is part of the alephium project.
//
// The library is free software: you can redistribute it and/or modify
// it under the terms of the GNU Lesser General Public License as published by
// the Free Software Foundation, either version 3 of the License, or
// (at your option) any later version.
//
// The library is distributed in the hope that it will be useful,
// but WITHOUT ANY WARRANTY; without even the implied warranty of
// MERCHANTABILITY or FITNESS FOR A PARTICULAR PURPOSE. See the
// GNU Lesser General Public License for more details.
//
// You should have received a copy of the GNU Lesser General Public License
// along with the library. If not, see <http://www.gnu.org/licenses/>.

package org.alephium.protocol.model

import akka.util.ByteString
import org.scalacheck.Gen

import org.alephium.protocol._
import org.alephium.protocol.config.NetworkConfigFixture
import org.alephium.protocol.model.TokenId
import org.alephium.protocol.vm._
import org.alephium.serde._
import org.alephium.util.{AlephiumSpec, AVector, Hex, TimeStamp, U256}

class TransactionSpec
    extends AlephiumSpec
    with NoIndexModelGenerators
    with NetworkConfigFixture.Default {

  it should "serde successfully" in {
    info("transation")
    forAll(transactionGen()) { transaction =>
      val bytes  = serialize[Transaction](transaction)
      val output = deserialize[Transaction](bytes).toOption.value
      output is transaction

      // check cache
      transaction.getSerialized().value is bytes
      output.getSerialized().value is bytes
    }

    info("merkle transation")
    forAll(transactionGen()) { transaction =>
      val merkleTx = transaction.toMerkleTx
      val bytes    = serialize[Transaction.MerkelTx](merkleTx)
      val output   = deserialize[Transaction.MerkelTx](bytes).toOption.value
      output is merkleTx
    }
  }

  it should "generate distinct coinbase transactions" in {
    val (_, key) = GroupIndex.unsafe(0).generateKey
    val script   = LockupScript.p2pkh(key)
    val coinbaseTxs = (0 to 1000).map(_ =>
      Transaction
        .powCoinbaseForTest(
          ChainIndex.unsafe(0, 0),
          AVector.empty,
          script,
          Target.Max,
          ALPH.LaunchTimestamp,
          AVector.empty,
          Hash.generate.bytes
        )
    )

    coinbaseTxs.size is coinbaseTxs.distinct.size
  }

  it should "calculate chain index" in {
    forAll(chainIndexGen) { chainIndex =>
      forAll(transactionGen(chainIndexGen = Gen.const(chainIndex))) { tx =>
        tx.chainIndex is chainIndex
      }
    }
  }

  it should "avoid hash collision for coinbase txs" in {
    val script = LockupScript.p2pkh(PublicKey.generate)
    val coinbase0 = Transaction.powCoinbaseForTest(
      ChainIndex.unsafe(0, 0),
      AVector.empty,
      script,
      target = Target.Max,
      blockTs = ALPH.LaunchTimestamp,
      AVector.empty
    )
    val coinbase1 = Transaction.powCoinbaseForTest(
      ChainIndex.unsafe(0, 1),
      AVector.empty,
      script,
      target = Target.Max,
      blockTs = ALPH.LaunchTimestamp,
      AVector.empty
    )
    val coinbase2 = Transaction.powCoinbaseForTest(
      ChainIndex.unsafe(0, 0),
      AVector.empty,
      script,
      target = Target.Max,
      blockTs = TimeStamp.now(),
      AVector.empty
    )
    (coinbase0.id equals coinbase1.id) is false
    (coinbase0.id equals coinbase2.id) is false
  }

  it should "calculate the merkle hash" in {
    forAll(transactionGen()) { tx =>
      val txSerialized       = serialize(tx)
      val merkelTxSerialized = serialize(tx.toMerkleTx)
      val idSerialized       = serialize(tx.id)
      val unsignedSerialized = serialize(tx.unsigned)
      txSerialized.startsWith(unsignedSerialized)
      merkelTxSerialized.startsWith(idSerialized)
      txSerialized.drop(unsignedSerialized.length) is merkelTxSerialized.drop(idSerialized.length)

      tx.merkleHash is Hash.hash(merkelTxSerialized)
    }
  }

  it should "cap the gas reward" in {
    val hardReward = ALPH.oneAlph
    Transaction.totalReward(1, 100, HardFork.Mainnet) is U256.unsafe(100)
    Transaction.totalReward(2, 100, HardFork.Mainnet) is U256.unsafe(101)
    Transaction.totalReward(200, 100, HardFork.Mainnet) is U256.unsafe(200)
    Transaction.totalReward(202, 100, HardFork.Mainnet) is U256.unsafe(201)
    Transaction.totalReward(hardReward * 2, hardReward, HardFork.Mainnet) is (hardReward * 2)
    Transaction.totalReward(hardReward * 2 + 2, hardReward, HardFork.Mainnet) is (hardReward * 2)
    Transaction.totalReward(hardReward * 2, 0, HardFork.Mainnet) is hardReward
    Transaction.totalReward(hardReward * 2 + 2, 0, HardFork.Mainnet) is hardReward
  }

  it should "ignore gas fee for Leman upgrade" in {
    val hardReward = ALPH.oneAlph
    Transaction.totalReward(1, 100, HardFork.Leman) is U256.unsafe(100)
    Transaction.totalReward(2, 100, HardFork.Leman) is U256.unsafe(100)
    Transaction.totalReward(200, 100, HardFork.Leman) is U256.unsafe(100)
    Transaction.totalReward(202, 100, HardFork.Leman) is U256.unsafe(100)
    Transaction.totalReward(hardReward * 2, hardReward, HardFork.Leman) is hardReward
    Transaction.totalReward(hardReward * 2 + 2, hardReward, HardFork.Leman) is hardReward
    Transaction.totalReward(hardReward * 2, 0, HardFork.Leman) is 0
    Transaction.totalReward(hardReward * 2 + 2, 0, HardFork.Leman) is 0
  }

  it should "seder the snapshots properly" in new TransactionSnapshotsFixture {
    implicit val basePath: String = "src/test/resources/models/transaction"

    import Hex._

    {
      info("no inputs and outputs")

      val unsignedTx = UnsignedTransaction(
        DefaultTxVersion,
        networkId,
        scriptOpt = None,
        GasBox.unsafe(100000),
        GasPrice(1000000000),
        AVector.empty,
        AVector.empty
      )

      val tx = inputSign(unsignedTx, privKey1)
      tx.verify("no-input-and-output")
    }

    {
      info("pre-rhone coinbase transaction")

      implicit val networkConfig = new NetworkConfigFixture.Default {
        override def rhoneHardForkTimestamp: TimeStamp  = TimeStamp.Max
        override def danubeHardForkTimestamp: TimeStamp = TimeStamp.Max
      }.networkConfig
      val tx = coinbaseTransaction(AVector.empty)
      tx.verify("coinbase")
    }

    {
      info("rhone coinbase transaction")
<<<<<<< HEAD
=======

>>>>>>> 1556734f
      implicit val networkConfig = new NetworkConfigFixture.Default {
        override def danubeHardForkTimestamp: TimeStamp = TimeStamp.Max
      }.networkConfig
      val blockHash = model.BlockHash.unsafe(
        hex"a5ecc0fa7bce6fd6a868621a167b3aad9a4e2711353aef60196062509b8c3dc7"
      )
      val lockupScript = LockupScript.P2PKH(
        Hash.unsafe(hex"0478042acbc0e37b410e5d2c7aebe367d47f39aa78a65277b7f8bb7ce3c5e036")
      )
      val tx = coinbaseTransaction(AVector(SelectedGhostUncle(blockHash, lockupScript, 1)))
      tx.verify("rhone-coinbase")
    }

    {
      info("danube coinbase transaction")

      implicit val networkConfig = NetworkConfigFixture.Danube
      val blockHash = model.BlockHash.unsafe(
        hex"a5ecc0fa7bce6fd6a868621a167b3aad9a4e2711353aef60196062509b8c3dc7"
      )
      val lockupScript = LockupScript.P2PKH(
        Hash.unsafe(hex"0478042acbc0e37b410e5d2c7aebe367d47f39aa78a65277b7f8bb7ce3c5e036")
      )
      val tx = coinbaseTransaction(AVector(SelectedGhostUncle(blockHash, lockupScript, 1)))
      tx.verify("danube-coinbase")
    }

    {
      info("multiple fixed inputs and outputs")

      val unsignedTx = UnsignedTransaction(
        DefaultTxVersion,
        networkId,
        scriptOpt = None,
        GasBox.unsafe(100000),
        GasPrice(U256.unsafe(1000000000)),
        inputs = AVector(
          TxInput(
            AssetOutputRef.unsafe(
              Hint.unsafe(-1038667625),
              TxOutputRef.unsafeKey(
                Hash.unsafe(hex"a5ecc0fa7bce6fd6a868621a167b3aad9a4e2711353aef60196062509b8c3dc7")
              )
            ),
            UnlockScript.P2PKH(pubKey1)
          ),
          TxInput(
            AssetOutputRef.unsafe(
              Hint.unsafe(12347),
              TxOutputRef.unsafeKey(
                Hash.unsafe(hex"0fa5fd6aecca7b21a167b3aad9a4e27762509b8c3ce68611353aef60196086dc")
              )
            ),
            UnlockScript.P2PKH(pubKey2)
          ),
          TxInput(
            AssetOutputRef.unsafe(
              Hint.unsafe(-1038667625),
              TxOutputRef.unsafeKey(
                Hash.unsafe(hex"ce6fd6a868621a167b62509b8c3dc7a5ecc0fa7b3aad9a4e2711353aef601960")
              )
            ),
            UnlockScript.P2PKH(pubKey1)
          )
        ),
        fixedOutputs = AVector(
          p2shOutput(
            200,
            hex"2ac11ec0a41ac91a309da23092fdca9c407f99a05a2c66c179f10d51050b8dfe",
            additionalData = hex"7fa5c3fd66ff751c"
          ),
          p2pkhOutput(
            1000,
            hex"c03ce271334db24f37313bbbf2d4aced9c6223d1378b1f472ec56f0b30aaac04",
            additionalData = hex"55deff667f0096ffc024ff53d6017ff5"
          ),
          p2pkhOutput(
            100,
            hex"d2d3f28a281a7029fa8442f2e5d7a9962c9ad8680bba8fa9df62fbfbe01f6efd",
            TimeStamp.unsafe(1630168595025L),
            additionalData = hex"00010000017b8d959291"
          )
        )
      )

      val tx = inputSign(unsignedTx, privKey1, privKey2, privKey1)
      tx.verify("multiple-fixed-inputs-and-outputs")
    }

    {
      info("multiple contract inputs and generated outputs")

      val tokenId =
        TokenId.from(hex"342f94b2e48e687a3f985ac55658bcdddace8891919fc08d58b0db2255ca3822").value
//      val address1 = Address.p2pkh(pubKey1).toBase58
//      val address2 = Address.p2pkh(pubKey2).toBase58
//      val script =
//        s"""
//           |@using(preapprovedAssets = true, assetsInContract = true)
//           |TxScript Main {
//           |  verifyTxSignature!(#${pubKey1.toHexString})
//           |  transferAlphFromSelf!(@$address1, 1)
//           |  transferTokenToSelf!(@$address1, #${tokenId.toHexString}, 42)
//           |
//           |  verifyTxSignature!(#${pubKey2.toHexString})
//           |  transferAlphFromSelf!(@$address2, 5)
//           |}
//           |""".stripMargin
      // Compiled from the script above
      val script = StatefulScript.unsafe(
        AVector(
          Method(
            isPublic = true,
            usePreapprovedAssets = true,
            useContractAssets = true,
            usePayToContractOnly = false,
            argsLength = 0,
            localsLength = 0,
            returnLength = 0,
            instrs = AVector(
              BytesConst(vm.Val.ByteVec(pubKey1.bytes)),
              VerifyTxSignature,
              AddressConst(vm.Val.Address(LockupScript.p2pkh(pubKey1))),
              vm.U256Const1,
              vm.TransferAlphFromSelf,
              AddressConst(vm.Val.Address(LockupScript.p2pkh(pubKey1))),
              BytesConst(vm.Val.ByteVec(tokenId.bytes)),
              U256Const(vm.Val.U256(42)),
              vm.TransferTokenToSelf,
              BytesConst(vm.Val.ByteVec(pubKey2.bytes)),
              VerifyTxSignature,
              AddressConst(vm.Val.Address(LockupScript.p2pkh(pubKey2))),
              vm.U256Const5,
              vm.TransferAlphFromSelf
            )
          )
        )
      )

      val tx = {
        val unsignedTx = unsignedTransaction(
          pubKey1,
          Some(script),
          p2pkhOutput(
            55,
            hex"b03ce271334db24f37313cccf2d4aced9c6223d1378b1f472ec56f0b30aaac0f"
          ),
          p2shOutput(
            95,
            hex"f2d430aaac0fb03ce271334d1378b1f472ec56f0bb24f37313cccaced9c6223d"
          )
        )

        val transaction = inputSign(unsignedTx, privKey1)

        val updatedTransaction = transaction.copy(
          contractInputs = AVector(
            ContractOutputRef.unsafe(
              Hint.unsafe(-1038667620),
              TxOutputRef.unsafeKey(
                Hash.unsafe(hex"1334b03ce27313db24ace4fb1f72ec56f0bc6223d137430aaac0f37cccf2dd98")
              )
            ),
            ContractOutputRef.unsafe(
              Hint.unsafe(-1038667620),
              TxOutputRef.unsafeKey(
                Hash.unsafe(hex"45ace4fb7430a1f72ec6f0bc622d981334b03ce27313db23d13aac0f37cccf2d")
              )
            )
          ),
          generatedOutputs = AVector(
            AssetOutput(
              1,
              LockupScript.p2pkh(pubKey1),
              TimeStamp.unsafe(12345),
              tokens = AVector((tokenId, U256.unsafe(42))),
              ByteString.empty
            ),
            AssetOutput(
              5,
              LockupScript.p2pkh(pubKey2),
              TimeStamp.unsafe(12345),
              tokens = AVector.empty,
              ByteString.empty
            )
          )
        )

        contractSign(updatedTransaction, privKey1, privKey2)
      }

      tx.verify("multiple-contract-inputs-and-generated-outputs")
    }

    {
      info("transfer multiple tokens")
      val tokenId1 =
        TokenId.from(hex"342f94b2e48e687a3f985ac55658bcdddace8891919fc08d58b0db2255ca3822").value
      val tokenId2 =
        TokenId.from(hex"2d257dfb825bd2c4ee87c9ebf45d6fafc1b628d3f01a85a877ca00c017fca056").value
      val tokenId3 =
        TokenId.from(hex"825bd2b5d6fafc1b628d3f01c4ee87c9ebf4a85a877ca00c017fca0562d257df").value

      val tx = {
        val unsignedTx = unsignedTransaction(
          pubKey1,
          scriptOpt = None,
          p2pkhOutput(
            55,
            hex"b03ce271334db24f37313cccf2d4aced9c6223d1378b1f472ec56f0b30aaac0f",
            TimeStamp.unsafe(12345),
            additionalData = hex"15deff667f0096ffc024ff53d6017ff5",
            tokens = AVector((tokenId1, U256.unsafe(10)), (tokenId2, U256.unsafe(20)))
          ),
          p2shOutput(
            95,
            hex"2ac11ec0a41ac91a309da23092fdca9c407f99a05a2c66c179f10d51050b8dfe",
            TimeStamp.unsafe(12345),
            additionalData = hex"7fa5c3fd66ff751c",
            tokens = AVector((tokenId1, U256.unsafe(500)), (tokenId3, U256.unsafe(211)))
          ),
          p2pkhOutput(
            42,
            hex"c03ce271334db24f37313bbbf2d4aced9c6223d1378b1f472ec56f0b30aaac04",
            TimeStamp.unsafe(12345),
            additionalData = hex"55deff667f0096ffc024ff53d6017ff5",
            tokens = AVector((tokenId1, U256.unsafe(2)))
          ),
          p2pkhOutput(
            100,
            hex"c6223d72ec56f13781334db24f37313fb03ce27cccf2d4aced9b1f40b30aaac0",
            tokens = AVector((tokenId3, U256.unsafe(8)))
          )
        )

        inputSign(unsignedTx, privKey1)
      }

      tx.verify("multiple-tokens")
    }

    {
      info("with p2sh and p2mpkh transaction inputs")

//      val script = {
//        val raw =
//          s"""
//             |// comment
//             |AssetScript P2sh {
//             |  pub fn main(pubKey1: ByteVec, pubKey2: ByteVec) -> () {
//             |    verifyAbsoluteLocktime!(1630879601000)
//             |    verifyTxSignature!(pubKey1)
//             |    verifyTxSignature!(pubKey2)
//             |  }
//             |}
//             |""".stripMargin
//
//        Compiler.compileAssetScript(raw).rightValue._1
//      }
      // Compiled from the script above
      val script = StatelessScript.unsafe(
        AVector(
          Method(
            isPublic = true,
            usePreapprovedAssets = false,
            useContractAssets = false,
            usePayToContractOnly = false,
            argsLength = 2,
            localsLength = 2,
            returnLength = 0,
            instrs = AVector(
              U256Const(vm.Val.U256(1630879601000L)),
              vm.VerifyAbsoluteLocktime,
              LoadLocal(0),
              VerifyTxSignature,
              LoadLocal(1),
              VerifyTxSignature
            )
          )
        )
      )

      val unsignedTx = UnsignedTransaction(
        DefaultTxVersion,
        networkId,
        scriptOpt = None,
        GasBox.unsafe(100000),
        GasPrice(U256.unsafe(1000000000)),
        inputs = AVector(
          TxInput(
            AssetOutputRef.unsafe(
              Hint.unsafe(-1038667625),
              TxOutputRef.unsafeKey(
                Hash.unsafe(hex"fda5eaacc0fa7bcf60196062509b8167b3d9a4e2711353aec3dc7e66a868621a")
              )
            ),
            UnlockScript.p2mpkh(AVector((pubKey1, 1), (pubKey2, 3)))
          ),
          TxInput(
            AssetOutputRef.unsafe(
              Hint.unsafe(-1038667625),
              TxOutputRef.unsafeKey(
                Hash.unsafe(hex"b62509167b8c3dc7a5ecc0fa7b3afd6a868621aad9a4e2711353aef601960ce6")
              )
            ),
            UnlockScript
              .p2sh(script, AVector(Val.ByteVec(pubKey1.bytes), Val.ByteVec(pubKey2.bytes)))
          )
        ),
        fixedOutputs = AVector(
          p2shOutput(
            42,
            hex"241ac999a05a2c66c179f1a309dca9c407fa2310d51050b8dfeac11ec0a092fd",
            additionalData = hex"5f7516fc7fac3fd6"
          )
        )
      )

      val tx = inputSign(unsignedTx, privKey1, privKey2, privKey1, privKey2)
      tx.verify("p2sh-and-p2mpkh-inputs")
    }

    {
      info("with contract output")

      val contractLockupScript = LockupScript.P2C(
        ContractId.from(hex"0fa5e21a53aef6019606167b3aad9acca7bce6fd6a868642509b8c3dc7e27113").value
      )
//      val contractAddress = Address.Contract(contractLockupScript).toBase58
//      val script = {
//        val raw =
//          s"""
//             |@using(preapprovedAssets = true, assetsInContract = true)
//             |TxScript Main {
//             |  verifyTxSignature!(#${pubKey1.toHexString})
//             |  transferAlphFromSelf!(@$contractAddress, 1000)
//             |}
//             |""".stripMargin
//
//        Compiler.compileTxScript(raw).rightValue
//      }
      // Compiled from the script above
      val script = StatefulScript.unsafe(
        AVector(
          Method(
            isPublic = true,
            usePreapprovedAssets = true,
            useContractAssets = true,
            usePayToContractOnly = false,
            argsLength = 0,
            localsLength = 0,
            returnLength = 0,
            instrs = AVector(
              BytesConst(vm.Val.ByteVec(pubKey1.bytes)),
              VerifyTxSignature,
              AddressConst(vm.Val.Address(contractLockupScript)),
              U256Const(vm.Val.U256(1000)),
              vm.TransferAlphFromSelf
            )
          )
        )
      )

      val unsignedTx = UnsignedTransaction(
        DefaultTxVersion,
        networkId,
        scriptOpt = Some(script),
        GasBox.unsafe(100000),
        GasPrice(U256.unsafe(1000000000)),
        inputs = AVector(
          TxInput(
            AssetOutputRef.unsafe(
              Hint.unsafe(-1038667625),
              TxOutputRef.unsafeKey(
                Hash.unsafe(hex"ad9a4e2711353aef6d6a868621a167b3a0196062509b8c3dc7a5ecc0fa7bce6f")
              )
            ),
            UnlockScript.P2PKH(pubKey1)
          )
        ),
        fixedOutputs = AVector.empty
      )

      val transaction        = inputSign(unsignedTx, privKey1)
      val txOutput           = TxOutput.contract(999, contractLockupScript).payGasUnsafe(10)
      val updatedTransaction = transaction.copy(generatedOutputs = AVector(txOutput))

      updatedTransaction.verify("with-contract-output")
    }
  }
}<|MERGE_RESOLUTION|>--- conflicted
+++ resolved
@@ -182,10 +182,6 @@
 
     {
       info("rhone coinbase transaction")
-<<<<<<< HEAD
-=======
-
->>>>>>> 1556734f
       implicit val networkConfig = new NetworkConfigFixture.Default {
         override def danubeHardForkTimestamp: TimeStamp = TimeStamp.Max
       }.networkConfig
@@ -201,7 +197,6 @@
 
     {
       info("danube coinbase transaction")
-
       implicit val networkConfig = NetworkConfigFixture.Danube
       val blockHash = model.BlockHash.unsafe(
         hex"a5ecc0fa7bce6fd6a868621a167b3aad9a4e2711353aef60196062509b8c3dc7"
