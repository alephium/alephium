// Copyright 2018 The Alephium Authors
// This file is part of the alephium project.
//
// The library is free software: you can redistribute it and/or modify
// it under the terms of the GNU Lesser General Public License as published by
// the Free Software Foundation, either version 3 of the License, or
// (at your option) any later version.
//
// The library is distributed in the hope that it will be useful,
// but WITHOUT ANY WARRANTY; without even the implied warranty of
// MERCHANTABILITY or FITNESS FOR A PARTICULAR PURPOSE. See the
// GNU Lesser General Public License for more details.
//
// You should have received a copy of the GNU Lesser General Public License
// along with the library. If not, see <http://www.gnu.org/licenses/>.

package org.alephium.protocol.model

import scala.annotation.tailrec
import scala.collection.mutable
import scala.util.{Random, Sorting}

import akka.util.ByteString
import org.scalacheck.Arbitrary._
import org.scalacheck.Gen
import org.scalatest.Assertion

import org.alephium.crypto.{SecP256K1PublicKey, SecP256R1PublicKey}
import org.alephium.protocol._
import org.alephium.protocol.config._
import org.alephium.protocol.model.ModelGenerators._
import org.alephium.protocol.vm.{LockupScript, PublicKeyLike, StatefulContract, UnlockScript, Val}
import org.alephium.util._

trait LockupScriptGenerators extends Generators {
  import ModelGenerators.ScriptPair

  implicit def groupConfig: GroupConfig

  lazy val dataGen: Gen[ByteString] = for {
    length <- Gen.choose(0, 20)
    bytes  <- Gen.listOfN(length, arbByte.arbitrary)
  } yield ByteString(bytes)

  def p2pkhLockupGen(groupIndex: GroupIndex): Gen[LockupScript.P2PKH] =
    for {
      publicKey <- publicKeyGen(groupIndex)
    } yield LockupScript.p2pkh(publicKey)

  def p2mpkhLockupGen(groupIndex: GroupIndex): Gen[LockupScript.Asset] =
    for {
      numKeys   <- Gen.chooseNum(1, ALPH.MaxKeysInP2MPK)
      keys      <- Gen.listOfN(numKeys, publicKeyGen(groupIndex)).map(AVector.from)
      threshold <- Gen.choose(1, keys.length)
    } yield LockupScript.p2mpkh(keys, threshold).get

  def p2mpkhLockupGen(n: Int, m: Int, groupIndex: GroupIndex): Gen[LockupScript.Asset] = {
    assume(m <= n)
    for {
      publicKey0 <- publicKeyGen(groupIndex)
      moreKeys   <- Gen.listOfN(n, publicKeyGen(groupIndex)).map(AVector.from)
    } yield LockupScript.p2mpkh(publicKey0 +: moreKeys, m).get
  }

  def p2shLockupGen(groupIndex: GroupIndex): Gen[LockupScript.Asset] = {
    hashGen
      .retryUntil { hash =>
        ScriptHint.fromHash(hash).groupIndex.equals(groupIndex)
      }
      .map(LockupScript.p2sh)
  }

  def p2pkLockupGen(groupIndex: GroupIndex): Gen[LockupScript.P2PK] = {
<<<<<<< HEAD
    arbBool.arbitrary
      .map { b =>
        val publicKey = if (b) {
          PublicKeyLike.SecP256K1(SecP256K1PublicKey.generate)
        } else {
          PublicKeyLike.Passkey(SecP256R1PublicKey.generate)
        }
        LockupScript.p2pk(publicKey, None)
      }
      .retryUntil(_.groupIndex == groupIndex)
=======
    Gen
      .const(())
      .map(_ => LockupScript.p2pk(PublicKeyType.SecP256K1(SecP256K1PublicKey.generate), groupIndex))
>>>>>>> 09f7b353
  }

  def preDanubeLockupGen(groupIndex: GroupIndex): Gen[LockupScript.Asset] = {
    Gen.oneOf(
      p2pkhLockupGen(groupIndex),
      p2mpkhLockupGen(groupIndex),
      p2shLockupGen(groupIndex)
    )
  }

  def assetLockupGen(groupIndex: GroupIndex): Gen[LockupScript.Asset] = {
    Gen.oneOf(preDanubeLockupGen(groupIndex), p2pkLockupGen(groupIndex))
  }

  def p2cLockupGen(groupIndex: GroupIndex): Gen[LockupScript.P2C] = {
    hashGen
      .retryUntil { hash =>
        ScriptHint.fromHash(hash).groupIndex.equals(groupIndex)
      }
      .map { hash =>
        LockupScript.p2c(ContractId.unsafe(hash))
      }
  }

  def lockupGen(groupIndex: GroupIndex): Gen[LockupScript] = {
    Gen.oneOf(
      p2pkhLockupGen(groupIndex),
      p2mpkhLockupGen(groupIndex),
      p2shLockupGen(groupIndex),
      p2cLockupGen(groupIndex)
    )
  }

  def p2pkScriptGen(groupIndex: GroupIndex): Gen[ScriptPair] =
    for {
      (privateKey, publicKey) <- keypairGen(groupIndex)
    } yield ScriptPair(LockupScript.p2pkh(publicKey), UnlockScript.p2pkh(publicKey), privateKey)

  def addressGen(groupIndex: GroupIndex): Gen[(LockupScript.Asset, PublicKey, PrivateKey)] =
    for {
      (privateKey, publicKey) <- keypairGen(groupIndex)
    } yield (LockupScript.p2pkh(publicKey), publicKey, privateKey)

  def addressStringGen(groupIndex: GroupIndex): Gen[(String, PublicKey, PrivateKey)] =
    addressGen(groupIndex).map { case (script, publicKey, privateKey) =>
      (
        Address.from(script).toBase58,
        publicKey,
        privateKey
      )
    }

  def addressStringGen(implicit groupConfig: GroupConfig): Gen[(String, String, String)] =
    for {
      groupIndex                      <- groupIndexGen
      (script, publicKey, privateKey) <- addressGen(groupIndex)
    } yield {
      (
        Address.from(script).toBase58,
        publicKey.toHexString,
        privateKey.toHexString
      )
    }

  lazy val valBoolGen: Gen[Val.Bool]       = arbitrary[Boolean].map(Val.Bool.apply)
  lazy val valI256Gen: Gen[Val.I256]       = i256Gen.map(Val.I256.apply)
  lazy val valU256Gen: Gen[Val.U256]       = u256Gen.map(Val.U256.apply)
  lazy val valByteVecGen: Gen[Val.ByteVec] = dataGen.map(Val.ByteVec.apply)

  def lockupScriptGen(implicit groupConfig: GroupConfig): Gen[LockupScript] =
    for {
      groupIndex   <- groupIndexGen
      lockupScript <- lockupGen(groupIndex)
    } yield lockupScript

  def valAddressGen(implicit groupConfig: GroupConfig): Gen[Val.Address] =
    lockupScriptGen.map(Val.Address(_))

  def vmValGen(implicit groupConfig: GroupConfig): Gen[Val] = {
    Gen.oneOf(
      valBoolGen,
      valI256Gen,
      valU256Gen,
      valByteVecGen,
      valAddressGen
    )
  }
}

trait TxInputGenerators extends Generators {
  implicit def groupConfig: GroupConfig

  def scriptHintGen(groupIndex: GroupIndex): Gen[ScriptHint] =
    Gen.choose(0, Int.MaxValue).map(ScriptHint.fromHash).retryUntil(_.groupIndex equals groupIndex)

  def assetOutputRefGen(groupIndex: GroupIndex): Gen[AssetOutputRef] = {
    for {
      scriptHint <- scriptHintGen(groupIndex)
      hash       <- hashGen
    } yield AssetOutputRef.unsafe(Hint.ofAsset(scriptHint), TxOutputRef.unsafeKey(hash))
  }

  def contractOutputRefGen(groupIndex: GroupIndex): Gen[ContractOutputRef] = {
    for {
      scriptHint <- scriptHintGen(groupIndex)
      hash       <- hashGen
    } yield ContractOutputRef.unsafe(Hint.ofContract(scriptHint), TxOutputRef.unsafeKey(hash))
  }

  lazy val txInputGen: Gen[TxInput] =
    for {
      index   <- groupIndexGen
      txInput <- txInputGen(index)
    } yield txInput

  def txInputGen(groupIndex: GroupIndex): Gen[TxInput] =
    for {
      scriptHint <- scriptHintGen(groupIndex)
      hash       <- hashGen
    } yield {
      val outputRef = AssetOutputRef.from(scriptHint, TxOutputRef.unsafeKey(hash))
      TxInput(outputRef, UnlockScript.p2pkh(PublicKey.generate))
    }

  def p2pkhUnlockGen(groupIndex: GroupIndex): Gen[UnlockScript] =
    publicKeyGen(groupIndex).map(UnlockScript.p2pkh)

  def p2mpkhUnlockGen(n: Int, m: Int, groupIndex: GroupIndex): Gen[UnlockScript] = {
    for {
      publicKey0 <- publicKeyGen(groupIndex)
      moreKeys   <- Gen.listOfN(n, publicKeyGen(groupIndex))
      indexedKey <- Gen.pick(m, (publicKey0 +: moreKeys).zipWithIndex).map(AVector.from)
    } yield {
      UnlockScript.p2mpkh(indexedKey.sortBy(_._2))
    }
  }
}

trait TokenGenerators extends Generators with NumericHelpers {
  val minAmountInNanoAlph = dustUtxoAmount.divUnsafe(ALPH.oneNanoAlph).toBigInt.longValue()
  val minAmount           = ALPH.nanoAlph(minAmountInNanoAlph)
  def amountGen(inputNum: Int): Gen[U256] = {
    Gen.choose(minAmountInNanoAlph * inputNum, Number.quadrillion).map(ALPH.nanoAlph)
  }

  def tokenGen(inputNum: Int): Gen[(TokenId, U256)] =
    for {
      amount <- amountGen(inputNum)
    } yield (TokenId.random, amount)

  def tokensGen(inputNum: Int, tokensNumGen: Gen[Int]): Gen[Map[TokenId, U256]] =
    for {
      tokenNum <- tokensNumGen
      tokens   <- Gen.listOfN(tokenNum, tokenGen(inputNum))
    } yield tokens.toMap

  def split(amount: U256, minAmount: U256, num: Int): AVector[U256] = {
    assume(num > 0)
    val remainder = amount - (minAmount * num)
    val pivots    = Array.fill(num + 1)(nextU256(remainder))
    pivots(0) = U256.Zero
    pivots(1) = remainder
    Sorting.quickSort(pivots)
    AVector.tabulate(num)(i => pivots(i + 1) - pivots(i) + minAmount)
  }
  def split(balances: Balances, outputNum: Int): AVector[Balances] = {
    val outputWithTokenNum = if (balances.tokens.isEmpty) 0 else Random.between(1, outputNum)
    val tokenSplits = balances.tokens.map { case (tokenId, amount) =>
      tokenId -> split(amount, 0, outputWithTokenNum)
    }
    val tokenBalances = AVector.tabulate(outputWithTokenNum) { index =>
      val tokens = tokenSplits.map { case (tokenId, amounts) =>
        tokenId -> amounts(index)
      }
      Balances(dustUtxoAmount, tokens)
    }
    val alphOutputNum = outputNum - outputWithTokenNum
    val alphToSplit =
      balances.attoAlphAmount.subUnsafe(dustUtxoAmount.mulUnsafe(outputWithTokenNum))
    val alphBalances = split(alphToSplit, minAmount, alphOutputNum).map { alphAmount =>
      Balances(alphAmount, Map.empty)
    }
    (tokenBalances ++ alphBalances).shuffle()
  }
}

// scalastyle:off parameter.number
trait TxGenerators
    extends Generators
    with LockupScriptGenerators
    with TxInputGenerators
    with TokenGenerators {
  implicit def networkConfig: NetworkConfig

  lazy val createdHeightGen: Gen[Int] = Gen.choose(ALPH.GenesisHeight, Int.MaxValue)

  def assetOutputGen(groupIndex: GroupIndex)(
      _amountGen: Gen[U256] = amountGen(1),
      _tokensGen: Gen[Map[TokenId, U256]] = tokensGen(1, Gen.choose(1, 5)),
      scriptGen: Gen[LockupScript.Asset] = assetLockupGen(groupIndex),
      dataGen: Gen[ByteString] = dataGen,
      timestampGen: Gen[TimeStamp] = Gen.const(TimeStamp.zero)
  ): Gen[AssetOutput] = {
    for {
      amount         <- _amountGen
      tokens         <- _tokensGen
      lockupScript   <- scriptGen
      timestamp      <- timestampGen
      additionalData <- dataGen
    } yield AssetOutput(amount, lockupScript, timestamp, AVector.from(tokens), additionalData)
  }

  def contractOutputGen(
      _amountGen: Gen[U256] = amountGen(1),
      _tokensGen: Gen[Map[TokenId, U256]] = tokensGen(1, Gen.choose(1, 5)),
      scriptGen: Gen[LockupScript.P2C]
  ): Gen[ContractOutput] = {
    for {
      amount       <- _amountGen
      tokens       <- _tokensGen
      lockupScript <- scriptGen
    } yield ContractOutput(amount, lockupScript, AVector.from(tokens))
  }

  lazy val counterContract: StatefulContract = {
//    val input =
//      s"""
//         |Contract Foo(mut x: U256) {
//         |  fn add() -> () {
//         |    x = x + 1
//         |    return
//         |  }
//         |}
//         |""".stripMargin
    // Compiled from above script
    StatefulContract(
      1,
      AVector(
        vm.Method(
          isPublic = false,
          usePreapprovedAssets = false,
          useContractAssets = false,
          usePayToContractOnly = false,
          argsLength = 0,
          localsLength = 0,
          returnLength = 0,
          instrs =
            AVector(vm.LoadMutField(0), vm.U256Const1, vm.U256Add, vm.StoreMutField(0), vm.Return)
        )
      )
    )
  }

  lazy val assetOutputGen: Gen[AssetOutput] = for {
    value <- Gen.choose[Long](1, 5)
  } yield TxOutput.asset(U256.unsafe(value), LockupScript.p2pkh(Hash.zero))

  def assetInputInfoGen(
      balances: Balances,
      scriptGen: Gen[ScriptPair],
      lockTimeGen: Gen[TimeStamp]
  ): Gen[AssetInputInfo] =
    for {
      ScriptPair(lockup, unlock, privateKey) <- scriptGen
      lockTime                               <- lockTimeGen
      data                                   <- dataGen
      outputKey                              <- hashGen
    } yield {
      val assetOutput =
        AssetOutput(balances.attoAlphAmount, lockup, lockTime, AVector.from(balances.tokens), data)
      val txInput =
        TxInput(AssetOutputRef.unsafe(assetOutput.hint, TxOutputRef.unsafeKey(outputKey)), unlock)
      AssetInputInfo(txInput, assetOutput, privateKey)
    }

  type IndexScriptPairGen   = GroupIndex => Gen[ScriptPair]
  type IndexLockupScriptGen = GroupIndex => Gen[LockupScript.Asset]

  def unsignedTxGen(chainIndex: ChainIndex)(
      assetsToSpend: Gen[AVector[AssetInputInfo]],
      lockupScriptGen: IndexLockupScriptGen = assetLockupGen,
      lockTimeGen: Gen[TimeStamp] = Gen.const(TimeStamp.zero),
      dataGen: Gen[ByteString] = dataGen
  ): Gen[UnsignedTransaction] =
    for {
      assets           <- assetsToSpend
      fromLockupScript <- lockupScriptGen(chainIndex.from)
      toLockupScript   <- lockupScriptGen(chainIndex.to)
      lockTime         <- lockTimeGen
    } yield {
      val inputs         = assets.map(_.txInput)
      val outputsToSpend = assets.map[TxOutput](_.referredOutput)
      val gas            = math.max(minimalGas.value, inputs.length * 20000)
      val attoAlphAmount = outputsToSpend.map(_.amount).reduce(_ + _) - nonCoinbaseMinGasPrice * gas
      val tokenTable = {
        val tokens = mutable.Map.empty[TokenId, U256]
        assets.foreach(_.referredOutput.tokens.foreach { case (tokenId, amount) =>
          val total = tokens.getOrElse(tokenId, U256.Zero)
          tokens.put(tokenId, total + amount)
        })
        tokens
      }

      val initialBalances = Balances(attoAlphAmount, tokenTable.toMap)
      val outputNum =
        min(attoAlphAmount / minAmount, inputs.length * 2, ALPH.MaxTxOutputNum).v.toInt
      val splitBalances = split(initialBalances, outputNum)
      val selectedIndex = Gen.choose(0, outputNum - 1).sample.get
      val outputs = splitBalances.mapWithIndex[AssetOutput] { case (balance, index) =>
        val lockupScript =
          if (index equals selectedIndex) {
            toLockupScript
          } else {
            Gen.oneOf(fromLockupScript, toLockupScript).sample.get
          }
        balance.toOutput(lockupScript, lockTime, dataGen.sample.get)
      }
      UnsignedTransaction(None, gas, nonCoinbaseMinGasPrice, inputs, outputs)(networkConfig)
    }

  def balancesGen(inputNum: Int, tokensNumGen: Gen[Int]): Gen[Balances] =
    for {
      attoAlphAmount <- amountGen(inputNum)
      tokens         <- tokensGen(inputNum, tokensNumGen)
    } yield Balances(attoAlphAmount, tokens)

  def assetsToSpendGen(
      inputsNumGen: Gen[Int] = Gen.choose(2, 10),
      tokensNumGen: Gen[Int] = Gen.choose(0, 10),
      scriptGen: Gen[ScriptPair],
      lockTimeGen: Gen[TimeStamp] = Gen.const(TimeStamp.zero)
  ): Gen[AVector[AssetInputInfo]] =
    for {
      inputNum      <- inputsNumGen
      totalBalances <- balancesGen(inputNum, tokensNumGen)
      inputs <- {
        val inputBalances = split(totalBalances, inputNum)
        val gens          = inputBalances.toSeq.map(assetInputInfoGen(_, scriptGen, lockTimeGen))
        Gen.sequence[Seq[AssetInputInfo], AssetInputInfo](gens)
      }
    } yield AVector.from(inputs)

  def transactionGenWithPreOutputs(
      inputsNumGen: Gen[Int] = Gen.choose(2, 10),
      tokensNumGen: Gen[Int] = Gen.choose(0, maxTokenPerAssetUtxo),
      chainIndexGen: Gen[ChainIndex] = chainIndexGen,
      scriptGen: IndexScriptPairGen = p2pkScriptGen,
      lockupGen: IndexLockupScriptGen = assetLockupGen,
      lockTimeGen: Gen[TimeStamp] = Gen.const(TimeStamp.zero)
  ): Gen[(Transaction, AVector[AssetInputInfo])] =
    for {
      chainIndex <- chainIndexGen
      assetInfos <- assetsToSpendGen(
        inputsNumGen,
        tokensNumGen,
        scriptGen(chainIndex.from),
        lockTimeGen
      )
      unsignedTx <- unsignedTxGen(chainIndex)(Gen.const(assetInfos), lockupGen)
      signatures =
        assetInfos.map(info => SignatureSchema.sign(unsignedTx.id, info.privateKey))
    } yield {
      val tx = Transaction.from(unsignedTx, signatures.map(Bytes64.from))
      tx -> assetInfos
    }

  def transactionGenWithCompressedUnlockScripts(
      unlockScriptsNumGen: Gen[Int] = Gen.choose(1, 4),
      inputsNumGen: Gen[Int] = Gen.choose(2, 4),
      tokensNumGen: Gen[Int] = Gen.const(0),
      chainIndexGen: Gen[ChainIndex] = chainIndexGen,
      scriptGen: IndexScriptPairGen = p2pkScriptGen,
      lockupGen: IndexLockupScriptGen = assetLockupGen,
      lockTimeGen: Gen[TimeStamp] = Gen.const(TimeStamp.zero)
  ): Gen[(Transaction, AVector[AssetInputInfo])] = {
    for {
      chainIndex       <- chainIndexGen
      unlockScriptsNum <- unlockScriptsNumGen
      scriptPairs      <- Gen.listOfN(unlockScriptsNum, scriptGen(chainIndex.from))
      assetInfoss <- Gen.sequence[Seq[AVector[AssetInputInfo]], AVector[AssetInputInfo]](
        (0 until unlockScriptsNum).map { index =>
          assetsToSpendGen(
            inputsNumGen,
            tokensNumGen,
            Gen.const(scriptPairs(index)),
            lockTimeGen
          )
        }
      )
      assetInfos = AVector.from(
        assetInfoss.flatMap(infos =>
          infos.head +: infos.tail.map(info =>
            info.copy(txInput = info.txInput.copy(unlockScript = UnlockScript.SameAsPrevious))
          )
        )
      )
      unsignedTx <- unsignedTxGen(chainIndex)(Gen.const(assetInfos), lockupGen)
    } yield {
      val signatures =
        AVector.from(scriptPairs.map(pair => SignatureSchema.sign(unsignedTx.id, pair.privateKey)))
      val tx = Transaction.from(unsignedTx, signatures.map(Bytes64.from))
      tx -> assetInfos
    }
  }

  def transactionGen(
      numInputsGen: Gen[Int] = Gen.choose(2, 10),
      numTokensGen: Gen[Int] = Gen.choose(0, maxTokenPerAssetUtxo),
      chainIndexGen: Gen[ChainIndex] = chainIndexGen,
      scriptGen: IndexScriptPairGen = p2pkScriptGen,
      lockupGen: IndexLockupScriptGen = assetLockupGen
  ): Gen[Transaction] =
    transactionGenWithPreOutputs(
      numInputsGen,
      numTokensGen,
      chainIndexGen,
      scriptGen,
      lockupGen
    ).map(_._1)
}
// scalastyle:on parameter.number

trait BlockGenerators extends TxGenerators {
  implicit def groupConfig: GroupConfig
  implicit def consensusConfigs: ConsensusConfigs

  lazy val nonceGen = Gen.const(()).map(_ => Nonce.unsecureRandom())

  def blockGen(
      chainIndex: ChainIndex,
      blockTs: TimeStamp,
      parentHash: BlockHash,
      uncles: AVector[SelectedGhostUncle] = AVector.empty
  ): Gen[Block] = {
    val parentIndex = (groupConfig.groups * 2 - 1) / 2 + chainIndex.to.value
    for {
      depStateHash <- hashGen
      depsArray <- Gen
        .listOfN(2 * groupConfig.groups - 1, blockHashGen)
        .map(_.toArray)
      _ = depsArray(parentIndex) = parentHash
      block <- blockGenOf(
        chainIndex,
        AVector.from(depsArray),
        depStateHash,
        blockTs,
        Gen.const(0),
        uncles
      )
    } yield block
  }

  def blockGen(
      chainIndex: ChainIndex,
      txNumGen: Gen[Int],
      blockTs: TimeStamp
  ): Gen[Block] =
    for {
      depStateHash <- hashGen
      deps <- Gen
        .listOfN(2 * groupConfig.groups - 1, blockHashGen)
        .map(_.toArray)
        .map(AVector.unsafe(_))
      block <- blockGenOf(chainIndex, deps, depStateHash, blockTs, txNumGen, AVector.empty)
    } yield block

  def blockGen(chainIndex: ChainIndex): Gen[Block] = {
    blockGen(chainIndex, TimeStamp.now())
  }

  def blockGen(chainIndex: ChainIndex, blockTs: TimeStamp): Gen[Block] = {
    blockGen(chainIndex, Gen.choose(1, 5), blockTs)
  }

  def blockGenOf(broker: BrokerGroupInfo): Gen[Block] =
    chainIndexGenRelatedTo(broker).flatMap(blockGen(_))

  def blockGenNotOf(broker: BrokerGroupInfo): Gen[Block] =
    chainIndexGenNotRelatedTo(broker).flatMap(blockGen(_))

  def blockGenOf(group: GroupIndex): Gen[Block] =
    chainIndexFrom(group).flatMap(blockGen(_))

  private def gen(
      chainIndex: ChainIndex,
      deps: AVector[BlockHash],
      depStateHash: Hash,
      blockTs: TimeStamp,
      txs: AVector[Transaction],
      uncles: AVector[SelectedGhostUncle]
  ): Block = {
    val consensusConfig = consensusConfigs.getConsensusConfig(blockTs)
    val coinbase = Transaction.powCoinbaseForTest(
      chainIndex,
      txs,
      p2pkhLockupGen(chainIndex.to).sample.get,
      consensusConfig.maxMiningTarget,
      blockTs,
      uncles
    )
    val txsWithCoinbase = txs :+ coinbase
    @tailrec
    def iter(nonce: Long): Block = {
      val block = Block.from(
        deps,
        depStateHash,
        txsWithCoinbase,
        consensusConfig.maxMiningTarget,
        blockTs,
        Nonce.unsecureRandom()
      )
      if (block.chainIndex equals chainIndex) block else iter(nonce + 1)
    }

    iter(0L)
  }

  def blockGenOf(
      chainIndex: ChainIndex,
      deps: AVector[BlockHash],
      depStateHash: Hash,
      blockTs: TimeStamp,
      txNumGen: Gen[Int],
      uncles: AVector[SelectedGhostUncle]
  ): Gen[Block] = {
    for {
      txNum <- txNumGen
      txs   <- Gen.listOfN(txNum, transactionGen(chainIndexGen = Gen.const(chainIndex)))
    } yield gen(chainIndex, deps, depStateHash, blockTs, AVector.from(txs), uncles)
  }

  def chainGenOf(chainIndex: ChainIndex, length: Int, block: Block): Gen[AVector[Block]] =
    chainGenOf(chainIndex, length, block.hash, block.timestamp)

  def chainGenOf(chainIndex: ChainIndex, length: Int): Gen[AVector[Block]] =
    chainGenOf(chainIndex, length, BlockHash.zero, TimeStamp.now())

  def chainGenOf(
      chainIndex: ChainIndex,
      length: Int,
      initialHash: BlockHash,
      initialTs: TimeStamp
  ): Gen[AVector[Block]] =
    Gen.listOfN(length, blockGen(chainIndex)).map { blocks =>
      blocks.zipWithIndex.foldLeft(AVector.empty[Block]) { case (acc, (block, index)) =>
        val prevHash      = if (acc.isEmpty) initialHash else acc.last.hash
        val currentHeader = block.header
        val deps          = BlockDeps.build(AVector.fill(groupConfig.depsNum)(prevHash))
        val newTs         = initialTs.plusUnsafe(Duration.ofSecondsUnsafe(index.toLong + 1))
        val newHeader     = currentHeader.copy(blockDeps = deps, timestamp = newTs)
        val newBlock      = block.copy(header = newHeader)
        acc :+ newBlock
      }
    }
}

trait ModelGenerators extends BlockGenerators

trait NoIndexModelGeneratorsLike extends ModelGenerators {
  implicit def groupConfig: GroupConfig

  lazy val blockGen: Gen[Block] =
    chainIndexGen.flatMap(blockGen(_))

  def blockGenOf(txNumGen: Gen[Int]): Gen[Block] =
    chainIndexGen.flatMap(blockGen(_, txNumGen, TimeStamp.now()))

  def blockGenOf(deps: AVector[BlockHash], depStateHash: Hash): Gen[Block] =
    chainIndexGen.flatMap(
      blockGenOf(_, deps, depStateHash, TimeStamp.now(), Gen.choose(1, 5), AVector.empty)
    )

  def chainGenOf(length: Int, block: Block): Gen[AVector[Block]] =
    chainIndexGen.flatMap(chainGenOf(_, length, block))

  def chainGenOf(length: Int): Gen[AVector[Block]] =
    chainIndexGen.flatMap(chainGenOf(_, length))

  type GeneratedContract =
    (
        ContractId,
        StatefulContract.HalfDecoded,
        AVector[Val],
        AVector[Val],
        ContractOutputRef,
        ContractOutput
    )
  def generateContract(): Gen[GeneratedContract] = {
    lazy val counterStateGen: Gen[AVector[Val]] =
      Gen.choose(0L, Long.MaxValue / 1000).map(n => AVector(Val.U256(U256.unsafe(n))))
    for {
      groupIndex <- groupIndexGen
      outputRef  <- contractOutputRefGen(groupIndex)
      output     <- contractOutputGen(scriptGen = p2cLockupGen(groupIndex))
      mutState   <- counterStateGen
    } yield (
      ContractId.random,
      counterContract.toHalfDecoded(),
      AVector.empty,
      mutState,
      outputRef,
      output
    )
  }
}

trait NoIndexModelGenerators
    extends NoIndexModelGeneratorsLike
    with GroupConfigFixture.Default
    with ConsensusConfigsFixture.Default
    with NetworkConfigFixture.Default

object ModelGenerators {
  final case class ScriptPair(
      lockup: LockupScript.Asset,
      unlock: UnlockScript,
      privateKey: PrivateKey
  )

  final case class Balances(attoAlphAmount: U256, tokens: Map[TokenId, U256]) {
    def toOutput(
        lockupScript: LockupScript.Asset,
        lockTime: TimeStamp,
        data: ByteString
    ): AssetOutput = {
      val tokensVec = AVector.from(tokens)
      AssetOutput(attoAlphAmount, lockupScript, lockTime, tokensVec, data)
    }
  }

  case class AssetInputInfo(txInput: TxInput, referredOutput: AssetOutput, privateKey: PrivateKey)
}

class ModelGeneratorsSpec extends AlephiumSpec with TokenGenerators with DefaultGenerators {
  it should "split a positive number" in {
    def check(amount: Int, minAmount: Int, num: Int): Assertion = {
      val result = split(amount, minAmount, num)
      result.foreach(_ >= minAmount is true)
      result.reduce(_ + _) is amount
    }

    check(100, 0, 10)
    check(100, 5, 10)
    check(100, 10, 10)
  }
}<|MERGE_RESOLUTION|>--- conflicted
+++ resolved
@@ -71,7 +71,6 @@
   }
 
   def p2pkLockupGen(groupIndex: GroupIndex): Gen[LockupScript.P2PK] = {
-<<<<<<< HEAD
     arbBool.arbitrary
       .map { b =>
         val publicKey = if (b) {
@@ -79,14 +78,8 @@
         } else {
           PublicKeyLike.Passkey(SecP256R1PublicKey.generate)
         }
-        LockupScript.p2pk(publicKey, None)
-      }
-      .retryUntil(_.groupIndex == groupIndex)
-=======
-    Gen
-      .const(())
-      .map(_ => LockupScript.p2pk(PublicKeyType.SecP256K1(SecP256K1PublicKey.generate), groupIndex))
->>>>>>> 09f7b353
+        LockupScript.p2pk(publicKey, groupIndex)
+      }
   }
 
   def preDanubeLockupGen(groupIndex: GroupIndex): Gen[LockupScript.Asset] = {
