// Copyright 2018 The Alephium Authors
// This file is part of the alephium project.
//
// The library is free software: you can redistribute it and/or modify
// it under the terms of the GNU Lesser General Public License as published by
// the Free Software Foundation, either version 3 of the License, or
// (at your option) any later version.
//
// The library is distributed in the hope that it will be useful,
// but WITHOUT ANY WARRANTY; without even the implied warranty of
// MERCHANTABILITY or FITNESS FOR A PARTICULAR PURPOSE. See the
// GNU Lesser General Public License for more details.
//
// You should have received a copy of the GNU Lesser General Public License
// along with the library. If not, see <http://www.gnu.org/licenses/>.

package org.alephium.protocol.model

import scala.util.Random

import akka.util.ByteString
import org.scalacheck.Gen

import org.alephium.crypto.{Blake2b, Blake3, Byte64, MerkleHashable}
import org.alephium.protocol._
import org.alephium.protocol.vm.{GasPrice, LockupScript, StatefulScript}
import org.alephium.serde._
import org.alephium.util.{AlephiumSpec, AVector, Hex, Math, TimeStamp, U256}

class BlockSpec extends AlephiumSpec with NoIndexModelGenerators {
  it should "serde" in {
    forAll(blockGen) { block =>
      val bytes  = serialize[Block](block)
      val output = deserialize[Block](bytes).rightValue
      output is block

      // check serialization cache
      block.getSerialized().value is bytes
      val headerBytes = block.header.getSerialized().value
      headerBytes is bytes.take(headerBytes.length)

      // check deserialization cache
      output.getSerialized().value is bytes
      output.header.getSerialized().value is headerBytes
    }
  }

  it should "hash" in {
    forAll(blockGen) { block =>
      val expected = BlockHash.unsafe(Blake3.hash(Blake3.hash(serialize(block.header)).bytes))
      block.hash is block.header.hash
      block.hash is expected
    }
  }

  it should "hash transactions" in {
    forAll(blockGen) { block =>
      val expected = MerkleHashable.rootHash(Blake2b, block.transactions)
      block.header.txsHash is expected
    }
  }

  it should "calculate chain index" in {
    forAll(chainIndexGen) { chainIndex =>
      val block = blockGen(chainIndex).sample.get
      block.chainIndex is chainIndex
    }
  }

  it should "calculate proper execution order" in {
    forAll(blockGen) { block =>
      val order = block.getNonCoinbaseExecutionOrder
      order.length is block.transactions.length - 1
      order.sorted is AVector.tabulate(block.transactions.length - 1)(identity)
    }
  }

  it should "randomize the script execution order" in {
    def gen(): Block = {
      val header: BlockHeader =
        BlockHeader.unsafeWithRawDeps(
          AVector.fill(groupConfig.depsNum)(BlockHash.zero),
          Hash.zero,
          Hash.zero,
          TimeStamp.now(),
          Target.Max,
          Nonce.zero
        )
      val txs: AVector[Transaction] =
        AVector.fill(3)(
          Transaction.from(
            UnsignedTransaction(
              Some(StatefulScript.unsafe(AVector.empty)),
              minimalGas,
              GasPrice(Random.nextLong(Long.MaxValue)),
              AVector.empty,
              AVector.empty
            ),
<<<<<<< HEAD
            AVector.empty[Bytes64]
=======
            AVector.empty[Byte64]
>>>>>>> 1556734f
          )
        )
      Block(header, txs :+ txs.head) // add a fake coinbase tx
    }
    val blockGen = Gen.const(()).map(_ => gen())

    Seq(0, 1, 2).permutations.foreach { orders =>
      val blockGen0 = blockGen.retryUntil(_.getScriptExecutionOrder equals AVector.from(orders))
      blockGen0.sample.nonEmpty is true
    }
  }

  trait TxExecutionOrderFixture {
    def genTxs(num: Int): AVector[Transaction] = {
      val chainIndex = ChainIndex.unsafe(0, 0)
      AVector.tabulate(num)(index => {
        val scriptOpt  = if (index % 2 == 0) None else Some(StatefulScript.unsafe(AVector.empty))
        val assetInfos = assetsToSpendGen(scriptGen = p2pkScriptGen(chainIndex.from))
        val gen = unsignedTxGen(chainIndex)(assetInfos).map(tx =>
<<<<<<< HEAD
          Transaction.from(tx.copy(scriptOpt = scriptOpt), AVector.empty[Bytes64])
=======
          Transaction.from(tx.copy(scriptOpt = scriptOpt), AVector.empty[Byte64])
>>>>>>> 1556734f
        )
        gen.sample.get
      })
    }

    val txs                                   = genTxs(20)
    val hash                                  = BlockHash.random
    val txIndexes                             = Seq.from(0 until 20)
    val (nonScriptTxIndexes, scriptTxIndexes) = txIndexes.partition(_ % 2 == 0)
  }

  it should "get non coinbase txs execution order" in new TxExecutionOrderFixture {
    val preLemanOrder = Block.getNonCoinbaseExecutionOrder(hash, txs, HardFork.Mainnet)
    preLemanOrder.length is 20
    preLemanOrder.toSeq isnot txIndexes
    preLemanOrder.slice(10, 20).toSeq is nonScriptTxIndexes
    preLemanOrder.toSet is Set.from(txIndexes)

    val lemanOrder = Block.getNonCoinbaseExecutionOrder(BlockHash.random, txs, HardFork.Leman)
    lemanOrder.length is 20
    lemanOrder.toSeq is txIndexes
  }

  it should "get script execution order" in new TxExecutionOrderFixture {
    val preLemanOrder = Block.getScriptExecutionOrder(hash, txs, HardFork.Mainnet)
    preLemanOrder.length is 10
    preLemanOrder.toSeq isnot scriptTxIndexes
    preLemanOrder.toSet is Set.from(scriptTxIndexes)

    val lemanOrder = Block.getScriptExecutionOrder(BlockHash.random, txs, HardFork.Leman)
    lemanOrder.length is 10
    lemanOrder.toSeq is scriptTxIndexes
  }

  it should "put non-script txs at the last" in {
    forAll(posLongGen, posLongGen) { (gasPrice0: Long, gasPrice1: Long) =>
      val header: BlockHeader =
        BlockHeader.unsafeWithRawDeps(
          AVector.fill(groupConfig.depsNum)(BlockHash.zero),
          Hash.zero,
          Hash.zero,
          TimeStamp.now(),
          Target.Max,
          Nonce.zero
        )
      val tx0 = Transaction.from(
        UnsignedTransaction(
          Some(StatefulScript.unsafe(AVector.empty)),
          minimalGas,
          GasPrice(gasPrice0),
          AVector.empty,
          AVector.empty
        ),
<<<<<<< HEAD
        AVector.empty[Bytes64]
=======
        AVector.empty[Byte64]
>>>>>>> 1556734f
      )
      val tx1 = Transaction.from(
        UnsignedTransaction(
          None,
          minimalGas,
          GasPrice(gasPrice1),
          AVector.empty,
          AVector.empty
        ),
<<<<<<< HEAD
        AVector.empty[Bytes64]
=======
        AVector.empty[Byte64]
>>>>>>> 1556734f
      )
      val coinbase = Transaction.powCoinbaseForTest(
        ChainIndex.unsafe(0, 0),
        AVector.empty,
        LockupScript.p2pkh(PublicKey.generate),
        Target.Max,
        Math.max(networkConfig.lemanHardForkTimestamp, ALPH.LaunchTimestamp),
        AVector.empty
      )

      val block0 = Block(header, AVector(tx0, tx1, coinbase))
      Block.scriptIndexes(block0.nonCoinbase).toSeq is Seq(0)
      block0.getNonCoinbaseExecutionOrder.last is 1
      val block1 = Block(header, AVector(tx1, tx0, coinbase))
      Block.scriptIndexes(block1.nonCoinbase).toSeq is Seq(1)
      block1.getNonCoinbaseExecutionOrder.last is 0
    }
  }

  it should "serde the snapshots properly" in new BlockSnapshotsFixture {
    implicit val basePath: String                   = "src/test/resources/models/block"
    override def rhoneHardForkTimestamp: TimeStamp  = TimeStamp.unsafe(Long.MaxValue)
    override def danubeHardForkTimestamp: TimeStamp = TimeStamp.unsafe(Long.MaxValue)

    import Hex._

    {
      info("empty block")

      block().verify("empty-block")
    }

    {
      info("with transactions that has p2sh and p2pkh outputs")

      val transaction1 = {
        val unsignedTx = unsignedTransaction(
          pubKey1,
          scriptOpt = None,
          p2pkhOutput(
            1000,
            hex"c03ce271334db24f37313bbbf2d4aced9c6223d1378b1f472ec56f0b30aaac04",
            additionalData = hex"55deff667f0096ffc024ff53d6017ff5"
          ),
          p2shOutput(
            200,
            hex"2ac11ec0a41ac91a309da23092fdca9c407f99a05a2c66c179f10d51050b8dfe",
            additionalData = hex"7fa5c3fd66ff751c"
          )
        )

        inputSign(unsignedTx, privKey1)
      }

      val transaction2 = {
        val unsignedTx = unsignedTransaction(
          pubKey2,
          scriptOpt = None,
          p2pkhOutput(
            100,
            hex"d2d3f28a281a7029fa8442f2e5d7a9962c9ad8680bba8fa9df62fbfbe01f6efd",
            TimeStamp.unsafe(1630168595025L),
            additionalData = hex"00010000017b8d959291"
          )
        )

        inputSign(unsignedTx, privKey2)
      }

      val blk = block(transaction1, transaction2)
      blk.verify("txs-with-p2pkh-p2sh-outputs")
    }

    {
      info("with token transfer")

      val tokens = {
        val tokenId1 =
          TokenId.from(hex"342f94b2e48e687a3f985ac55658bcdddace8891919fc08d58b0db2255ca3822").value
        val tokenId2 =
          TokenId.from(hex"2d257dfb825bd2c4ee87c9ebf45d6fafc1b628d3f01a85a877ca00c017fca056").value

        AVector((tokenId1, U256.unsafe(10)), (tokenId2, U256.unsafe(20)))
      }

      val transaction = {
        val unsignedTx = unsignedTransaction(
          pubKey1,
          scriptOpt = None,
          p2pkhOutput(
            1000,
            hex"b03ce271334db24f37313cccf2d4aced9c6223d1378b1f472ec56f0b30aaac0f",
            TimeStamp.unsafe(12345),
            additionalData = hex"15deff667f0096ffc024ff53d6017ff5",
            tokens
          )
        )

        inputSign(unsignedTx, privKey1)
      }

      val blk = block(transaction)
      blk.verify("txs-with-tokens")
    }

    {
      info("with optional script")

//      val script =
//        s"""
//           |@using(preapprovedAssets = true, assetsInContract = false)
//           |TxScript Foo {
//           |  return
//           |  pub fn add() -> () {
//           |  }
//           |}
//           |""".stripMargin
      // Compiled from the script above
      val script = StatefulScript.unsafe(
        AVector(
          vm.Method(true, true, false, false, 0, 0, 0, AVector(vm.Return)),
          vm.Method(true, false, false, false, 0, 0, 0, AVector())
        )
      )

      val transaction = {
        val unsignedTx = unsignedTransaction(
          pubKey1,
          Some(script),
          p2pkhOutput(
            1000,
            hex"b03ce271334db24f37313cccf2d4aced9c6223d1378b1f472ec56f0b30aaac0f",
            TimeStamp.unsafe(12345),
            additionalData = hex"15deff667f0096ffc024ff53d6017ff5"
          )
        )

        inputSign(unsignedTx, privKey1)
      }

      val blk = block(transaction)
      blk.verify("txs-with-script")
    }

    {
      info("with contract inputs and outputs")

      // Pay to pubKey2
//      val address = Address.p2pkh(pubKey2).toBase58
//      def script(address: String) =
//        s"""
//           |@using(preapprovedAssets = true, assetsInContract = true)
//           |TxScript Main {
//           |  verifyTxSignature!(#${pubKey2.toHexString})
//           |  transferAlphFromSelf!(@$address, 5)
//           |}
//           |""".stripMargin
      // Compiled from the script above
      val script = StatefulScript.unsafe(
        AVector(
          vm.Method(
            isPublic = true,
            usePreapprovedAssets = true,
            useContractAssets = true,
            usePayToContractOnly = false,
            argsLength = 0,
            localsLength = 0,
            returnLength = 0,
            instrs = AVector(
              vm.BytesConst(vm.Val.ByteVec(pubKey2.bytes)),
              vm.VerifyTxSignature,
              vm.AddressConst(vm.Val.Address(LockupScript.p2pkh(pubKey2))),
              vm.U256Const5,
              vm.TransferAlphFromSelf
            )
          )
        )
      )

      val transaction = {
        val unsignedTx = unsignedTransaction(
          pubKey1,
          Some(script),
          p2pkhOutput(
            1000,
            hex"b03ce271334db24f37313cccf2d4aced9c6223d1378b1f472ec56f0b30aaac0f",
            TimeStamp.unsafe(12345),
            additionalData = hex"15deff667f0096ffc024ff53d6017ff5"
          )
        )

        val transaction = inputSign(unsignedTx, privKey1)

        val updatedTransaction = transaction.copy(
          contractInputs = AVector(
            ContractOutputRef.unsafe(
              Hint.unsafe(-1038667620),
              TxOutputRef.unsafeKey(
                Hash.unsafe(hex"1334b03ce27313db24ace4fb1f72ec56f0bc6223d137430aaac0f37cccf2dd98")
              )
            )
          ),
          generatedOutputs = AVector(
            AssetOutput(
              5,
              LockupScript.p2pkh(pubKey2),
              TimeStamp.unsafe(12345),
              tokens = AVector.empty,
              hex"ff66157f00de17ff596ffc53d024ff60"
            )
          )
        )

        contractSign(updatedTransaction, privKey2)
      }

      val blk = block(transaction)
      blk.verify("txs-with-contract-inputs-outputs")
    }
  }

  it should "cache block ghost uncle hashes" in {
    val block = blockGen.sample.get
    block.ghostUncleHashes.rightValue.isEmpty is true
    block._ghostUncleData is Some(AVector.empty[GhostUncleData])

    val groupIndex = GroupIndex.unsafe(0)
    val selectedGhostUncles = AVector.fill(2)(
      SelectedGhostUncle(BlockHash.random, assetLockupGen(groupIndex).sample.get, 1)
    )
    val ghostUncleData = selectedGhostUncles.map(GhostUncleData.from)
    val coinbaseData =
      CoinbaseData.from(block.chainIndex, block.timestamp, selectedGhostUncles, ByteString.empty)
    val newOutput =
      block.coinbase.unsigned.fixedOutputs.head.copy(additionalData = serialize(coinbaseData))
    val newCoinbaseTx = block.coinbase.copy(
      unsigned = block.coinbase.unsigned.copy(
        fixedOutputs = block.coinbase.unsigned.fixedOutputs.replace(0, newOutput)
      )
    )
    val newBlock = block.copy(transactions = AVector(newCoinbaseTx))
    newBlock.ghostUncleData.rightValue is ghostUncleData
    newBlock._ghostUncleData is Some(ghostUncleData)
  }
}<|MERGE_RESOLUTION|>--- conflicted
+++ resolved
@@ -96,11 +96,7 @@
               AVector.empty,
               AVector.empty
             ),
-<<<<<<< HEAD
-            AVector.empty[Bytes64]
-=======
             AVector.empty[Byte64]
->>>>>>> 1556734f
           )
         )
       Block(header, txs :+ txs.head) // add a fake coinbase tx
@@ -120,11 +116,7 @@
         val scriptOpt  = if (index % 2 == 0) None else Some(StatefulScript.unsafe(AVector.empty))
         val assetInfos = assetsToSpendGen(scriptGen = p2pkScriptGen(chainIndex.from))
         val gen = unsignedTxGen(chainIndex)(assetInfos).map(tx =>
-<<<<<<< HEAD
-          Transaction.from(tx.copy(scriptOpt = scriptOpt), AVector.empty[Bytes64])
-=======
           Transaction.from(tx.copy(scriptOpt = scriptOpt), AVector.empty[Byte64])
->>>>>>> 1556734f
         )
         gen.sample.get
       })
@@ -178,11 +170,7 @@
           AVector.empty,
           AVector.empty
         ),
-<<<<<<< HEAD
-        AVector.empty[Bytes64]
-=======
         AVector.empty[Byte64]
->>>>>>> 1556734f
       )
       val tx1 = Transaction.from(
         UnsignedTransaction(
@@ -192,11 +180,7 @@
           AVector.empty,
           AVector.empty
         ),
-<<<<<<< HEAD
-        AVector.empty[Bytes64]
-=======
         AVector.empty[Byte64]
->>>>>>> 1556734f
       )
       val coinbase = Transaction.powCoinbaseForTest(
         ChainIndex.unsafe(0, 0),
