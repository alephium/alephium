--- conflicted
+++ resolved
@@ -316,15 +316,9 @@
   @SuppressWarnings(Array("org.wartremover.warts.AsInstanceOf"))
   def rawTxContract[_: P]: P[Ast.TxContract] =
     P(
-<<<<<<< HEAD
       Lexer.keyword("TxContract") ~/ Lexer.typeId ~ contractParams ~
-        contractInheritances.? ~ "{" ~ event.rep ~ func.rep ~ "}"
+        contractInheritances.? ~ "{" ~ eventDef.rep ~ func.rep ~ "}"
     ).map { case (typeId, fields, contractInheritances, events, funcs) =>
-=======
-      Lexer.keyword("TxContract") ~/ Lexer.typeId ~ templateParams.? ~ contractParams ~
-        contractInheritances.? ~ "{" ~ eventDef.rep ~ func.rep ~ "}"
-    ).map { case (typeId, templateVars, fields, contractInheritances, events, funcs) =>
->>>>>>> 093e09ce
       if (funcs.length < 1) {
         throw Compiler.Error(s"No function definition in TxContract ${typeId.name}")
       } else {
