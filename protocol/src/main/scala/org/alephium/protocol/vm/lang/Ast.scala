--- conflicted
+++ resolved
@@ -797,19 +797,15 @@
     }
   }
 
-<<<<<<< HEAD
+  sealed trait Inheritance {
+    def parentId: TypeId
+  }
   final case class ContractInheritance(
       parentId: TypeId,
       templateVars: Seq[Ident],
       idents: Seq[Ident]
-  )
-=======
-  sealed trait Inheritance {
-    def parentId: TypeId
-  }
-  final case class ContractInheritance(parentId: TypeId, idents: Seq[Ident]) extends Inheritance
-  final case class InterfaceInheritance(parentId: TypeId)                    extends Inheritance
->>>>>>> da78a65b
+  )                                                       extends Inheritance
+  final case class InterfaceInheritance(parentId: TypeId) extends Inheritance
   final case class TxContract(
       ident: TypeId,
       templateVars: Seq[Argument],
@@ -911,30 +907,21 @@
     def extendedContracts(): MultiTxContract = {
       val parentsCache = buildDependencies()
       val newContracts: Seq[ContractWithState] = contracts.map {
-        case script: TxScript => script
-<<<<<<< HEAD
-        case contract =>
-          val (funcs, events) = MultiTxContract.extractFuncsAndEvents(parentsCache, contract)
-          if (contract.isInstanceOf[TxContract]) {
-            TxContract(
-              contract.ident,
-              contract.templateVars,
-              contract.fields,
-              funcs,
-              events,
-              contract.inheritances
-            )
-          } else {
-            ContractInterface(contract.ident, funcs, events, contract.inheritances)
-          }
-=======
+        case script: TxScript =>
+          script
         case c: TxContract =>
           val (funcs, events) = MultiTxContract.extractFuncsAndEvents(parentsCache, c)
-          TxContract(c.ident, c.fields, funcs, events, c.inheritances)
+          TxContract(
+            c.ident,
+            c.templateVars,
+            c.fields,
+            funcs,
+            events,
+            c.inheritances
+          )
         case i: ContractInterface =>
           val (funcs, events) = MultiTxContract.extractFuncsAndEvents(parentsCache, i)
           ContractInterface(i.ident, funcs, events, i.inheritances)
->>>>>>> da78a65b
       }
       MultiTxContract(newContracts)
     }
