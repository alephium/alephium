--- conflicted
+++ resolved
@@ -19,12 +19,12 @@
 import scala.annotation.switch
 
 import akka.util.ByteString
-
 import org.alephium.crypto
+
 import org.alephium.crypto.SecP256K1
 import org.alephium.macros.ByteCode
 import org.alephium.protocol.{Hash, PublicKey, SignatureSchema}
-import org.alephium.protocol.model.{AssetOutput, HardFork}
+import org.alephium.protocol.model.{AssetOutput, HardFork, TxOutput}
 import org.alephium.serde.{deserialize => decode, serialize => encode, _}
 import org.alephium.util.{AVector, Bytes, Duration, TimeStamp}
 import org.alephium.util
@@ -152,12 +152,8 @@
     CreateContract, CreateContractWithToken, CopyCreateContract, DestroySelf, SelfContractId, SelfAddress,
     CallerContractId, CallerAddress, IsCalledFromTxScript, CallerInitialStateHash, CallerCodeHash, ContractInitialStateHash, ContractCodeHash,
     /* Below are instructions for Leman hard fork */
-<<<<<<< HEAD
-    MigrateSimple, MigrateWithState, LoadContractFields, CopyCreateContractWithToken, BurnToken,
+    MigrateSimple, MigrateWithFields, LoadContractFields, CopyCreateContractWithToken, BurnToken,
     LockAlph, LockToken
-=======
-    MigrateSimple, MigrateWithFields, LoadContractFields, CopyCreateContractWithToken
->>>>>>> 8ff08c59
   )
   // format: on
 
@@ -1188,9 +1184,9 @@
       lockupScript <- popAssetAddress(frame)
       balanceState <- frame.getBalanceState()
       _            <- balanceState.useAlph(lockupScript, amount.v).toRight(Right(NotEnoughBalance))
-      _ <- frame.ctx.outputBalances
-        .addLockedAlph(lockupScript, amount.v, timestamp)
-        .toRight(Right(BalanceOverflow))
+      _ <- frame.ctx.generateOutput(
+        TxOutput.asset(amount.v, lockupScript, AVector.empty, timestamp)
+      )
     } yield ()
   }
 }
@@ -1202,12 +1198,14 @@
       amount       <- frame.popOpStackU256()
       tokenIdRaw   <- frame.popOpStackByteVec()
       tokenId      <- Hash.from(tokenIdRaw.bytes).toRight(Right(InvalidTokenId))
+      alphAmount   <- frame.popOpStackU256()
       lockupScript <- popAssetAddress(frame)
       balanceState <- frame.getBalanceState()
+      _ <- balanceState.useAlph(lockupScript, alphAmount.v).toRight(Right(NotEnoughBalance))
       _ <- balanceState.useToken(lockupScript, tokenId, amount.v).toRight(Right(NotEnoughBalance))
-      _ <- frame.ctx.outputBalances
-        .addLockedToken(lockupScript, tokenId, amount.v, timestamp)
-        .toRight(Right(BalanceOverflow))
+      _ <- frame.ctx.generateOutput(
+        TxOutput.asset(alphAmount.v, lockupScript, AVector(tokenId -> amount.v), timestamp)
+      )
     } yield ()
   }
 }
@@ -1309,7 +1307,7 @@
       from         <- fromThunk
       balanceState <- frame.getBalanceState()
       _            <- balanceState.useAlph(from, amount.v).toRight(Right(NotEnoughBalance))
-      _ <- frame.ctx.outputBalances.unlocked
+      _ <- frame.ctx.outputBalances
         .addAlph(to, amount.v)
         .toRight(Right(BalanceOverflow))
     } yield ()
@@ -1330,7 +1328,7 @@
       _ <- balanceState
         .useToken(from, tokenId, amount.v)
         .toRight(Right(NotEnoughBalance))
-      _ <- frame.ctx.outputBalances.unlocked
+      _ <- frame.ctx.outputBalances
         .addToken(to, tokenId, amount.v)
         .toRight(Right(BalanceOverflow))
     } yield ()
