--- conflicted
+++ resolved
@@ -160,12 +160,8 @@
     ContractIdToAddress,
     LoadLocalByIndex, StoreLocalByIndex, Dup, AssertWithErrorCode, Swap,
     BlockHash, DEBUG, TxGasPrice, TxGasAmount, TxGasFee,
-<<<<<<< HEAD
-    I256Exp, U256Exp, U256ModExp, VerifyBIP340Schnorr, GetSegregatedSignature, U256ToString,
-    I256ToString, BoolToString
-=======
-    I256Exp, U256Exp, U256ModExp, VerifyBIP340Schnorr, GetSegregatedSignature, MulModN, AddModN
->>>>>>> 97036cbb
+    I256Exp, U256Exp, U256ModExp, VerifyBIP340Schnorr, GetSegregatedSignature, MulModN, AddModN,
+    U256ToString, I256ToString, BoolToString
   )
   val statefulInstrs0: AVector[InstrCompanion[StatefulContext]] = AVector(
     LoadMutField, StoreMutField, CallExternal,
