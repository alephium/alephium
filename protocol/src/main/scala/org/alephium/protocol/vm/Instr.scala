// Copyright 2018 The Alephium Authors
// This file is part of the alephium project.
//
// The library is free software: you can redistribute it and/or modify
// it under the terms of the GNU Lesser General Public License as published by
// the Free Software Foundation, either version 3 of the License, or
// (at your option) any later version.
//
// The library is distributed in the hope that it will be useful,
// but WITHOUT ANY WARRANTY; without even the implied warranty of
// MERCHANTABILITY or FITNESS FOR A PARTICULAR PURPOSE. See the
// GNU Lesser General Public License for more details.
//
// You should have received a copy of the GNU Lesser General Public License
// along with the library. If not, see <http://www.gnu.org/licenses/>.

package org.alephium.protocol.vm

import scala.annotation.switch

import akka.util.ByteString

import org.alephium.crypto
import org.alephium.crypto.SecP256K1
import org.alephium.macros.ByteCode
import org.alephium.protocol.{Hash, PublicKey, SignatureSchema}
import org.alephium.protocol.model.{AssetOutput, HardFork}
<<<<<<< HEAD
import org.alephium.serde.{deserialize => decode, _}
=======
import org.alephium.serde.{deserialize => decode, serialize => encode, _}
>>>>>>> 602d33e1
import org.alephium.util.{AVector, Bytes, Duration, TimeStamp}
import org.alephium.util

// scalastyle:off file.size.limit number.of.types

sealed trait Instr[-Ctx <: StatelessContext] extends GasSchedule {
  def code: Byte

  def serialize(): ByteString

  // this function needs to charge gas manually
  def runWith[C <: Ctx](frame: Frame[C]): ExeResult[Unit]
}

sealed trait LemanInstr[-Ctx <: StatelessContext] extends Instr[Ctx] {
  def runWith[C <: Ctx](frame: Frame[C]): ExeResult[Unit] = {
    val hardFork = frame.ctx.getHardFork()
    if (hardFork >= HardFork.Leman) {
      runWithLeman(frame)
    } else {
      failed(InactiveInstr(this))
    }
  }

  def runWithLeman[C <: Ctx](frame: Frame[C]): ExeResult[Unit]
}

sealed trait InstrWithSimpleGas[-Ctx <: StatelessContext] extends GasSimple {
  def runWith[C <: Ctx](frame: Frame[C]): ExeResult[Unit] = {
    for {
      _ <- frame.ctx.chargeGas(this)
      _ <- _runWith(frame)
    } yield ()
  }

  // this function will not need to take care of charge gas
  def _runWith[C <: Ctx](frame: Frame[C]): ExeResult[Unit]
}

object Instr {
  implicit val statelessSerde: Serde[Instr[StatelessContext]] = new Serde[Instr[StatelessContext]] {
    def serialize(input: Instr[StatelessContext]): ByteString = input.serialize()

    @SuppressWarnings(Array("org.wartremover.warts.TraversableOps"))
    def _deserialize(input: ByteString): SerdeResult[Staging[Instr[StatelessContext]]] = {
      for {
        code <- input.headOption.toRight(SerdeError.incompleteData(1, 0))
        instrCompanion <- getStatelessCompanion(code).toRight(
          SerdeError.validation(s"Instruction - invalid code $code")
        )
        output <- instrCompanion.deserialize[StatelessContext](input.tail)
      } yield output
    }
  }
  implicit val statefulSerde: Serde[Instr[StatefulContext]] = new Serde[Instr[StatefulContext]] {
    def serialize(input: Instr[StatefulContext]): ByteString = input.serialize()

    @SuppressWarnings(Array("org.wartremover.warts.TraversableOps"))
    def _deserialize(input: ByteString): SerdeResult[Staging[Instr[StatefulContext]]] = {
      for {
        code <- input.headOption.toRight(SerdeError.incompleteData(1, 0))
        instrCompanion <- getStatefulCompanion(code).toRight(
          SerdeError.validation(s"Instruction - invalid code $code")
        )
        output <- instrCompanion.deserialize[StatefulContext](input.tail)
      } yield output
    }
  }

  def getStatelessCompanion(byte: Byte): Option[InstrCompanion[StatelessContext]] = {
    statelessInstrs(Bytes.toPosInt(byte))
  }

  def getStatefulCompanion(byte: Byte): Option[InstrCompanion[StatefulContext]] = {
    statefulInstrs(Bytes.toPosInt(byte))
  }

  // format: off
  val statelessInstrs0: AVector[InstrCompanion[StatelessContext]] = AVector(
    ConstTrue, ConstFalse,
    I256Const0, I256Const1, I256Const2, I256Const3, I256Const4, I256Const5, I256ConstN1,
    U256Const0, U256Const1, U256Const2, U256Const3, U256Const4, U256Const5,
    I256Const, U256Const,
    BytesConst, AddressConst,
    LoadLocal, StoreLocal,
    Pop,
    BoolNot, BoolAnd, BoolOr, BoolEq, BoolNeq, BoolToByteVec,
    I256Add, I256Sub, I256Mul, I256Div, I256Mod, I256Eq, I256Neq, I256Lt, I256Le, I256Gt, I256Ge,
    U256Add, U256Sub, U256Mul, U256Div, U256Mod, U256Eq, U256Neq, U256Lt, U256Le, U256Gt, U256Ge,
    U256ModAdd, U256ModSub, U256ModMul, U256BitAnd, U256BitOr, U256Xor, U256SHL, U256SHR,
    I256ToU256, I256ToByteVec, U256ToI256, U256ToByteVec,
    ByteVecEq, ByteVecNeq, ByteVecSize, ByteVecConcat, AddressEq, AddressNeq, AddressToByteVec,
    IsAssetAddress, IsContractAddress,
    Jump, IfTrue, IfFalse,
    CallLocal, Return,
    Assert,
    Blake2b, Keccak256, Sha256, Sha3, VerifyTxSignature, VerifySecP256K1, VerifyED25519,
    NetworkId, BlockTimeStamp, BlockTarget, TxId, TxCaller, TxCallerSize,
    VerifyAbsoluteLocktime, VerifyRelativeLocktime,
    Log1, Log2, Log3, Log4, Log5,
    /* Below are instructions for Leman hard fork */
<<<<<<< HEAD
    ByteVecSlice,
    U256To1Byte, U256To2Byte, U256To4Byte, U256To8Byte, U256To16Byte, U256To32Byte,
    U256From1Byte, U256From2Byte, U256From4Byte, U256From8Byte, U256From16Byte, U256From32Byte,
    ByteVecToAddress, EthEcRecover
=======
    ByteVecSlice, ByteVecToAddress, Encode, Zeros,
    U256To1Byte, U256To2Byte, U256To4Byte, U256To8Byte, U256To16Byte, U256To32Byte,
    U256From1Byte, U256From2Byte, U256From4Byte, U256From8Byte, U256From16Byte, U256From32Byte,
    EthEcRecover,
    Log6, Log7, Log8, Log9
>>>>>>> 602d33e1
  )
  val statefulInstrs0: AVector[InstrCompanion[StatefulContext]] = AVector(
    LoadField, StoreField, CallExternal,
    ApproveAlph, ApproveToken, AlphRemaining, TokenRemaining, IsPaying,
    TransferAlph, TransferAlphFromSelf, TransferAlphToSelf, TransferToken, TransferTokenFromSelf, TransferTokenToSelf,
    CreateContract, CreateContractWithToken, CopyCreateContract, DestroySelf, SelfContractId, SelfAddress,
    CallerContractId, CallerAddress, IsCalledFromTxScript, CallerInitialStateHash, CallerCodeHash, ContractInitialStateHash, ContractCodeHash,
    /* Below are instructions for Leman hard fork */
    MigrateSimple, MigrateWithState, LoadContractFields
  )
  // format: on

  val toCode: Map[InstrCompanion[_ <: StatelessContext], Int] = {
    val instrs0: AVector[InstrCompanion[_ <: StatelessContext]] =
      AVector(CallLocal, CallExternal, Return)
    val instrs1: AVector[InstrCompanion[_ <: StatelessContext]] =
      statelessInstrs0.filter(!instrs0.contains(_)).as[InstrCompanion[_]]
    val instrs2: AVector[InstrCompanion[_ <: StatelessContext]] =
      statefulInstrs0.filter(!instrs0.contains(_)).as[InstrCompanion[_]]
    (instrs0.mapWithIndex((instr, index) => (instr, index)) ++
      instrs1.mapWithIndex((instr, index) => (instr, index + 3)) ++
      instrs2.mapWithIndex((instr, index) => (instr, index + 160))).toIterable.toMap
  }

  val statelessInstrs: AVector[Option[InstrCompanion[StatelessContext]]] = {
    val array = Array.fill[Option[InstrCompanion[StatelessContext]]](256)(None)
    statelessInstrs0.foreach(instr => array(toCode(instr)) = Some(instr))
    AVector.unsafe(array)
  }

  val statefulInstrs: AVector[Option[InstrCompanion[StatefulContext]]] = {
    val table = Array.fill[Option[InstrCompanion[StatefulContext]]](256)(None)
    statelessInstrs0.foreach(instr => table(toCode(instr)) = Some(instr))
    statefulInstrs0.foreach(instr => table(toCode(instr)) = Some(instr))
    AVector.unsafe(table)
  }

  val allLogInstrs: AVector[LogInstr] =
    AVector(Log1, Log2, Log3, Log4, Log5, Log6, Log7, Log8, Log9)
}

sealed trait StatefulInstr          extends Instr[StatefulContext] with GasSchedule                     {}
sealed trait StatelessInstr         extends StatefulInstr with Instr[StatelessContext] with GasSchedule {}
sealed trait StatefulInstrSimpleGas extends StatefulInstr with InstrWithSimpleGas[StatefulContext]
sealed trait StatelessInstrSimpleGas
    extends StatelessInstr
    with InstrWithSimpleGas[StatelessContext]

sealed trait InstrCompanion[-Ctx <: StatelessContext] {
  lazy val code: Byte = Instr.toCode(this).toByte

  def deserialize[C <: Ctx](input: ByteString): SerdeResult[Staging[Instr[C]]]
}

sealed abstract class InstrCompanion1[Ctx <: StatelessContext, T: Serde]
    extends InstrCompanion[Ctx] {
  def apply(t: T): Instr[Ctx]

  @inline def from[C <: Ctx](t: T): Instr[C] = apply(t)

  def deserialize[C <: Ctx](input: ByteString): SerdeResult[Staging[Instr[C]]] = {
    serdeImpl[T]._deserialize(input).map(_.mapValue(from))
  }
}

sealed abstract class StatelessInstrCompanion1[T: Serde]
    extends InstrCompanion1[StatelessContext, T]

sealed abstract class StatefulInstrCompanion1[T: Serde] extends InstrCompanion1[StatefulContext, T]

sealed trait StatelessInstrCompanion0
    extends InstrCompanion[StatelessContext]
    with Instr[StatelessContext]
    with GasSchedule {
  def serialize(): ByteString = ByteString(code)

  def deserialize[C <: StatelessContext](input: ByteString): SerdeResult[Staging[Instr[C]]] =
    Right(Staging(this, input))
}

sealed trait StatefulInstrCompanion0
    extends InstrCompanion[StatefulContext]
    with Instr[StatefulContext]
    with GasSchedule {
  def serialize(): ByteString = ByteString(code)

  def deserialize[C <: StatefulContext](input: ByteString): SerdeResult[Staging[Instr[C]]] =
    Right(Staging(this, input))
}

sealed trait OperandStackInstr extends StatelessInstrSimpleGas with GasSimple {}

sealed trait ConstInstr extends OperandStackInstr with GasBase
object ConstInstr {
  def i256(v: Val.I256): ConstInstr = {
    val bi = v.v.v
    if (bi.bitLength() <= 8) {
      (bi.intValue(): @switch) match {
        case -1 => I256ConstN1
        case 0  => I256Const0
        case 1  => I256Const1
        case 2  => I256Const2
        case 3  => I256Const3
        case 4  => I256Const4
        case 5  => I256Const5
        case _  => I256Const(v)
      }
    } else {
      I256Const(v)
    }
  }

  def u256(v: Val.U256): ConstInstr = {
    val bi = v.v.v
    if (bi.bitLength() <= 8) {
      (bi.intValue(): @switch) match {
        case 0 => U256Const0
        case 1 => U256Const1
        case 2 => U256Const2
        case 3 => U256Const3
        case 4 => U256Const4
        case 5 => U256Const5
        case _ => U256Const(v)
      }
    } else {
      U256Const(v)
    }
  }
}

sealed trait ConstInstr0 extends ConstInstr with StatelessInstrCompanion0 {
  def const: Val

  def _runWith[C <: StatelessContext](frame: Frame[C]): ExeResult[Unit] = {
    frame.pushOpStack(const)
  }
}

sealed abstract class ConstInstr1[T <: Val] extends ConstInstr {
  def const: T

  def _runWith[C <: StatelessContext](frame: Frame[C]): ExeResult[Unit] = {
    frame.pushOpStack(const)
  }
}

object ConstTrue  extends ConstInstr0 { val const: Val = Val.Bool(true)  }
object ConstFalse extends ConstInstr0 { val const: Val = Val.Bool(false) }

object I256ConstN1 extends ConstInstr0 { val const: Val = Val.I256(util.I256.NegOne)   }
object I256Const0  extends ConstInstr0 { val const: Val = Val.I256(util.I256.Zero)     }
object I256Const1  extends ConstInstr0 { val const: Val = Val.I256(util.I256.One)      }
object I256Const2  extends ConstInstr0 { val const: Val = Val.I256(util.I256.Two)      }
object I256Const3  extends ConstInstr0 { val const: Val = Val.I256(util.I256.from(3L)) }
object I256Const4  extends ConstInstr0 { val const: Val = Val.I256(util.I256.from(4L)) }
object I256Const5  extends ConstInstr0 { val const: Val = Val.I256(util.I256.from(5L)) }

object U256Const0 extends ConstInstr0 { val const: Val = Val.U256(util.U256.Zero)       }
object U256Const1 extends ConstInstr0 { val const: Val = Val.U256(util.U256.One)        }
object U256Const2 extends ConstInstr0 { val const: Val = Val.U256(util.U256.Two)        }
object U256Const3 extends ConstInstr0 { val const: Val = Val.U256(util.U256.unsafe(3L)) }
object U256Const4 extends ConstInstr0 { val const: Val = Val.U256(util.U256.unsafe(4L)) }
object U256Const5 extends ConstInstr0 { val const: Val = Val.U256(util.U256.unsafe(5L)) }

@ByteCode
final case class I256Const(const: Val.I256) extends ConstInstr1[Val.I256] {
  def serialize(): ByteString =
    ByteString(code) ++ serdeImpl[util.I256].serialize(const.v)
}
object I256Const extends StatelessInstrCompanion1[Val.I256]
@ByteCode
final case class U256Const(const: Val.U256) extends ConstInstr1[Val.U256] {
  def serialize(): ByteString =
    ByteString(code) ++ serdeImpl[util.U256].serialize(const.v)
}
object U256Const extends StatelessInstrCompanion1[Val.U256]

@ByteCode
final case class BytesConst(const: Val.ByteVec) extends ConstInstr1[Val.ByteVec] {
  def serialize(): ByteString =
    ByteString(code) ++ serdeImpl[Val.ByteVec].serialize(const)
}
object BytesConst extends StatelessInstrCompanion1[Val.ByteVec]

@ByteCode
final case class AddressConst(const: Val.Address) extends ConstInstr1[Val.Address] {
  def serialize(): ByteString =
    ByteString(code) ++ serdeImpl[Val.Address].serialize(const)
}
object AddressConst extends StatelessInstrCompanion1[Val.Address]

// Note: 0 <= index <= 0xFF
@ByteCode
final case class LoadLocal(index: Byte) extends OperandStackInstr with GasVeryLow {
  def serialize(): ByteString = ByteString(code, index)
  def _runWith[C <: StatelessContext](frame: Frame[C]): ExeResult[Unit] = {
    for {
      v <- frame.getLocalVal(Bytes.toPosInt(index))
      _ <- frame.pushOpStack(v)
    } yield ()
  }
}
object LoadLocal extends StatelessInstrCompanion1[Byte]
@ByteCode
final case class StoreLocal(index: Byte) extends OperandStackInstr with GasVeryLow {
  def serialize(): ByteString = ByteString(code, index)
  def _runWith[C <: StatelessContext](frame: Frame[C]): ExeResult[Unit] = {
    for {
      v <- frame.popOpStack()
      _ <- frame.setLocalVal(Bytes.toPosInt(index), v)
    } yield ()
  }
}
object StoreLocal extends StatelessInstrCompanion1[Byte]

sealed trait FieldInstr extends StatefulInstrSimpleGas with GasSimple {}
@ByteCode
final case class LoadField(index: Byte) extends FieldInstr with GasVeryLow {
  def serialize(): ByteString = ByteString(code, index)
  def _runWith[C <: StatefulContext](frame: Frame[C]): ExeResult[Unit] = {
    for {
      v <- frame.getField(Bytes.toPosInt(index))
      _ <- frame.pushOpStack(v)
    } yield ()
  }
}
object LoadField extends StatefulInstrCompanion1[Byte]
@ByteCode
final case class StoreField(index: Byte) extends FieldInstr with GasVeryLow {
  def serialize(): ByteString = ByteString(code, index)
  def _runWith[C <: StatefulContext](frame: Frame[C]): ExeResult[Unit] = {
    for {
      v <- frame.popOpStack()
      _ <- frame.setField(Bytes.toPosInt(index), v)
    } yield ()
  }
}
object StoreField extends StatefulInstrCompanion1[Byte]

sealed trait PureStackInstr extends OperandStackInstr with StatelessInstrCompanion0 with GasBase

case object Pop extends PureStackInstr {
  def _runWith[C <: StatelessContext](frame: Frame[C]): ExeResult[Unit] = {
    frame.opStack.remove(1)
  }
}

sealed trait ArithmeticInstr
    extends StatelessInstrSimpleGas
    with StatelessInstrCompanion0
    with GasSimple {}

trait StackOps[T <: Val] {
  @inline def popOpStack(frame: Frame[_]): ExeResult[T]
}

trait I256StackOps extends StackOps[Val.I256] {
  @inline def popOpStack(frame: Frame[_]): ExeResult[Val.I256] = frame.popOpStackI256()
}

trait U256StackOps extends StackOps[Val.U256] {
  @inline def popOpStack(frame: Frame[_]): ExeResult[Val.U256] = frame.popOpStackU256()
}

trait BoolStackOps extends StackOps[Val.Bool] {
  @inline def popOpStack(frame: Frame[_]): ExeResult[Val.Bool] = frame.popOpStackBool()
}

trait AddressStackOps extends StackOps[Val.Address] {
  @inline def popOpStack(frame: Frame[_]): ExeResult[Val.Address] = frame.popOpStackAddress()
}

sealed trait BinaryArithmeticInstr[T <: Val]
    extends ArithmeticInstr
    with StackOps[T]
    with GasSimple {
  protected def op(x: T, y: T): ExeResult[Val]

  def _runWith[C <: StatelessContext](frame: Frame[C]): ExeResult[Unit] = {
    for {
      value2 <- popOpStack(frame)
      value1 <- popOpStack(frame)
      out    <- op(value1, value2)
      _      <- frame.pushOpStack(out)
    } yield ()
  }
}

object BinaryArithmeticInstr {
  def error(a: Val, b: Val, op: ArithmeticInstr): ArithmeticError = {
    ArithmeticError(s"Arithmetic error: $op($a, $b)")
  }

  @inline def i256Op(
      op: (util.I256, util.I256) => util.I256
  )(x: Val.I256, y: Val.I256): ExeResult[Val.I256] =
    Right(Val.I256.apply(op(x.v, y.v)))

  @inline def i256SafeOp(
      instr: ArithmeticInstr,
      op: (util.I256, util.I256) => Option[util.I256]
  )(x: Val.I256, y: Val.I256): ExeResult[Val.I256] =
    op(x.v, y.v).map(Val.I256.apply).toRight(Right(BinaryArithmeticInstr.error(x, y, instr)))

  @inline def u256Op(
      op: (util.U256, util.U256) => util.U256
  )(x: Val.U256, y: Val.U256): ExeResult[Val.U256] =
    Right(Val.U256.apply(op(x.v, y.v)))

  @inline def u256SafeOp(
      instr: ArithmeticInstr,
      op: (util.U256, util.U256) => Option[util.U256]
  )(x: Val.U256, y: Val.U256): ExeResult[Val.U256] =
    op(x.v, y.v).map(Val.U256.apply).toRight(Right(BinaryArithmeticInstr.error(x, y, instr)))

  @inline def i256Comp(
      op: (util.I256, util.I256) => Boolean
  )(x: Val.I256, y: Val.I256): ExeResult[Val.Bool] =
    Right(Val.Bool(op(x.v, y.v)))

  @inline def u256Comp(
      op: (util.U256, util.U256) => Boolean
  )(x: Val.U256, y: Val.U256): ExeResult[Val.Bool] =
    Right(Val.Bool(op(x.v, y.v)))
}
object I256Add extends BinaryArithmeticInstr[Val.I256] with I256StackOps with GasVeryLow {
  protected def op(x: Val.I256, y: Val.I256): ExeResult[Val] = {
    BinaryArithmeticInstr.i256SafeOp(this, _.add(_))(x, y)
  }
}
object I256Sub extends BinaryArithmeticInstr[Val.I256] with I256StackOps with GasVeryLow {
  protected def op(x: Val.I256, y: Val.I256): ExeResult[Val] =
    BinaryArithmeticInstr.i256SafeOp(this, _.sub(_))(x, y)
}
object I256Mul extends BinaryArithmeticInstr[Val.I256] with I256StackOps with GasLow {
  protected def op(x: Val.I256, y: Val.I256): ExeResult[Val] =
    BinaryArithmeticInstr.i256SafeOp(this, _.mul(_))(x, y)
}
object I256Div extends BinaryArithmeticInstr[Val.I256] with I256StackOps with GasLow {
  protected def op(x: Val.I256, y: Val.I256): ExeResult[Val] =
    BinaryArithmeticInstr.i256SafeOp(this, _.div(_))(x, y)
}
object I256Mod extends BinaryArithmeticInstr[Val.I256] with I256StackOps with GasLow {
  protected def op(x: Val.I256, y: Val.I256): ExeResult[Val] =
    BinaryArithmeticInstr.i256SafeOp(this, _.mod(_))(x, y)
}
object I256Eq extends BinaryArithmeticInstr[Val.I256] with I256StackOps with GasVeryLow {
  protected def op(x: Val.I256, y: Val.I256): ExeResult[Val] =
    BinaryArithmeticInstr.i256Comp(_.==(_))(x, y)
}
object I256Neq extends BinaryArithmeticInstr[Val.I256] with I256StackOps with GasVeryLow {
  protected def op(x: Val.I256, y: Val.I256): ExeResult[Val] =
    BinaryArithmeticInstr.i256Comp(_.!=(_))(x, y)
}
object I256Lt extends BinaryArithmeticInstr[Val.I256] with I256StackOps with GasVeryLow {
  protected def op(x: Val.I256, y: Val.I256): ExeResult[Val] =
    BinaryArithmeticInstr.i256Comp(_.<(_))(x, y)
}
object I256Le extends BinaryArithmeticInstr[Val.I256] with I256StackOps with GasVeryLow {
  protected def op(x: Val.I256, y: Val.I256): ExeResult[Val] =
    BinaryArithmeticInstr.i256Comp(_.<=(_))(x, y)
}
object I256Gt extends BinaryArithmeticInstr[Val.I256] with I256StackOps with GasVeryLow {
  protected def op(x: Val.I256, y: Val.I256): ExeResult[Val] =
    BinaryArithmeticInstr.i256Comp(_.>(_))(x, y)
}
object I256Ge extends BinaryArithmeticInstr[Val.I256] with I256StackOps with GasVeryLow {
  protected def op(x: Val.I256, y: Val.I256): ExeResult[Val] =
    BinaryArithmeticInstr.i256Comp(_.>=(_))(x, y)
}
object U256Add extends BinaryArithmeticInstr[Val.U256] with U256StackOps with GasVeryLow {
  protected def op(x: Val.U256, y: Val.U256): ExeResult[Val] =
    BinaryArithmeticInstr.u256SafeOp(this, _.add(_))(x, y)
}
object U256Sub extends BinaryArithmeticInstr[Val.U256] with U256StackOps with GasVeryLow {
  protected def op(x: Val.U256, y: Val.U256): ExeResult[Val] =
    BinaryArithmeticInstr.u256SafeOp(this, _.sub(_))(x, y)
}
object U256Mul extends BinaryArithmeticInstr[Val.U256] with U256StackOps with GasLow {
  protected def op(x: Val.U256, y: Val.U256): ExeResult[Val] =
    BinaryArithmeticInstr.u256SafeOp(this, _.mul(_))(x, y)
}
object U256Div extends BinaryArithmeticInstr[Val.U256] with U256StackOps with GasLow {
  protected def op(x: Val.U256, y: Val.U256): ExeResult[Val] =
    BinaryArithmeticInstr.u256SafeOp(this, _.div(_))(x, y)
}
object U256Mod extends BinaryArithmeticInstr[Val.U256] with U256StackOps with GasLow {
  protected def op(x: Val.U256, y: Val.U256): ExeResult[Val] =
    BinaryArithmeticInstr.u256SafeOp(this, _.mod(_))(x, y)
}
object U256ModAdd extends BinaryArithmeticInstr[Val.U256] with U256StackOps with GasMid {
  protected def op(x: Val.U256, y: Val.U256): ExeResult[Val] =
    BinaryArithmeticInstr.u256Op(_.modAdd(_))(x, y)
}
object U256ModSub extends BinaryArithmeticInstr[Val.U256] with U256StackOps with GasMid {
  protected def op(x: Val.U256, y: Val.U256): ExeResult[Val] =
    BinaryArithmeticInstr.u256Op(_.modSub(_))(x, y)
}
object U256ModMul extends BinaryArithmeticInstr[Val.U256] with U256StackOps with GasMid {
  protected def op(x: Val.U256, y: Val.U256): ExeResult[Val] =
    BinaryArithmeticInstr.u256Op(_.modMul(_))(x, y)
}
object U256BitAnd extends BinaryArithmeticInstr[Val.U256] with U256StackOps with GasLow {
  protected def op(x: Val.U256, y: Val.U256): ExeResult[Val] =
    BinaryArithmeticInstr.u256Op(_.bitAnd(_))(x, y)
}
object U256BitOr extends BinaryArithmeticInstr[Val.U256] with U256StackOps with GasLow {
  protected def op(x: Val.U256, y: Val.U256): ExeResult[Val] =
    BinaryArithmeticInstr.u256Op(_.bitOr(_))(x, y)
}
object U256Xor extends BinaryArithmeticInstr[Val.U256] with U256StackOps with GasLow {
  protected def op(x: Val.U256, y: Val.U256): ExeResult[Val] =
    BinaryArithmeticInstr.u256Op(_.xor(_))(x, y)
}
object U256SHL extends BinaryArithmeticInstr[Val.U256] with U256StackOps with GasLow {
  protected def op(x: Val.U256, y: Val.U256): ExeResult[Val] =
    BinaryArithmeticInstr.u256Op((x, y) => x.shl(y))(x, y)
}
object U256SHR extends BinaryArithmeticInstr[Val.U256] with U256StackOps with GasLow {
  protected def op(x: Val.U256, y: Val.U256): ExeResult[Val] =
    BinaryArithmeticInstr.u256Op((x, y) => x.shr(y))(x, y)
}
object U256Eq extends BinaryArithmeticInstr[Val.U256] with U256StackOps with GasVeryLow {
  protected def op(x: Val.U256, y: Val.U256): ExeResult[Val] =
    BinaryArithmeticInstr.u256Comp(_.==(_))(x, y)
}
object U256Neq extends BinaryArithmeticInstr[Val.U256] with U256StackOps with GasVeryLow {
  protected def op(x: Val.U256, y: Val.U256): ExeResult[Val] =
    BinaryArithmeticInstr.u256Comp(_.!=(_))(x, y)
}
object U256Lt extends BinaryArithmeticInstr[Val.U256] with U256StackOps with GasVeryLow {
  protected def op(x: Val.U256, y: Val.U256): ExeResult[Val] =
    BinaryArithmeticInstr.u256Comp(_.<(_))(x, y)
}
object U256Le extends BinaryArithmeticInstr[Val.U256] with U256StackOps with GasVeryLow {
  protected def op(x: Val.U256, y: Val.U256): ExeResult[Val] =
    BinaryArithmeticInstr.u256Comp(_.<=(_))(x, y)
}
object U256Gt extends BinaryArithmeticInstr[Val.U256] with U256StackOps with GasVeryLow {
  protected def op(x: Val.U256, y: Val.U256): ExeResult[Val] =
    BinaryArithmeticInstr.u256Comp(_.>(_))(x, y)
}
object U256Ge extends BinaryArithmeticInstr[Val.U256] with U256StackOps with GasVeryLow {
  protected def op(x: Val.U256, y: Val.U256): ExeResult[Val] =
    BinaryArithmeticInstr.u256Comp(_.>=(_))(x, y)
}

sealed trait LogicInstr
    extends StatelessInstrSimpleGas
    with StatelessInstrCompanion0
    with GasSimple {}
case object BoolNot extends LogicInstr with GasVeryLow {
  def _runWith[C <: StatelessContext](frame: Frame[C]): ExeResult[Unit] = {
    for {
      bool <- frame.popOpStackBool()
      _    <- frame.pushOpStack(bool.not)
    } yield ()
  }
}
sealed trait BinaryBool extends LogicInstr with GasVeryLow {
  def op(bool1: Val.Bool, bool2: Val.Bool): Val.Bool

  def _runWith[C <: StatelessContext](frame: Frame[C]): ExeResult[Unit] = {
    for {
      bool2 <- frame.popOpStackBool()
      bool1 <- frame.popOpStackBool()
      _     <- frame.pushOpStack(op(bool1, bool2))
    } yield ()
  }
}
case object BoolAnd extends BinaryBool {
  def op(bool1: Val.Bool, bool2: Val.Bool): Val.Bool = bool1.and(bool2)
}
case object BoolOr extends BinaryBool {
  def op(bool1: Val.Bool, bool2: Val.Bool): Val.Bool = bool1.or(bool2)
}
case object BoolEq extends BinaryBool {
  def op(bool1: Val.Bool, bool2: Val.Bool): Val.Bool = Val.Bool(bool1 == bool2)
}
case object BoolNeq extends BinaryBool {
  def op(bool1: Val.Bool, bool2: Val.Bool): Val.Bool = Val.Bool(bool1 != bool2)
}

sealed abstract class U256ToBytesInstr(val size: Int)
    extends StatelessInstr
    with LemanInstr[StatelessContext]
    with GasToByte
    with StatelessInstrCompanion0 {
  def runWithLeman[C <: StatelessContext](frame: Frame[C]): ExeResult[Unit] = {
    for {
      value <- frame.popOpStackU256()
      bytes <- value.v.toFixedSizeBytes(size).toRight(Right(InvalidConversion(value, Val.ByteVec)))
      byteVec = Val.ByteVec(bytes)
      _ <- frame.pushOpStack(byteVec)
      _ <- frame.ctx.chargeGasWithSize(this, size)
    } yield ()
  }
}

case object U256To1Byte  extends U256ToBytesInstr(1)
case object U256To2Byte  extends U256ToBytesInstr(2)
case object U256To4Byte  extends U256ToBytesInstr(4)
case object U256To8Byte  extends U256ToBytesInstr(8)
case object U256To16Byte extends U256ToBytesInstr(16)
case object U256To32Byte extends U256ToBytesInstr(32)

sealed abstract class U256FromBytesInstr(val size: Int)
    extends StatelessInstr
    with LemanInstr[StatelessContext]
    with GasToByte
    with StatelessInstrCompanion0 {
  def runWithLeman[C <: StatelessContext](frame: Frame[C]): ExeResult[Unit] = {
    for {
      byteVec <- frame.popOpStackByteVec()
      _       <- if (byteVec.bytes.length == size) okay else failed(InvalidBytesSize)
      number  <- util.U256.from(byteVec.bytes).toRight(Right(InvalidConversion(byteVec, Val.U256)))
      _       <- frame.pushOpStack(Val.U256(number))
      _       <- frame.ctx.chargeGasWithSize(this, size)
    } yield ()
  }
}

case object U256From1Byte  extends U256FromBytesInstr(1)
case object U256From2Byte  extends U256FromBytesInstr(2)
case object U256From4Byte  extends U256FromBytesInstr(4)
case object U256From8Byte  extends U256FromBytesInstr(8)
case object U256From16Byte extends U256FromBytesInstr(16)
case object U256From32Byte extends U256FromBytesInstr(32)

sealed trait ToByteVecInstr[R <: Val]
    extends StatelessInstr
    with StackOps[R]
    with GasToByte
    with StatelessInstrCompanion0 {

  def runWith[C <: StatelessContext](frame: Frame[C]): ExeResult[Unit] = {
    for {
      from <- popOpStack(frame)
      byteVec = from.toByteVec()
      _ <- frame.pushOpStack(byteVec)
      _ <- frame.ctx.chargeGasWithSize(this, byteVec.bytes.size)
    } yield ()
  }
}
case object BoolToByteVec extends ToByteVecInstr[Val.Bool] with BoolStackOps

sealed trait ConversionInstr[R <: Val, U <: Val]
    extends StatelessInstrSimpleGas
    with StatelessInstrCompanion0
    with StackOps[R]
    with GasSimple {

  def converse(from: R): ExeResult[U]

  def _runWith[C <: StatelessContext](frame: Frame[C]): ExeResult[Unit] = {
    for {
      from <- popOpStack(frame)
      to   <- converse(from)
      _    <- frame.pushOpStack(to)
    } yield ()
  }
}

case object I256ToU256
    extends ConversionInstr[Val.I256, Val.U256]
    with I256StackOps
    with GasVeryLow {
  def converse(from: Val.I256): ExeResult[Val.U256] = {
    util.U256.fromI256(from.v).map(Val.U256.apply).toRight(Right(InvalidConversion(from, Val.U256)))
  }
}
case object I256ToByteVec extends ToByteVecInstr[Val.I256] with I256StackOps
case object U256ToI256
    extends ConversionInstr[Val.U256, Val.I256]
    with U256StackOps
    with GasVeryLow {
  def converse(from: Val.U256): ExeResult[Val.I256] = {
    util.I256.fromU256(from.v).map(Val.I256.apply).toRight(Right(InvalidConversion(from, Val.I256)))
  }
}
case object U256ToByteVec extends ToByteVecInstr[Val.U256] with U256StackOps

sealed trait ComparisonInstr[T <: Val]
    extends StatelessInstrSimpleGas
    with StatelessInstrCompanion0
    with StackOps[T]
    with GasVeryLow {
  def op(x: T, y: T): Val.Bool

  def _runWith[C <: StatelessContext](frame: Frame[C]): ExeResult[Unit] = {
    for {
      x <- popOpStack(frame)
      y <- popOpStack(frame)
      _ <- frame.pushOpStack(op(x, y))
    } yield ()
  }
}
sealed trait EqT[T <: Val] extends ComparisonInstr[T] {
  def op(x: T, y: T): Val.Bool = Val.Bool(x == y)
}
sealed trait NeT[T <: Val] extends ComparisonInstr[T] {
  def op(x: T, y: T): Val.Bool = Val.Bool(x != y)
}

sealed trait ByteVecComparison
    extends StatelessInstr
    with StatelessInstrCompanion0
    with GasBytesEq {
  def op(x: Val.ByteVec, y: Val.ByteVec): Val.Bool

  def runWith[C <: StatelessContext](frame: Frame[C]): ExeResult[Unit] = {
    for {
      x <- frame.popOpStackByteVec()
      y <- frame.popOpStackByteVec()
      _ <- frame.ctx.chargeGasWithSizeLeman(this, x.bytes.size)
      _ <- frame.pushOpStack(op(x, y))
    } yield ()
  }
}
case object ByteVecEq extends ByteVecComparison {
  def op(x: Val.ByteVec, y: Val.ByteVec): Val.Bool = Val.Bool(x == y)
}
case object ByteVecNeq extends ByteVecComparison {
  def op(x: Val.ByteVec, y: Val.ByteVec): Val.Bool = Val.Bool(x != y)
}
case object ByteVecSize extends StatelessInstrSimpleGas with StatelessInstrCompanion0 with GasBase {
  def _runWith[C <: StatelessContext](frame: Frame[C]): ExeResult[Unit] = {
    for {
      v <- frame.popOpStackByteVec()
      _ <- frame.pushOpStack(Val.U256(util.U256.unsafe(v.bytes.size)))
    } yield ()
  }
}
case object ByteVecConcat extends StatelessInstr with StatelessInstrCompanion0 with GasBytesConcat {
  def runWith[C <: StatelessContext](frame: Frame[C]): ExeResult[Unit] = {
    for {
      v2 <- frame.popOpStackByteVec()
      v1 <- frame.popOpStackByteVec()
      result = Val.ByteVec(v1.bytes ++ v2.bytes)
      _ <- frame.ctx.chargeGasWithSizeLeman(this, result.estimateByteSize())
      _ <- frame.pushOpStack(result)
    } yield ()
  }
}
case object ByteVecSlice
    extends StatelessInstr
    with LemanInstr[StatelessContext]
    with StatelessInstrCompanion0
    with GasBytesSlice {
  def runWithLeman[C <: StatelessContext](frame: Frame[C]): ExeResult[Unit] = {
    for {
      end   <- frame.popOpStackU256().flatMap(_.v.toInt.toRight(Right(InvalidBytesSliceArg)))
      begin <- frame.popOpStackU256().flatMap(_.v.toInt.toRight(Right(InvalidBytesSliceArg)))
      bytes <- frame.popOpStackByteVec().map(_.bytes)
      result <-
        if (0 <= begin && begin <= end && end <= bytes.length) {
          Right(Val.ByteVec(bytes.slice(begin, end)))
        } else {
          failed(InvalidBytesSliceArg)
        }
      _ <- frame.ctx.chargeGasWithSize(this, result.estimateByteSize())
      _ <- frame.pushOpStack(result)
    } yield ()
  }
}
<<<<<<< HEAD
case object ByteVecSlice
    extends StatelessInstr
    with LemanInstr[StatelessContext]
    with StatelessInstrCompanion0
    with GasBytesSlice {
  def runWithLeman[C <: StatelessContext](frame: Frame[C]): ExeResult[Unit] = {
    for {
      end   <- frame.popOpStackU256().flatMap(_.v.toInt.toRight(Right(InvalidBytesSliceArg)))
      begin <- frame.popOpStackU256().flatMap(_.v.toInt.toRight(Right(InvalidBytesSliceArg)))
      bytes <- frame.popOpStackByteVec().map(_.bytes)
      result <-
        if (0 <= begin && begin <= end && end <= bytes.length) {
          Right(Val.ByteVec(bytes.slice(begin, end)))
        } else {
          failed(InvalidBytesSliceArg)
        }
      _ <- frame.ctx.chargeGasWithSize(this, result.estimateByteSize())
      _ <- frame.pushOpStack(result)
    } yield ()
  }
}
=======
>>>>>>> 602d33e1
case object ByteVecToAddress
    extends StatelessInstr
    with LemanInstr[StatelessContext]
    with StatelessInstrCompanion0
    with GasToByte {
  def runWithLeman[C <: StatelessContext](frame: Frame[C]): ExeResult[Unit] = {
    for {
      bytes   <- frame.popOpStackByteVec().map(_.bytes)
      address <- decode[Val.Address](bytes).left.map(e => Right(SerdeErrorByteVecToAddress(e)))
      _       <- frame.ctx.chargeGasWithSize(this, bytes.length)
      _       <- frame.pushOpStack(address)
    } yield ()
  }
}
case object AddressEq        extends EqT[Val.Address] with AddressStackOps
case object AddressNeq       extends NeT[Val.Address] with AddressStackOps
case object AddressToByteVec extends ToByteVecInstr[Val.Address] with AddressStackOps

case object Encode
    extends StatelessInstr
    with LemanInstr[StatelessContext]
    with StatelessInstrCompanion0
    with GasEncode {
  def runWithLeman[C <: StatelessContext](frame: Frame[C]): ExeResult[Unit] = {
    for {
      u256   <- frame.popOpStackU256()
      n      <- u256.v.toInt.toRight(Right(InvalidLengthForEncodeInstr))
      values <- frame.opStack.pop(n)
      bytes = encode(values)
      _ <- frame.ctx.chargeGasWithSize(this, bytes.length)
      _ <- frame.pushOpStack(Val.ByteVec(bytes))
    } yield ()
  }
}

case object Zeros
    extends StatelessInstr
    with LemanInstr[StatelessContext]
    with StatelessInstrCompanion0
    with GasZeros {
  //scalastyle:off magic.number
  val maxSize: util.U256 = util.U256.unsafe(4096)
  //scalastyle:on magic.number

  @inline def checkSizeRange(size: util.U256): ExeResult[Int] = {
    if (size <= maxSize) Right(size.toIntUnsafe) else failed(InvalidSizeForZeros)
  }

  override def runWithLeman[C <: StatelessContext](frame: Frame[C]): ExeResult[Unit] = {
    for {
      u256 <- frame.popOpStackU256()
      size <- checkSizeRange(u256.v)
      _    <- frame.ctx.chargeGasWithSize(this, size)
      _    <- frame.pushOpStack(Val.ByteVec(ByteString.fromArrayUnsafe(Array.fill(size)(0.toByte))))
    } yield ()
  }
}

case object IsAssetAddress
    extends StatelessInstrSimpleGas
    with StatelessInstrCompanion0
    with GasVeryLow {
  def _runWith[C <: StatelessContext](frame: Frame[C]): ExeResult[Unit] = {
    for {
      address <- frame.popOpStackAddress()
      _       <- frame.pushOpStack(Val.Bool(address.lockupScript.isAssetType))
    } yield ()
  }
}

case object IsContractAddress
    extends StatelessInstrSimpleGas
    with StatelessInstrCompanion0
    with GasVeryLow {
  def _runWith[C <: StatelessContext](frame: Frame[C]): ExeResult[Unit] = {
    for {
      address <- frame.popOpStackAddress()
      _       <- frame.pushOpStack(Val.Bool(!address.lockupScript.isAssetType))
    } yield ()
  }
}

sealed trait ControlInstr extends StatelessInstrSimpleGas with GasMid {
  def code: Byte
  def offset: Int

  def serialize(): ByteString = ByteString(code) ++ serdeImpl[Int].serialize(offset)
}

sealed trait ControlCompanion[T <: StatelessInstr] extends InstrCompanion[StatelessContext] {
  def apply(offset: Int): T

  def deserialize[C <: StatelessContext](input: ByteString): SerdeResult[Staging[T]] = {
    ControlCompanion.offsetSerde._deserialize(input).map(_.mapValue(apply))
  }
}
object ControlCompanion {
  def validate(n: Int): Boolean = (n <= (1 << 16)) && (n >= -(1 << 16))

  val offsetSerde: Serde[Int] = serdeImpl[Int].validate(offset =>
    if (validate(offset)) Right(()) else Left(s"Invalid offset $offset")
  )
}

@ByteCode
final case class Jump(offset: Int) extends ControlInstr {
  def _runWith[C <: StatelessContext](frame: Frame[C]): ExeResult[Unit] = {
    frame.offsetPC(offset)
  }
}
object Jump extends ControlCompanion[Jump]

sealed trait IfJumpInstr extends ControlInstr {
  def condition(value: Val.Bool): Boolean

  def _runWith[C <: StatelessContext](frame: Frame[C]): ExeResult[Unit] = {
    for {
      value <- frame.popOpStackBool()
      _     <- if (condition(value)) frame.offsetPC(offset) else okay
    } yield ()
  }
}
@ByteCode
final case class IfTrue(offset: Int) extends IfJumpInstr {
  def condition(value: Val.Bool): Boolean = value.v
}
object IfTrue extends ControlCompanion[IfTrue]

@ByteCode
final case class IfFalse(offset: Int) extends IfJumpInstr {
  def condition(value: Val.Bool): Boolean = !value.v
}
object IfFalse extends ControlCompanion[IfFalse]

sealed trait CallInstr
@ByteCode
final case class CallLocal(index: Byte) extends CallInstr with StatelessInstr with GasCall {
  def serialize(): ByteString = ByteString(code, index)

  // Implemented in frame instead
  def runWith[C <: StatelessContext](frame: Frame[C]): ExeResult[Unit] = ???
}
object CallLocal extends StatelessInstrCompanion1[Byte]
@ByteCode
final case class CallExternal(index: Byte) extends CallInstr with StatefulInstr with GasCall {
  def serialize(): ByteString = ByteString(code, index)

  // Implemented in frame instead
  def runWith[C <: StatefulContext](frame: Frame[C]): ExeResult[Unit] = ???
}
object CallExternal extends StatefulInstrCompanion1[Byte]

case object Return extends StatelessInstrSimpleGas with StatelessInstrCompanion0 with GasZero {
  def _runWith[C <: StatelessContext](frame: Frame[C]): ExeResult[Unit] = {
    for {
      value <- frame.opStack.pop(frame.method.returnLength)
      _     <- frame.returnTo(value)
    } yield frame.complete()
  }
}

case object Assert extends StatelessInstrSimpleGas with StatelessInstrCompanion0 with GasVeryLow {
  def _runWith[C <: StatelessContext](frame: Frame[C]): ExeResult[Unit] = {
    for {
      predicate <- frame.popOpStackBool()
      _         <- if (predicate.v) okay else failed(AssertionFailed)
    } yield ()
  }
}

sealed trait CryptoInstr extends StatelessInstr with GasSchedule

sealed abstract class HashAlg[H <: RandomBytes]
    extends CryptoInstr
    with StatelessInstrCompanion0
    with GasHash {
  def hash(bs: ByteString): H

  def runWith[C <: StatelessContext](frame: Frame[C]): ExeResult[Unit] = {
    for {
      input <- frame.popOpStackByteVec()
      _     <- frame.ctx.chargeGasWithSize(this, input.bytes.length)
      _     <- frame.pushOpStack(Val.ByteVec.from(hash(input.bytes)))
    } yield ()
  }
}

object HashAlg {
  trait Blake2bHash {
    def hash(bs: ByteString): crypto.Blake2b = crypto.Blake2b.hash(bs)
  }

  trait Keccak256Hash {
    def hash(bs: ByteString): crypto.Keccak256 = crypto.Keccak256.hash(bs)
  }

  trait Sha256Hash {
    def hash(bs: ByteString): crypto.Sha256 = crypto.Sha256.hash(bs)
  }

  trait Sha3Hash {
    def hash(bs: ByteString): crypto.Sha3 = crypto.Sha3.hash(bs)
  }
}

case object Blake2b   extends HashAlg[crypto.Blake2b] with HashAlg.Blake2bHash
case object Keccak256 extends HashAlg[crypto.Keccak256] with HashAlg.Keccak256Hash
case object Sha256    extends HashAlg[crypto.Sha256] with HashAlg.Sha256Hash
case object Sha3      extends HashAlg[crypto.Sha3] with HashAlg.Sha3Hash

sealed trait SignatureInstr extends CryptoInstr with StatelessInstrSimpleGas with GasSimple

case object VerifyTxSignature
    extends SignatureInstr
    with StatelessInstrCompanion0
    with GasSignature {
  def _runWith[C <: StatelessContext](frame: Frame[C]): ExeResult[Unit] = {
    val rawData    = frame.ctx.txId.bytes
    val signatures = frame.ctx.signatures
    for {
      rawPublicKey <- frame.popOpStackByteVec()
      publicKey    <- PublicKey.from(rawPublicKey.bytes).toRight(Right(InvalidPublicKey))
      signature    <- signatures.pop()
      _ <- {
        if (SignatureSchema.verify(rawData, signature, publicKey)) {
          okay
        } else {
          failed(InvalidSignature)
        }
      }
    } yield ()
  }
}

sealed trait GenericVerifySignature[PubKey, Sig]
    extends SignatureInstr
    with StatelessInstrCompanion0
    with GasSignature {
  def buildPubKey(value: Val.ByteVec): Option[PubKey]
  def buildSignature(value: Val.ByteVec): Option[Sig]
  def verify(data: ByteString, signature: Sig, pubKey: PubKey): Boolean

  def _runWith[C <: StatelessContext](frame: Frame[C]): ExeResult[Unit] = {
    for {
      rawSignature <- frame.popOpStackByteVec()
      signature    <- buildSignature(rawSignature).toRight(Right(InvalidSignatureFormat))
      rawPublicKey <- frame.popOpStackByteVec()
      publicKey    <- buildPubKey(rawPublicKey).toRight(Right(InvalidPublicKey))
      rawData      <- frame.popOpStackByteVec()
      _            <- if (rawData.bytes.length == 32) okay else failed(SignedDataIsNot32Bytes)
      _            <- if (verify(rawData.bytes, signature, publicKey)) okay else failed(InvalidSignature)
    } yield ()
  }
}

case object VerifySecP256K1
    extends GenericVerifySignature[crypto.SecP256K1PublicKey, crypto.SecP256K1Signature] {
  def buildPubKey(value: Val.ByteVec): Option[crypto.SecP256K1PublicKey] =
    crypto.SecP256K1PublicKey.from(value.bytes)
  def buildSignature(value: Val.ByteVec): Option[crypto.SecP256K1Signature] =
    crypto.SecP256K1Signature.from(value.bytes)
  def verify(
      data: ByteString,
      signature: crypto.SecP256K1Signature,
      pubKey: crypto.SecP256K1PublicKey
  ): Boolean =
    crypto.SecP256K1.verify(data, signature, pubKey)
}

case object VerifyED25519
    extends GenericVerifySignature[crypto.ED25519PublicKey, crypto.ED25519Signature] {
  def buildPubKey(value: Val.ByteVec): Option[crypto.ED25519PublicKey] =
    crypto.ED25519PublicKey.from(value.bytes)
  def buildSignature(value: Val.ByteVec): Option[crypto.ED25519Signature] =
    crypto.ED25519Signature.from(value.bytes)
  def verify(
      data: ByteString,
      signature: crypto.ED25519Signature,
      pubKey: crypto.ED25519PublicKey
  ): Boolean =
    crypto.ED25519.verify(data, signature, pubKey)
}

case object EthEcRecover
    extends CryptoInstr
    with LemanInstr[StatelessContext]
    with StatelessInstrCompanion0
    with GasEcRecover {
  def runWithLeman[C <: StatelessContext](frame: Frame[C]): ExeResult[Unit] = {
    for {
      _           <- frame.ctx.chargeGas(gas())
      sigBytes    <- frame.popOpStackByteVec()
      messageHash <- frame.popOpStackByteVec()
      address <- SecP256K1
        .ethEcRecover(messageHash.bytes, sigBytes.bytes)
        .toRight(Right(FailedInRecoverEthAddress))
      _ <- frame.pushOpStack(Val.ByteVec(address))
    } yield ()
  }
}

sealed trait AssetInstr extends StatefulInstrSimpleGas with GasBalance

object ApproveAlph extends AssetInstr with StatefulInstrCompanion0 {
  @SuppressWarnings(
    Array(
      "org.wartremover.warts.JavaSerializable",
      "org.wartremover.warts.Product",
      "org.wartremover.warts.Serializable"
    )
  )
  def _runWith[C <: StatefulContext](frame: Frame[C]): ExeResult[Unit] = {
    for {
      amount       <- frame.popOpStackU256()
      address      <- frame.popOpStackAddress()
      balanceState <- frame.getBalanceState()
      _ <- balanceState
        .approveALPH(address.lockupScript, amount.v)
        .toRight(Right(NotEnoughBalance))
    } yield ()
  }
}

object ApproveToken extends AssetInstr with StatefulInstrCompanion0 {
  @SuppressWarnings(
    Array(
      "org.wartremover.warts.JavaSerializable",
      "org.wartremover.warts.Product",
      "org.wartremover.warts.Serializable"
    )
  )
  def _runWith[C <: StatefulContext](frame: Frame[C]): ExeResult[Unit] = {
    for {
      amount       <- frame.popOpStackU256()
      tokenIdRaw   <- frame.popOpStackByteVec()
      tokenId      <- Hash.from(tokenIdRaw.bytes).toRight(Right(InvalidTokenId))
      address      <- frame.popOpStackAddress()
      balanceState <- frame.getBalanceState()
      _ <- balanceState
        .approveToken(address.lockupScript, tokenId, amount.v)
        .toRight(Right(NotEnoughBalance))
    } yield ()
  }
}

object AlphRemaining extends AssetInstr with StatefulInstrCompanion0 {
  def _runWith[C <: StatefulContext](frame: Frame[C]): ExeResult[Unit] = {
    for {
      address      <- frame.popOpStackAddress()
      balanceState <- frame.getBalanceState()
      amount <- balanceState
        .alphRemaining(address.lockupScript)
        .toRight(Right(NoAlphBalanceForTheAddress))
      _ <- frame.pushOpStack(Val.U256(amount))
    } yield ()
  }
}

object TokenRemaining extends AssetInstr with StatefulInstrCompanion0 {
  def _runWith[C <: StatefulContext](frame: Frame[C]): ExeResult[Unit] = {
    for {
      tokenIdRaw   <- frame.popOpStackByteVec()
      address      <- frame.popOpStackAddress()
      tokenId      <- Hash.from(tokenIdRaw.bytes).toRight(Right(InvalidTokenId))
      balanceState <- frame.getBalanceState()
      amount <- balanceState
        .tokenRemaining(address.lockupScript, tokenId)
        .toRight(Right(NoTokenBalanceForTheAddress))
      _ <- frame.pushOpStack(Val.U256(amount))
    } yield ()
  }
}

object IsPaying extends AssetInstr with StatefulInstrCompanion0 {
  def _runWith[C <: StatefulContext](frame: Frame[C]): ExeResult[Unit] = {
    for {
      address      <- frame.popOpStackAddress()
      balanceState <- frame.getBalanceState()
      isPaying = balanceState.isPaying(address.lockupScript)
      _ <- frame.pushOpStack(Val.Bool(isPaying))
    } yield ()
  }
}

sealed trait Transfer extends AssetInstr {
  def getContractLockupScript[C <: StatefulContext](frame: Frame[C]): ExeResult[LockupScript] = {
    frame.obj.getContractId().map(LockupScript.p2c)
  }

  def transferAlph[C <: StatefulContext](
      frame: Frame[C],
      fromThunk: => ExeResult[LockupScript],
      toThunk: => ExeResult[LockupScript]
  ): ExeResult[Unit] = {
    for {
      amount       <- frame.popOpStackU256()
      to           <- toThunk
      from         <- fromThunk
      balanceState <- frame.getBalanceState()
      _            <- balanceState.useAlph(from, amount.v).toRight(Right(NotEnoughBalance))
      _ <- frame.ctx.outputBalances
        .addAlph(to, amount.v)
        .toRight(Right(BalanceOverflow))
    } yield ()
  }

  def transferToken[C <: StatefulContext](
      frame: Frame[C],
      fromThunk: => ExeResult[LockupScript],
      toThunk: => ExeResult[LockupScript]
  ): ExeResult[Unit] = {
    for {
      amount       <- frame.popOpStackU256()
      tokenIdRaw   <- frame.popOpStackByteVec()
      tokenId      <- Hash.from(tokenIdRaw.bytes).toRight(Right(InvalidTokenId))
      to           <- toThunk
      from         <- fromThunk
      balanceState <- frame.getBalanceState()
      _ <- balanceState
        .useToken(from, tokenId, amount.v)
        .toRight(Right(NotEnoughBalance))
      _ <- frame.ctx.outputBalances
        .addToken(to, tokenId, amount.v)
        .toRight(Right(BalanceOverflow))
    } yield ()
  }
}

object TransferAlph extends Transfer with StatefulInstrCompanion0 {
  def _runWith[C <: StatefulContext](frame: Frame[C]): ExeResult[Unit] = {
    transferAlph(
      frame,
      frame.popOpStackAddress().map(_.lockupScript),
      frame.popOpStackAddress().map(_.lockupScript)
    )
  }
}

object TransferAlphFromSelf extends Transfer with StatefulInstrCompanion0 {
  def _runWith[C <: StatefulContext](frame: Frame[C]): ExeResult[Unit] = {
    transferAlph(
      frame,
      getContractLockupScript(frame),
      frame.popOpStackAddress().map(_.lockupScript)
    )
  }
}

object TransferAlphToSelf extends Transfer with StatefulInstrCompanion0 {
  def _runWith[C <: StatefulContext](frame: Frame[C]): ExeResult[Unit] = {
    transferAlph(
      frame,
      frame.popOpStackAddress().map(_.lockupScript),
      getContractLockupScript(frame)
    )
  }
}

object TransferToken extends Transfer with StatefulInstrCompanion0 {
  def _runWith[C <: StatefulContext](frame: Frame[C]): ExeResult[Unit] = {
    transferToken(
      frame,
      frame.popOpStackAddress().map(_.lockupScript),
      frame.popOpStackAddress().map(_.lockupScript)
    )
  }
}

object TransferTokenFromSelf extends Transfer with StatefulInstrCompanion0 {
  def _runWith[C <: StatefulContext](frame: Frame[C]): ExeResult[Unit] = {
    transferToken(
      frame,
      getContractLockupScript(frame),
      frame.popOpStackAddress().map(_.lockupScript)
    )
  }
}

object TransferTokenToSelf extends Transfer with StatefulInstrCompanion0 {
  def _runWith[C <: StatefulContext](frame: Frame[C]): ExeResult[Unit] = {
    transferToken(
      frame,
      frame.popOpStackAddress().map(_.lockupScript),
      getContractLockupScript(frame)
    )
  }
}

sealed trait ContractInstr
    extends StatefulInstrSimpleGas
    with StatefulInstrCompanion0
    with GasSimple {}

sealed trait CreateContractAbstract extends ContractInstr {
  @inline protected def getTokenAmount[C <: StatefulContext](
      frame: Frame[C],
      issueToken: Boolean
  ): ExeResult[Option[Val.U256]] = {
    if (issueToken) frame.popOpStackU256().map(Some(_)) else Right(None)
  }

  def prepareContractCode[C <: StatefulContext](
      frame: Frame[C]
  ): ExeResult[StatefulContract.HalfDecoded]

  def __runWith[C <: StatefulContext](frame: Frame[C], issueToken: Boolean): ExeResult[Unit] = {
    for {
      tokenAmount   <- getTokenAmount(frame, issueToken)
      fields        <- frame.popFields()
      _             <- frame.ctx.chargeFieldSize(fields.toIterable)
      contractCode  <- prepareContractCode(frame)
      newContractId <- frame.createContract(contractCode, fields, tokenAmount)
      _ <-
        if (frame.ctx.getHardFork() >= HardFork.Leman) {
          frame.pushOpStack(Val.ByteVec(newContractId.bytes))
        } else {
          okay
        }
    } yield ()
  }
}

sealed trait CreateContractBase extends CreateContractAbstract with GasCreate {
  def prepareContractCode[C <: StatefulContext](
      frame: Frame[C]
  ): ExeResult[StatefulContract.HalfDecoded] = {
    for {
      contractCodeRaw <- frame.popOpStackByteVec()
      contractCode <- decode[StatefulContract](contractCodeRaw.bytes).left.map(e =>
        Right(SerdeErrorCreateContract(e))
      )
      _ <- frame.ctx.chargeCodeSize(contractCodeRaw.bytes)
      _ <- StatefulContract.check(contractCode)
    } yield contractCode.toHalfDecoded()
  }
}

object CreateContract extends CreateContractBase {
  def _runWith[C <: StatefulContext](frame: Frame[C]): ExeResult[Unit] = {
    __runWith(frame, issueToken = false)
  }
}

object CreateContractWithToken extends CreateContractBase {
  def _runWith[C <: StatefulContext](frame: Frame[C]): ExeResult[Unit] = {
    __runWith(frame, issueToken = true)
  }
}

sealed trait CopyCreateContractBase extends CreateContractAbstract with GasCopyCreate {
  def prepareContractCode[C <: StatefulContext](
      frame: Frame[C]
  ): ExeResult[StatefulContract.HalfDecoded] = {
    for {
      contractId  <- frame.popContractId()
      contractObj <- frame.ctx.loadContractObj(contractId)
    } yield contractObj.code
  }
}

object CopyCreateContract extends CopyCreateContractBase {
  def _runWith[C <: StatefulContext](frame: Frame[C]): ExeResult[Unit] = {
    __runWith(frame, issueToken = false)
  }
}

object CopyCreateContractWithToken extends CopyCreateContractBase {
  def _runWith[C <: StatefulContext](frame: Frame[C]): ExeResult[Unit] = {
    __runWith(frame, issueToken = true)
  }
}

// This instruction can only be called from Tx, i.e. IsCalledFromTxScript should return true
// This instruction will result in an immediate run of Return
object DestroySelf extends ContractInstr with GasDestroy {
  def _runWith[C <: StatefulContext](frame: Frame[C]): ExeResult[Unit] = {
    for {
      address <- frame.popOpStackAddress()
      _       <- frame.destroyContract(address.lockupScript)
    } yield ()
  }
}

sealed trait MigrateBase
    extends LemanInstr[StatefulContext]
    with StatefulInstrCompanion0
    with GasMigrate {
  def migrate[C <: StatefulContext](
      frame: Frame[C],
      newFieldsOpt: Option[AVector[Val]]
  ): ExeResult[Unit] = {
    for {
      _               <- frame.ctx.chargeGas(gas())
      contractCodeRaw <- frame.popOpStackByteVec()
      _               <- frame.ctx.chargeCodeSize(contractCodeRaw.bytes)
      contractCode <- decode[StatefulContract](contractCodeRaw.bytes).left.map(e =>
        Right(SerdeErrorCreateContract(e))
      )
      _ <- frame.migrateContract(contractCode, newFieldsOpt)
    } yield ()
  }
}

object MigrateSimple extends MigrateBase {
  def runWithLeman[C <: StatefulContext](
      frame: Frame[C]
  ): ExeResult[Unit] = {
    migrate(frame, None)
  }
}

object MigrateWithState extends MigrateBase {
  def runWithLeman[C <: StatefulContext](
      frame: Frame[C]
  ): ExeResult[Unit] = {
    frame.popFields().flatMap(newFields => migrate(frame, Some(newFields)))
  }
}

object LoadContractFields
    extends StatefulInstr
    with LemanInstr[StatefulContext]
    with StatefulInstrCompanion0
    with GasLoadContractFields {
  def runWithLeman[C <: StatefulContext](
      frame: Frame[C]
  ): ExeResult[Unit] = {
    for {
      contractId  <- frame.popContractId()
      contractObj <- frame.ctx.loadContractObj(contractId) // gas for the load is reduced
      _           <- frame.ctx.chargeGasWithSize(this, contractObj.initialFields.length)
    } yield {
      contractObj.initialFields.foreach(frame.pushOpStack)
    }
  }
}

object SelfAddress extends ContractInstr with GasVeryLow {
  def _runWith[C <: StatefulContext](frame: Frame[C]): ExeResult[Unit] = {
    for {
      address <- frame.obj.getAddress()
      _       <- frame.pushOpStack(address)
    } yield ()
  }
}

object SelfContractId extends ContractInstr with GasVeryLow {
  def _runWith[C <: StatefulContext](frame: Frame[C]): ExeResult[Unit] = {
    for {
      contractId <- frame.obj.getContractId()
      _          <- frame.pushOpStack(Val.ByteVec(contractId.bytes))
    } yield ()
  }
}

object CallerContractId extends ContractInstr with GasLow {
  def _runWith[C <: StatefulContext](frame: Frame[C]): ExeResult[Unit] = {
    for {
      callerFrame <- frame.getCallerFrame()
      contractId  <- callerFrame.obj.getContractId()
      _           <- frame.pushOpStack(Val.ByteVec(contractId.bytes))
    } yield ()
  }
}

// only return the address when the caller is a contract
object CallerAddress extends ContractInstr with GasLow {
  def _runWith[C <: StatefulContext](frame: Frame[C]): ExeResult[Unit] = {
    for {
      callerFrame <- frame.getCallerFrame()
      address     <- callerFrame.obj.getAddress()
      _           <- frame.pushOpStack(address)
    } yield ()
  }
}

object IsCalledFromTxScript extends ContractInstr with GasLow {
  def _runWith[C <: StatefulContext](frame: Frame[C]): ExeResult[Unit] = {
    for {
      callerFrame <- frame.getCallerFrame()
      _           <- frame.pushOpStack(Val.Bool(callerFrame.obj.isScript()))
    } yield ()
  }
}

sealed trait CallerStateInstr extends ContractInstr with GasLow {
  def extractVal(callerObj: StatefulContractObject): Val

  def _runWith[C <: StatefulContext](frame: Frame[C]): ExeResult[Unit] = {
    for {
      callerFrame <- frame.getCallerFrame()
      callerObj <- callerFrame.obj match {
        case obj: StatefulContractObject => Right(obj)
        case _                           => failed(ExpectStatefulContractObj)
      }
      _ <- frame.pushOpStack(extractVal(callerObj))
    } yield ()
  }
}

object CallerInitialStateHash extends CallerStateInstr {
  def extractVal(callerObj: StatefulContractObject): Val = callerObj.getInitialStateHash()
}

object CallerCodeHash extends CallerStateInstr {
  def extractVal(callerObj: StatefulContractObject): Val = callerObj.getCodeHash()
}

sealed trait ContractStateInstr extends ContractInstr with GasLow {
  def extractVal(contractObj: StatefulContractObject): Val

  def _runWith[C <: StatefulContext](frame: Frame[C]): ExeResult[Unit] = {
    for {
      contractId  <- frame.popContractId()
      contractObj <- frame.ctx.loadContractObj(contractId)
      _           <- frame.pushOpStack(extractVal(contractObj))
    } yield ()
  }
}

object ContractInitialStateHash extends ContractStateInstr {
  def extractVal(contractObj: StatefulContractObject): Val = contractObj.getInitialStateHash()
}

object ContractCodeHash extends ContractStateInstr {
  def extractVal(contractObj: StatefulContractObject): Val = contractObj.getCodeHash()
}

sealed trait BlockInstr
    extends StatelessInstrSimpleGas
    with StatelessInstrCompanion0
    with GasVeryLow

object NetworkId extends BlockInstr {
  def _runWith[C <: StatelessContext](frame: Frame[C]): ExeResult[Unit] = {
    frame.pushOpStack {
      val id = frame.ctx.blockEnv.networkId.id
      Val.ByteVec(ByteString(id))
    }
  }
}

object BlockTimeStamp extends BlockInstr {
  def _runWith[C <: StatelessContext](frame: Frame[C]): ExeResult[Unit] = {
    for {
      timestamp <- {
        val millis = frame.ctx.blockEnv.timeStamp.millis
        util.U256.fromLong(millis).toRight(Right(NegativeTimeStamp(millis)))
      }
      _ <- frame.pushOpStack(Val.U256(timestamp))
    } yield ()
  }
}

object BlockTarget extends BlockInstr {
  def _runWith[C <: StatelessContext](frame: Frame[C]): ExeResult[Unit] = {
    for {
      target <- {
        val value = frame.ctx.blockEnv.target.value
        util.U256.from(value).toRight(Right(InvalidTarget(value)))
      }
      _ <- frame.pushOpStack(Val.U256(target))
    } yield ()
  }
}

sealed trait TxInstr extends StatelessInstrSimpleGas with StatelessInstrCompanion0

object TxId extends TxInstr with GasVeryLow {
  def _runWith[C <: StatelessContext](frame: Frame[C]): ExeResult[Unit] = {
    frame.pushOpStack(Val.ByteVec(frame.ctx.txId.bytes))
  }
}

object TxCaller extends TxInstr with GasVeryLow {
  def _runWith[C <: StatelessContext](frame: Frame[C]): ExeResult[Unit] = {
    for {
      callerIndex <- frame.popOpStackU256()
      caller      <- frame.ctx.getTxCaller(callerIndex)
      _           <- frame.pushOpStack(caller)
    } yield ()
  }
}

object TxCallerSize extends TxInstr with GasVeryLow {
  def _runWith[C <: StatelessContext](frame: Frame[C]): ExeResult[Unit] = {
    frame.pushOpStack(Val.U256(util.U256.unsafe(frame.ctx.txEnv.prevOutputs.length)))
  }
}

sealed trait LockTimeInstr extends TxInstr {
  def popTimeStamp[C <: StatelessContext](frame: Frame[C]): ExeResult[TimeStamp] = {
    for {
      u256 <- frame.popOpStackU256()
      res  <- u256.v.toLong.map(TimeStamp.unsafe).toRight(Right(LockTimeOverflow))
    } yield res
  }

  def popDuraton[C <: StatelessContext](frame: Frame[C]): ExeResult[Duration] = {
    for {
      u256 <- frame.popOpStackU256()
      res  <- u256.v.toLong.map(Duration.unsafe).toRight(Right(LockTimeOverflow))
    } yield res
  }
}

object VerifyAbsoluteLocktime extends LockTimeInstr with GasLow {
  def _runWith[C <: StatelessContext](frame: Frame[C]): ExeResult[Unit] = {
    for {
      lockUntil <- popTimeStamp(frame)
      _ <-
        if (lockUntil > frame.ctx.blockEnv.timeStamp) {
          failed(AbsoluteLockTimeVerificationFailed)
        } else {
          okay
        }
    } yield ()
  }
}

object VerifyRelativeLocktime extends LockTimeInstr with GasMid {
  def getLockUntil(output: AssetOutput, lockDuration: Duration): ExeResult[TimeStamp] = {
    val lockTime = output.lockTime
    if (lockTime.isZero()) {
      // when the lock time of the Utxo is zero, it's not persisted into worldstate yet
      failed(RelativeLockTimeExpectPersistedUtxo)
    } else {
      lockTime.plus(lockDuration).toRight(Right(LockTimeOverflow))
    }
  }

  def _runWith[C <: StatelessContext](frame: Frame[C]): ExeResult[Unit] = {
    for {
      lockDuration    <- popDuraton(frame)
      prevOutputIndex <- frame.popOpStackU256()
      preOutput       <- frame.ctx.getTxPrevOutput(prevOutputIndex)
      lockUntil       <- getLockUntil(preOutput, lockDuration)
      _ <-
        if (lockUntil > frame.ctx.blockEnv.timeStamp) {
          failed(RelativeLockTimeVerificationFailed)
        } else {
          okay
        }
    } yield {}
  }
}

sealed trait LogInstr extends StatelessInstr with StatelessInstrCompanion0 with GasLog {
  def n: Int

  def _runWith[C <: StatelessContext](frame: Frame[C]): ExeResult[Unit] = {
    for {
      _      <- frame.ctx.chargeGasWithSize(this, n)
      fields <- frame.opStack.pop(n)
      _      <- frame.ctx.writeLog(frame.obj.contractIdOpt, fields)
    } yield ()
  }
}
sealed trait MainnetLogInstr extends LogInstr {
  def runWith[C <: StatelessContext](frame: Frame[C]): ExeResult[Unit] = _runWith(frame)
}
sealed trait LemanLogInstr extends LogInstr with LemanInstr[StatelessContext] {
  def runWithLeman[C <: StatelessContext](frame: Frame[C]): ExeResult[Unit] = _runWith(frame)
}
object Log1 extends MainnetLogInstr { val n: Int = 1 }
object Log2 extends MainnetLogInstr { val n: Int = 2 }
object Log3 extends MainnetLogInstr { val n: Int = 3 }
object Log4 extends MainnetLogInstr { val n: Int = 4 }
object Log5 extends MainnetLogInstr { val n: Int = 5 }
object Log6 extends LemanLogInstr   { val n: Int = 6 }
object Log7 extends LemanLogInstr   { val n: Int = 7 }
object Log8 extends LemanLogInstr   { val n: Int = 8 }
object Log9 extends LemanLogInstr   { val n: Int = 9 }<|MERGE_RESOLUTION|>--- conflicted
+++ resolved
@@ -25,11 +25,7 @@
 import org.alephium.macros.ByteCode
 import org.alephium.protocol.{Hash, PublicKey, SignatureSchema}
 import org.alephium.protocol.model.{AssetOutput, HardFork}
-<<<<<<< HEAD
-import org.alephium.serde.{deserialize => decode, _}
-=======
 import org.alephium.serde.{deserialize => decode, serialize => encode, _}
->>>>>>> 602d33e1
 import org.alephium.util.{AVector, Bytes, Duration, TimeStamp}
 import org.alephium.util
 
@@ -131,18 +127,11 @@
     VerifyAbsoluteLocktime, VerifyRelativeLocktime,
     Log1, Log2, Log3, Log4, Log5,
     /* Below are instructions for Leman hard fork */
-<<<<<<< HEAD
-    ByteVecSlice,
-    U256To1Byte, U256To2Byte, U256To4Byte, U256To8Byte, U256To16Byte, U256To32Byte,
-    U256From1Byte, U256From2Byte, U256From4Byte, U256From8Byte, U256From16Byte, U256From32Byte,
-    ByteVecToAddress, EthEcRecover
-=======
     ByteVecSlice, ByteVecToAddress, Encode, Zeros,
     U256To1Byte, U256To2Byte, U256To4Byte, U256To8Byte, U256To16Byte, U256To32Byte,
     U256From1Byte, U256From2Byte, U256From4Byte, U256From8Byte, U256From16Byte, U256From32Byte,
     EthEcRecover,
     Log6, Log7, Log8, Log9
->>>>>>> 602d33e1
   )
   val statefulInstrs0: AVector[InstrCompanion[StatefulContext]] = AVector(
     LoadField, StoreField, CallExternal,
@@ -808,30 +797,6 @@
     } yield ()
   }
 }
-<<<<<<< HEAD
-case object ByteVecSlice
-    extends StatelessInstr
-    with LemanInstr[StatelessContext]
-    with StatelessInstrCompanion0
-    with GasBytesSlice {
-  def runWithLeman[C <: StatelessContext](frame: Frame[C]): ExeResult[Unit] = {
-    for {
-      end   <- frame.popOpStackU256().flatMap(_.v.toInt.toRight(Right(InvalidBytesSliceArg)))
-      begin <- frame.popOpStackU256().flatMap(_.v.toInt.toRight(Right(InvalidBytesSliceArg)))
-      bytes <- frame.popOpStackByteVec().map(_.bytes)
-      result <-
-        if (0 <= begin && begin <= end && end <= bytes.length) {
-          Right(Val.ByteVec(bytes.slice(begin, end)))
-        } else {
-          failed(InvalidBytesSliceArg)
-        }
-      _ <- frame.ctx.chargeGasWithSize(this, result.estimateByteSize())
-      _ <- frame.pushOpStack(result)
-    } yield ()
-  }
-}
-=======
->>>>>>> 602d33e1
 case object ByteVecToAddress
     extends StatelessInstr
     with LemanInstr[StatelessContext]
