// Copyright 2018 The Alephium Authors
// This file is part of the alephium project.
//
// The library is free software: you can redistribute it and/or modify
// it under the terms of the GNU Lesser General Public License as published by
// the Free Software Foundation, either version 3 of the License, or
// (at your option) any later version.
//
// The library is distributed in the hope that it will be useful,
// but WITHOUT ANY WARRANTY; without even the implied warranty of
// MERCHANTABILITY or FITNESS FOR A PARTICULAR PURPOSE. See the
// GNU Lesser General Public License for more details.
//
// You should have received a copy of the GNU Lesser General Public License
// along with the library. If not, see <http://www.gnu.org/licenses/>.

package org.alephium.protocol.model

import akka.util.ByteString

import org.alephium.protocol.ALPH
import org.alephium.protocol.config.NetworkConfig
import org.alephium.protocol.mining.Emission
import org.alephium.protocol.vm.LockupScript
import org.alephium.serde.serialize
import org.alephium.util.{AVector, Bytes, TimeStamp, U256}

object Coinbase {
  def powMiningReward(gasFee: U256, reward: Emission.PoW, blockTs: TimeStamp)(implicit
      networkConfig: NetworkConfig
  ): U256 = {
    val hardFork = networkConfig.getHardFork(blockTs)
    Transaction.totalReward(gasFee, reward.miningReward, hardFork)
  }

  @inline def calcMainChainRewardSinceRhone(hardFork: HardFork, miningReward: U256): U256 = {
    if (hardFork.isDanubeEnabled()) {
      calcMainChainRewardDanube(miningReward)
    } else {
      calcMainChainRewardRhone(miningReward)
    }
  }

  @inline
  private[model] def calcMainChainRewardDanube(miningReward: U256): U256 = {
    val numerator   = U256.unsafe(100 * 8 * 32)
    val denominator = U256.unsafe(10 * 7 * 33 + 100 * 8 * 32)
    miningReward.mulUnsafe(numerator).divUnsafe(denominator)
  }

  @inline
  private[model] def calcMainChainRewardRhone(miningReward: U256): U256 = {
    val numerator   = U256.unsafe(100 * 8 * 32)
    val denominator = U256.unsafe(5 * 7 * 33 + 100 * 8 * 32)
    miningReward.mulUnsafe(numerator).divUnsafe(denominator)
  }

  @inline
  def calcGhostUncleReward(mainChainReward: U256, heightDiff: Int): U256 = {
    val heightDiffMax = ALPH.MaxGhostUncleAge + 1
    assume(heightDiff > 0 && heightDiff < heightDiffMax)
    val numerator = U256.unsafe(heightDiffMax - heightDiff)
    mainChainReward.mulUnsafe(numerator).divUnsafe(U256.unsafe(heightDiffMax))
  }

  @inline
  def calcBlockReward(mainChainReward: U256, uncleRewards: AVector[U256]): U256 = {
    val inclusionReward = uncleRewards.fold(U256.Zero)(_ addUnsafe _).divUnsafe(U256.unsafe(32))
    mainChainReward.addUnsafe(inclusionReward)
  }

  def coinbaseOutputsPreRhone(
      coinbaseData: CoinbaseData,
      miningReward: U256,
      lockupScript: LockupScript.Asset,
      lockTime: TimeStamp
  ): AVector[AssetOutput] = {
    AVector(
      AssetOutput(miningReward, lockupScript, lockTime, AVector.empty, serialize(coinbaseData))
    )
  }

  def coinbaseOutputsSinceRhone(
      hardFork: HardFork,
      coinbaseData: CoinbaseData,
      miningReward: U256,
      lockupScript: LockupScript.Asset,
      lockTime: TimeStamp,
      uncles: AVector[SelectedGhostUncle]
<<<<<<< HEAD
  )(implicit networkConfig: NetworkConfig): AVector[AssetOutput] = {
    val mainChainReward    = calcMainChainRewardSinceRhone(hardFork, miningReward)
=======
  ): AVector[AssetOutput] = {
    val mainChainReward    = calcMainChainReward(miningReward)
>>>>>>> 1556734f
    val uncleRewardOutputs = uncles.map(_.toAssetOutput(mainChainReward, lockTime))
    val blockRewardOutput = AssetOutput(
      calcBlockReward(mainChainReward, uncleRewardOutputs.map(_.amount)),
      lockupScript,
      lockTime,
      AVector.empty,
      serialize(coinbaseData)
    )
    blockRewardOutput +: uncleRewardOutputs
  }

  def buildPoWCoinbase(
      coinbaseData: CoinbaseData,
      miningReward: U256,
      lockupScript: LockupScript.Asset,
      blockTs: TimeStamp,
      uncles: AVector[SelectedGhostUncle]
  )(implicit networkConfig: NetworkConfig): Transaction = {
    val lockTime = blockTs + networkConfig.coinbaseLockupPeriod
    val hardFork = networkConfig.getHardFork(blockTs)
    val outputs = if (hardFork.isRhoneEnabled()) {
      assume(coinbaseData.isGhostEnabled)
      coinbaseOutputsSinceRhone(
        hardFork,
        coinbaseData,
        miningReward,
        lockupScript,
        lockTime,
        uncles
      )
    } else {
      assume(!coinbaseData.isGhostEnabled)
      coinbaseOutputsPreRhone(coinbaseData, miningReward, lockupScript, lockTime)
    }
    Transaction(
      UnsignedTransaction.coinbase(AVector.empty, outputs),
      scriptExecutionOk = true,
      contractInputs = AVector.empty,
      generatedOutputs = AVector.empty,
      inputSignatures = AVector.empty,
      scriptSignatures = AVector.empty
    )
  }

  def buildPoWCoinbase(
      chainIndex: ChainIndex,
      rewardAmount: U256,
      lockupScript: LockupScript.Asset,
      minerData: ByteString,
      blockTs: TimeStamp,
      uncles: AVector[SelectedGhostUncle]
  )(implicit networkConfig: NetworkConfig): Transaction = {
    val sortedUncles = uncles.sortBy(_.blockHash.bytes)(Bytes.byteStringOrdering)
    val coinbaseData = CoinbaseData.from(chainIndex, blockTs, sortedUncles, minerData)
    buildPoWCoinbase(coinbaseData, rewardAmount, lockupScript, blockTs, sortedUncles)
  }

  def calcPoLWCoinbaseRewardOutputs(
      chainIndex: ChainIndex,
      minerLockupScript: LockupScript.Asset,
      uncles: AVector[SelectedGhostUncle],
      reward: Emission.PoLW,
      gasFee: U256,
      blockTs: TimeStamp,
      minerData: ByteString
  )(implicit networkConfig: NetworkConfig): AVector[AssetOutput] = {
    val hardFork           = networkConfig.getHardFork(blockTs)
    val lockedReward       = Transaction.totalReward(gasFee, reward.miningReward, hardFork)
    val netReward          = lockedReward.subUnsafe(reward.burntAmount)
    val mainChainReward    = Coinbase.calcMainChainRewardSinceRhone(hardFork, netReward)
    val lockTime           = blockTs + networkConfig.coinbaseLockupPeriod
    val sortedUncles       = uncles.sortBy(_.blockHash.bytes)(Bytes.byteStringOrdering)
    val uncleRewardOutputs = sortedUncles.map(_.toAssetOutput(mainChainReward, lockTime))
    val blockReward = Coinbase.calcBlockReward(mainChainReward, uncleRewardOutputs.map(_.amount))
    val blockRewardLocked = blockReward.addUnsafe(reward.burntAmount)
    val coinbaseData      = CoinbaseData.from(chainIndex, blockTs, sortedUncles, minerData)
    AssetOutput(
      blockRewardLocked,
      minerLockupScript,
      lockTime,
      AVector.empty,
      serialize(coinbaseData)
    ) +: uncleRewardOutputs
  }
}<|MERGE_RESOLUTION|>--- conflicted
+++ resolved
@@ -87,13 +87,8 @@
       lockupScript: LockupScript.Asset,
       lockTime: TimeStamp,
       uncles: AVector[SelectedGhostUncle]
-<<<<<<< HEAD
-  )(implicit networkConfig: NetworkConfig): AVector[AssetOutput] = {
+  ): AVector[AssetOutput] = {
     val mainChainReward    = calcMainChainRewardSinceRhone(hardFork, miningReward)
-=======
-  ): AVector[AssetOutput] = {
-    val mainChainReward    = calcMainChainReward(miningReward)
->>>>>>> 1556734f
     val uncleRewardOutputs = uncles.map(_.toAssetOutput(mainChainReward, lockTime))
     val blockRewardOutput = AssetOutput(
       calcBlockReward(mainChainReward, uncleRewardOutputs.map(_.amount)),
