// Copyright 2018 The Alephium Authors
// This file is part of the alephium project.
//
// The library is free software: you can redistribute it and/or modify
// it under the terms of the GNU Lesser General Public License as published by
// the Free Software Foundation, either version 3 of the License, or
// (at your option) any later version.
//
// The library is distributed in the hope that it will be useful,
// but WITHOUT ANY WARRANTY; without even the implied warranty of
// MERCHANTABILITY or FITNESS FOR A PARTICULAR PURPOSE. See the
// GNU Lesser General Public License for more details.
//
// You should have received a copy of the GNU Lesser General Public License
// along with the library. If not, see <http://www.gnu.org/licenses/>.

package org.alephium.protocol.model

import scala.collection.immutable.ArraySeq
import scala.util.Random

// Checklist for introducing a new upgrade:
// 1. Activation timestamp in network config files.
// 2. `checkUpgrade` function in `ReleaseVersion.scala`.
// 3. Enable `checkInactiveInstructions` in `Instr.scala`.
// 4. `sanityCheck` function in `AlephiumConfig.scala`.
sealed class HardFork(val version: Int) extends Ordered[HardFork] {
  def compare(that: HardFork): Int = this.version.compareTo(that.version)

  def isLemanEnabled(): Boolean  = this >= HardFork.Leman
  def isRhoneEnabled(): Boolean  = this >= HardFork.Rhone
  def isDanubeEnabled(): Boolean = this >= HardFork.Danube
}
object HardFork {
  object Mainnet extends HardFork(0)
  object Leman   extends HardFork(1)
  object Rhone   extends HardFork(2)
  object Danube  extends HardFork(3)

  val All: ArraySeq[HardFork] = ArraySeq(Mainnet, Leman, Rhone, Danube)

  // TestOnly
<<<<<<< HEAD
  def SinceLemanForTest: HardFork = All.drop(1).apply(Random.nextInt(3))
=======
  def SinceLemanForTest: HardFork = All.drop(1).apply(Random.nextInt(All.length - 1))
>>>>>>> 1556734f
  def PreRhoneForTest: HardFork   = All.take(2).apply(Random.nextInt(2))
}<|MERGE_RESOLUTION|>--- conflicted
+++ resolved
@@ -40,10 +40,6 @@
   val All: ArraySeq[HardFork] = ArraySeq(Mainnet, Leman, Rhone, Danube)
 
   // TestOnly
-<<<<<<< HEAD
-  def SinceLemanForTest: HardFork = All.drop(1).apply(Random.nextInt(3))
-=======
   def SinceLemanForTest: HardFork = All.drop(1).apply(Random.nextInt(All.length - 1))
->>>>>>> 1556734f
   def PreRhoneForTest: HardFork   = All.take(2).apply(Random.nextInt(2))
 }