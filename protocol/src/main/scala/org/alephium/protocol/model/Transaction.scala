--- conflicted
+++ resolved
@@ -36,13 +36,8 @@
 
 sealed trait TransactionAbstract {
   def unsigned: UnsignedTransaction
-<<<<<<< HEAD
-  def inputSignatures: AVector[Bytes64]
-  def scriptSignatures: AVector[Signature]
-=======
   def inputSignatures: AVector[Byte64]
   def scriptSignatures: AVector[Byte64]
->>>>>>> 1556734f
 
   def id: TransactionId = unsigned.id
 
@@ -74,13 +69,8 @@
     scriptExecutionOk: Boolean,
     contractInputs: AVector[ContractOutputRef],
     generatedOutputs: AVector[TxOutput],
-<<<<<<< HEAD
-    inputSignatures: AVector[Bytes64],
-    scriptSignatures: AVector[Signature]
-=======
     inputSignatures: AVector[Byte64],
     scriptSignatures: AVector[Byte64]
->>>>>>> 1556734f
 ) extends TransactionAbstract
     with MerkleHashable[Hash]
     with SerializationCache {
@@ -188,11 +178,7 @@
   def from(
       inputs: AVector[TxInput],
       outputs: AVector[AssetOutput],
-<<<<<<< HEAD
-      inputSignatures: AVector[Bytes64]
-=======
       inputSignatures: AVector[Byte64]
->>>>>>> 1556734f
   )(implicit networkConfig: NetworkConfig): Transaction = {
     Transaction(
       UnsignedTransaction(inputs, outputs),
@@ -208,11 +194,7 @@
       inputs: AVector[TxInput],
       outputs: AVector[AssetOutput],
       generatedOutputs: AVector[TxOutput],
-<<<<<<< HEAD
-      inputSignatures: AVector[Bytes64]
-=======
       inputSignatures: AVector[Byte64]
->>>>>>> 1556734f
   )(implicit networkConfig: NetworkConfig): Transaction = {
     Transaction(
       UnsignedTransaction(inputs, outputs),
@@ -257,11 +239,7 @@
       scriptExecutionOk = true,
       contractInputs = AVector.empty,
       generatedOutputs,
-<<<<<<< HEAD
-      AVector(Bytes64.from(signature)),
-=======
       AVector(rawSignature),
->>>>>>> 1556734f
       scriptSignatures = AVector.empty
     )
   }
@@ -278,20 +256,12 @@
       scriptExecutionOk = true,
       contractInputs,
       generatedOutputs,
-<<<<<<< HEAD
-      AVector(Bytes64.from(signature)),
-=======
       AVector(Byte64.from(signature)),
->>>>>>> 1556734f
-      scriptSignatures = AVector.empty
-    )
-  }
-
-<<<<<<< HEAD
-  def from(unsigned: UnsignedTransaction, inputSignatures: AVector[Bytes64]): Transaction = {
-=======
+      scriptSignatures = AVector.empty
+    )
+  }
+
   def from(unsigned: UnsignedTransaction, inputSignatures: AVector[Byte64]): Transaction = {
->>>>>>> 1556734f
     Transaction(
       unsigned,
       scriptExecutionOk = true,
@@ -390,13 +360,8 @@
       scriptExecutionOk: Boolean,
       contractInputs: AVector[ContractOutputRef],
       generatedOutputs: AVector[TxOutput],
-<<<<<<< HEAD
-      inputSignatures: AVector[Bytes64],
-      scriptSignatures: AVector[Signature]
-=======
       inputSignatures: AVector[Byte64],
       scriptSignatures: AVector[Byte64]
->>>>>>> 1556734f
   )
   object MerkelTx {
     implicit val serde: Serde[MerkelTx] = Serde.forProduct6(
@@ -416,13 +381,8 @@
 
 final case class TransactionTemplate(
     unsigned: UnsignedTransaction,
-<<<<<<< HEAD
-    inputSignatures: AVector[Bytes64],
-    scriptSignatures: AVector[Signature]
-=======
     inputSignatures: AVector[Byte64],
     scriptSignatures: AVector[Byte64]
->>>>>>> 1556734f
 ) extends TransactionAbstract
     with SerializationCache {
   override def outputsLength: Int = unsigned.fixedOutputs.length
@@ -443,11 +403,7 @@
     val signature = SignatureSchema.sign(unsigned.id, privateKey)
     TransactionTemplate(
       unsigned,
-<<<<<<< HEAD
-      AVector(Bytes64.from(signature)),
-=======
       AVector(Byte64.from(signature)),
->>>>>>> 1556734f
       scriptSignatures = AVector.empty
     )
   }
