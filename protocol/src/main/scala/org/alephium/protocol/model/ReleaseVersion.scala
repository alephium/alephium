// Copyright 2018 The Alephium Authors
// This file is part of the alephium project.
//
// The library is free software: you can redistribute it and/or modify
// it under the terms of the GNU Lesser General Public License as published by
// the Free Software Foundation, either version 3 of the License, or
// (at your option) any later version.
//
// The library is distributed in the hope that it will be useful,
// but WITHOUT ANY WARRANTY; without even the implied warranty of
// MERCHANTABILITY or FITNESS FOR A PARTICULAR PURPOSE. See the
// GNU Lesser General Public License for more details.
//
// You should have received a copy of the GNU Lesser General Public License
// along with the library. If not, see <http://www.gnu.org/licenses/>.

package org.alephium.protocol.model

import org.alephium.protocol.BuildInfo
import org.alephium.protocol.config.NetworkConfig
import org.alephium.protocol.message.P2PVersion
import org.alephium.serde.{intSerde, Serde}
import org.alephium.util.TimeStamp

final case class ReleaseVersion(major: Int, minor: Int, patch: Int)
    extends Ordered[ReleaseVersion] {
  override def compare(that: ReleaseVersion): Int = {
    major.compare(that.major) match {
      case 0 =>
        minor.compare(that.minor) match {
          case 0   => patch.compare(that.patch)
          case res => res
        }
      case res => res
    }
  }

  override def toString: String = s"v$major.$minor.$patch"

  // scalastyle:off magic.number
  def checkUpgrade()(implicit networkConfig: NetworkConfig): Boolean = {
    networkConfig.getHardFork(TimeStamp.now()) match {
      case HardFork.Danube =>
        // TODO: Update this once we release the version for the Danube upgrade
        networkConfig.networkId != NetworkId.AlephiumMainNet
      case HardFork.Rhone =>
        if (networkConfig.networkId == NetworkId.AlephiumMainNet) {
          this >= ReleaseVersion(3, 0, 0)
        } else if (networkConfig.networkId == NetworkId.AlephiumTestNet) {
          this >= ReleaseVersion(2, 14, 6)
        } else {
          true
        }
      case HardFork.Leman | HardFork.Mainnet => true
      case _                                 => false
    }
  }
<<<<<<< HEAD
  // scalastyle:on magic.number

  def protocolVersion: ProtocolVersion =
    if (this >= p2pProtocolV2Version) ProtocolV2 else ProtocolV1
=======
>>>>>>> 00fff37d
}

object ReleaseVersion {
  val current: ReleaseVersion = from(BuildInfo.version).getOrElse(
    throw new RuntimeException(
      s"Invalid release version: ${BuildInfo.version}"
    )
  )

  def clientId(p2pVersion: P2PVersion): String = {
    s"scala-alephium/$current/${System.getProperty("os.name")}/${p2pVersion}"
  }

  def fromClientId(
      clientId: String
  )(implicit networkConfig: NetworkConfig): Option[ReleaseVersion] = {
    fromClientIdStr(clientId) match {
      case Some(version) if version.checkUpgrade() => Some(version)
      case _                                       => None
    }
  }

  private def fromClientIdStr(clientId: String): Option[ReleaseVersion] = {
    val parts = clientId.split("/")
    if (parts.length < 2) {
      None
    } else {
      from(parts(1))
    }
  }

  def from(release: String): Option[ReleaseVersion] = {
    val regex = """v?(\d+)\.(\d+)\.(\d+)(.*)?""".r
    release match {
      case regex(major, minor, patch, _) =>
        Option(ReleaseVersion(major.toInt, minor.toInt, patch.toInt))
      case _ => None
    }
  }

  implicit val serde: Serde[ReleaseVersion] =
    Serde.forProduct3(ReleaseVersion.apply, v => (v.major, v.minor, v.patch))
}<|MERGE_RESOLUTION|>--- conflicted
+++ resolved
@@ -55,13 +55,7 @@
       case _                                 => false
     }
   }
-<<<<<<< HEAD
   // scalastyle:on magic.number
-
-  def protocolVersion: ProtocolVersion =
-    if (this >= p2pProtocolV2Version) ProtocolV2 else ProtocolV1
-=======
->>>>>>> 00fff37d
 }
 
 object ReleaseVersion {
