--- conflicted
+++ resolved
@@ -57,13 +57,6 @@
     }
   }
   // scalastyle:on magic.number
-<<<<<<< HEAD
-
-  def protocolVersion: ProtocolVersion = {
-    if (this >= p2pProtocolV2Version) ProtocolV2 else ProtocolV1
-  }
-=======
->>>>>>> 1556734f
 }
 
 object ReleaseVersion {
@@ -73,17 +66,9 @@
     )
   )
 
-<<<<<<< HEAD
-  // scalastyle:off magic.number
-  val p2pProtocolV2Version: ReleaseVersion = ReleaseVersion(3, 12, 0)
-  // scalastyle:on magic.number
-
-  val clientId: String = s"scala-alephium/$current/${System.getProperty("os.name")}"
-=======
   def clientId(p2pVersion: P2PVersion): String = {
     s"scala-alephium/$current/${System.getProperty("os.name")}/${p2pVersion}"
   }
->>>>>>> 1556734f
 
   def fromClientId(
       clientId: String
