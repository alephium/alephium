// Copyright 2018 The Alephium Authors
// This file is part of the alephium project.
//
// The library is free software: you can redistribute it and/or modify
// it under the terms of the GNU Lesser General Public License as published by
// the Free Software Foundation, either version 3 of the License, or
// (at your option) any later version.
//
// The library is distributed in the hope that it will be useful,
// but WITHOUT ANY WARRANTY; without even the implied warranty of
// MERCHANTABILITY or FITNESS FOR A PARTICULAR PURPOSE. See the
// GNU Lesser General Public License for more details.
//
// You should have received a copy of the GNU Lesser General Public License
// along with the library. If not, see <http://www.gnu.org/licenses/>.

package org.alephium.protocol.model

import org.alephium.protocol.BuildInfo
import org.alephium.protocol.config.NetworkConfig
import org.alephium.protocol.message.P2PVersion
import org.alephium.serde.{intSerde, Serde}
import org.alephium.util.TimeStamp

final case class ReleaseVersion(major: Int, minor: Int, patch: Int)
    extends Ordered[ReleaseVersion] {
  override def compare(that: ReleaseVersion): Int = {
    major.compare(that.major) match {
      case 0 =>
        minor.compare(that.minor) match {
          case 0   => patch.compare(that.patch)
          case res => res
        }
      case res => res
    }
  }

  override def toString: String = s"v$major.$minor.$patch"

  // scalastyle:off magic.number
  def checkUpgrade()(implicit networkConfig: NetworkConfig): Boolean = {
    networkConfig.getHardFork(TimeStamp.now()) match {
      case HardFork.Danube =>
<<<<<<< HEAD
        true // TODO: Update this once we release the version for the Danube upgrade
=======
        // TODO: Update this once we release the version for the Danube upgrade
        networkConfig.networkId != NetworkId.AlephiumMainNet
>>>>>>> 4eb59dd7
      case HardFork.Rhone =>
        if (networkConfig.networkId == NetworkId.AlephiumMainNet) {
          this >= ReleaseVersion(3, 0, 0)
        } else if (networkConfig.networkId == NetworkId.AlephiumTestNet) {
          this >= ReleaseVersion(2, 14, 6)
        } else {
          true
        }
<<<<<<< HEAD
      case _ => true
=======
      case HardFork.Leman | HardFork.Mainnet => true
      case _                                 => false
>>>>>>> 4eb59dd7
    }
  }
  // scalastyle:on magic.number
}

object ReleaseVersion {
  val current: ReleaseVersion = from(BuildInfo.version).getOrElse(
    throw new RuntimeException(
      s"Invalid release version: ${BuildInfo.version}"
    )
  )

  def clientId(p2pVersion: P2PVersion): String = {
    s"scala-alephium/$current/${System.getProperty("os.name")}/${p2pVersion}"
  }

  def fromClientId(
      clientId: String
  )(implicit networkConfig: NetworkConfig): Option[ReleaseVersion] = {
    fromClientIdStr(clientId) match {
      case Some(version) if version.checkUpgrade() => Some(version)
      case _                                       => None
    }
  }

  private def fromClientIdStr(clientId: String): Option[ReleaseVersion] = {
    val parts = clientId.split("/")
    if (parts.length < 2) {
      None
    } else {
      from(parts(1))
    }
  }

  def from(release: String): Option[ReleaseVersion] = {
    val regex = """v?(\d+)\.(\d+)\.(\d+)(.*)?""".r
    release match {
      case regex(major, minor, patch, _) =>
        Option(ReleaseVersion(major.toInt, minor.toInt, patch.toInt))
      case _ => None
    }
  }

  implicit val serde: Serde[ReleaseVersion] =
    Serde.forProduct3(ReleaseVersion.apply, v => (v.major, v.minor, v.patch))
}<|MERGE_RESOLUTION|>--- conflicted
+++ resolved
@@ -41,12 +41,8 @@
   def checkUpgrade()(implicit networkConfig: NetworkConfig): Boolean = {
     networkConfig.getHardFork(TimeStamp.now()) match {
       case HardFork.Danube =>
-<<<<<<< HEAD
-        true // TODO: Update this once we release the version for the Danube upgrade
-=======
         // TODO: Update this once we release the version for the Danube upgrade
         networkConfig.networkId != NetworkId.AlephiumMainNet
->>>>>>> 4eb59dd7
       case HardFork.Rhone =>
         if (networkConfig.networkId == NetworkId.AlephiumMainNet) {
           this >= ReleaseVersion(3, 0, 0)
@@ -55,12 +51,8 @@
         } else {
           true
         }
-<<<<<<< HEAD
-      case _ => true
-=======
       case HardFork.Leman | HardFork.Mainnet => true
       case _                                 => false
->>>>>>> 4eb59dd7
     }
   }
   // scalastyle:on magic.number
